//
// Copyright (C) 2004 Novell, Inc (http://www.novell.com)
//
// Permission is hereby granted, free of charge, to any person obtaining
// a copy of this software and associated documentation files (the
// "Software"), to deal in the Software without restriction, including
// without limitation the rights to use, copy, modify, merge, publish,
// distribute, sublicense, and/or sell copies of the Software, and to
// permit persons to whom the Software is furnished to do so, subject to
// the following conditions:
//
// The above copyright notice and this permission notice shall be
// included in all copies or substantial portions of the Software.
//
// THE SOFTWARE IS PROVIDED "AS IS", WITHOUT WARRANTY OF ANY KIND,
// EXPRESS OR IMPLIED, INCLUDING BUT NOT LIMITED TO THE WARRANTIES OF
// MERCHANTABILITY, FITNESS FOR A PARTICULAR PURPOSE AND
// NONINFRINGEMENT. IN NO EVENT SHALL THE AUTHORS OR COPYRIGHT HOLDERS BE
// LIABLE FOR ANY CLAIM, DAMAGES OR OTHER LIABILITY, WHETHER IN AN ACTION
// OF CONTRACT, TORT OR OTHERWISE, ARISING FROM, OUT OF OR IN CONNECTION
// WITH THE SOFTWARE OR THE USE OR OTHER DEALINGS IN THE SOFTWARE.
//

//
// System.Reflection.Emit/EnumBuilder.cs
//
// Author:
//   Paolo Molaro (lupus@ximian.com)
//
// (C) 2001 Ximian, Inc.  http://www.ximian.com
//

#if MONO_FEATURE_SRE
using System.Diagnostics.CodeAnalysis;
using System.Globalization;
using System.Runtime.CompilerServices;
using System.Runtime.InteropServices;

namespace System.Reflection.Emit
{
    public sealed partial class EnumBuilder : TypeInfo
    {
        private TypeBuilder _tb;
        private FieldBuilder _underlyingField;
        private Type _underlyingType;

        internal EnumBuilder(ModuleBuilder mb, string name, TypeAttributes visibility, Type underlyingType)
        {
            if ((visibility & ~TypeAttributes.VisibilityMask) != 0)
                throw new ArgumentException(SR.Argument_ShouldOnlySetVisibilityFlags, nameof(name));
            if ((visibility & TypeAttributes.VisibilityMask) >= TypeAttributes.NestedPublic && (visibility & TypeAttributes.VisibilityMask) <= TypeAttributes.NestedFamORAssem)
                throw new ArgumentException();
            _tb = new TypeBuilder(mb, name, (visibility | TypeAttributes.Sealed),
                typeof(Enum), null, PackingSize.Unspecified, 0, null);
            _underlyingType = underlyingType;
            _underlyingField = _tb.DefineField("value__", underlyingType,
                FieldAttributes.Public | FieldAttributes.SpecialName | FieldAttributes.RTSpecialName);
            setup_enum_type(_tb);
        }

        internal TypeBuilder GetTypeBuilder()
        {
            return _tb;
        }

        internal override Type InternalResolve()
        {
            return _tb.InternalResolve();
        }

        internal override Type RuntimeResolve()
        {
            return _tb.RuntimeResolve();
        }

        public override Assembly Assembly
        {
            get
            {
                return _tb.Assembly;
            }
        }

        public override string? AssemblyQualifiedName
        {
            get
            {
                return _tb.AssemblyQualifiedName;
            }
        }

        public override Type? BaseType
        {
            get
            {
                return _tb.BaseType;
            }
        }

        public override Type? DeclaringType
        {
            get
            {
                return _tb.DeclaringType;
            }
        }

        public override string? FullName
        {
            get
            {
                return _tb.FullName;
            }
        }

        public override Guid GUID
        {
            get
            {
                return _tb.GUID;
            }
        }

        public override Module Module
        {
            get
            {
                return _tb.Module;
            }
        }

        public override string Name
        {
            get
            {
                return _tb.Name;
            }
        }

        public override string? Namespace
        {
            get
            {
                return _tb.Namespace;
            }
        }

        public override Type? ReflectedType
        {
            get
            {
                return _tb.ReflectedType;
            }
        }

        public override RuntimeTypeHandle TypeHandle
        {
            get
            {
                return _tb.TypeHandle;
            }
        }

        public TypeToken TypeToken
        {
            get
            {
                return _tb.TypeToken;
            }
        }

        public FieldBuilder UnderlyingField
        {
            get
            {
                return _underlyingField;
            }
        }

        public override Type UnderlyingSystemType
        {
            get
            {
                return _underlyingType;
            }
        }

        public Type? CreateType()
        {
            return _tb.CreateType();
        }

        public TypeInfo? CreateTypeInfo()
        {
            return _tb.CreateTypeInfo();
        }

        public override Type GetEnumUnderlyingType()
        {
            return _underlyingType;
        }

        [MethodImplAttribute(MethodImplOptions.InternalCall)]
        private extern void setup_enum_type(Type t);

        public FieldBuilder DefineLiteral(string literalName, object? literalValue)
        {
            Type fieldType = this;
            FieldBuilder fieldBuilder = _tb.DefineField(literalName,
                fieldType, (FieldAttributes.Literal |
                (FieldAttributes.Static | FieldAttributes.Public)));
            fieldBuilder.SetConstant(literalValue);
            return fieldBuilder;
        }

        protected override TypeAttributes GetAttributeFlagsImpl()
        {
            return _tb.attrs;
        }

        protected override ConstructorInfo? GetConstructorImpl(
            BindingFlags bindingAttr, Binder? binder, CallingConventions callConvention,
            Type[] types, ParameterModifier[]? modifiers)
        {
            return _tb.GetConstructor(bindingAttr, binder, callConvention, types, modifiers);
        }

        [ComVisible(true)]
        public override ConstructorInfo[] GetConstructors(BindingFlags bindingAttr)
        {
            return _tb.GetConstructors(bindingAttr);
        }

        public override object[] GetCustomAttributes(bool inherit)
        {
            return _tb.GetCustomAttributes(inherit);
        }

        public override object[] GetCustomAttributes(Type attributeType, bool inherit)
        {
            if (attributeType == null)
                return _tb.GetCustomAttributes(inherit);
            else
                return _tb.GetCustomAttributes(attributeType, inherit);
        }

        public override Type? GetElementType()
        {
            return _tb.GetElementType();
        }

        public override EventInfo? GetEvent(string name, BindingFlags bindingAttr)
        {
            return _tb.GetEvent(name, bindingAttr);
        }

        public override EventInfo[] GetEvents()
        {
            return _tb.GetEvents();
        }

        public override EventInfo[] GetEvents(BindingFlags bindingAttr)
        {
            return _tb.GetEvents(bindingAttr);
        }

        public override FieldInfo? GetField(string name, BindingFlags bindingAttr)
        {
            return _tb.GetField(name, bindingAttr);
        }

        public override FieldInfo[] GetFields(BindingFlags bindingAttr)
        {
            return _tb.GetFields(bindingAttr);
        }

        public override Type? GetInterface(string name, bool ignoreCase)
        {
            return _tb.GetInterface(name, ignoreCase);
        }

        [ComVisible(true)]
        public override InterfaceMapping GetInterfaceMap(Type interfaceType)
        {
            return _tb.GetInterfaceMap(interfaceType);
        }

        public override Type[] GetInterfaces()
        {
            return _tb.GetInterfaces();
        }

        public override MemberInfo[] GetMember(string name, MemberTypes type, BindingFlags bindingAttr)
        {
            return _tb.GetMember(name, type, bindingAttr);
        }

        public override MemberInfo[] GetMembers(BindingFlags bindingAttr)
        {
            return _tb.GetMembers(bindingAttr);
        }

        protected override MethodInfo? GetMethodImpl(
            string name, BindingFlags bindingAttr, Binder? binder,
            CallingConventions callConvention, Type[]? types,
            ParameterModifier[]? modifiers)
        {
            if (types == null)
            {
                return _tb.GetMethod(name, bindingAttr);
            }

            return _tb.GetMethod(name, bindingAttr, binder,
                callConvention, types, modifiers);
        }

        public override MethodInfo[] GetMethods(BindingFlags bindingAttr)
        {
            return _tb.GetMethods(bindingAttr);
        }

        public override Type? GetNestedType(string name, BindingFlags bindingAttr)
        {
            return _tb.GetNestedType(name, bindingAttr);
        }

        public override Type[] GetNestedTypes(BindingFlags bindingAttr)
        {
            return _tb.GetNestedTypes(bindingAttr);
        }

        public override PropertyInfo[] GetProperties(BindingFlags bindingAttr)
        {
            return _tb.GetProperties(bindingAttr);
        }

        protected override PropertyInfo? GetPropertyImpl(
            string name, BindingFlags bindingAttr, Binder? binder,
            Type? returnType, Type[]? types,
            ParameterModifier[]? modifiers)
        {
            throw new NotSupportedException(SR.NotSupported_DynamicModule);
        }

        protected override bool HasElementTypeImpl()
        {
            return _tb.HasElementType;
        }

        public override object? InvokeMember(
            string name, BindingFlags invokeAttr, Binder? binder,
            object? target, object?[]? args,
            ParameterModifier[]? modifiers, CultureInfo? culture,
            string[]? namedParameters)
        {
            return _tb.InvokeMember(name, invokeAttr, binder, target,
                args, modifiers, culture, namedParameters);
        }

        protected override bool IsArrayImpl()
        {
            return false;
        }

        protected override bool IsByRefImpl()
        {
            return false;
        }

        protected override bool IsCOMObjectImpl()
        {
            return false;
        }

        protected override bool IsPointerImpl()
        {
            return false;
        }

        protected override bool IsPrimitiveImpl()
        {
            return false;
        }

        protected override bool IsValueTypeImpl()
        {
            return true;
        }

        public override bool IsSZArray
        {
            get
            {
                return false;
            }
        }

        public override bool IsDefined(Type attributeType, bool inherit)
        {
            return _tb.IsDefined(attributeType, inherit);
        }

        public override Type MakeArrayType()
        {
            return new ArrayType(this, 0);
        }

        public override Type MakeArrayType(int rank)
        {
            if (rank < 1)
                throw new IndexOutOfRangeException();
            return new ArrayType(this, rank);
        }

        public override Type MakeByRefType()
        {
            return new ByRefType(this);
        }

        public override Type MakePointerType()
        {
            return new PointerType(this);
        }

        public void SetCustomAttribute(CustomAttributeBuilder customBuilder)
        {
            _tb.SetCustomAttribute(customBuilder);
        }

        [ComVisible(true)]
        public void SetCustomAttribute(ConstructorInfo con, byte[] binaryAttribute)
        {
            SetCustomAttribute(new CustomAttributeBuilder(con, binaryAttribute));
        }

        internal override bool IsUserType
        {
            get
            {
                return false;
            }
        }

        public override bool IsConstructedGenericType
        {
            get { return false; }
        }

        public override bool IsAssignableFrom([NotNullWhen(true)] TypeInfo? typeInfo)
        {
            return base.IsAssignableFrom(typeInfo);
        }

        public override bool IsTypeDefinition => true;
<<<<<<< HEAD
=======

        public override bool IsByRefLike => false;
>>>>>>> cfb1335d
    }
}
#endif<|MERGE_RESOLUTION|>--- conflicted
+++ resolved
@@ -452,11 +452,8 @@
         }
 
         public override bool IsTypeDefinition => true;
-<<<<<<< HEAD
-=======
 
         public override bool IsByRefLike => false;
->>>>>>> cfb1335d
     }
 }
 #endif