--- conflicted
+++ resolved
@@ -715,7 +715,6 @@
       <_MonoConfigureCommand Condition="'$(_MonoCCOption)' == '' and '$(_MonoCXXOption)' == ''">bash -c 'source $(RepositoryEngineeringDir)native/init-compiler.sh $(Platform) clang &amp;&amp; $(MonoProjectRoot)configure $(_MonoConfigureOptions)'</_MonoConfigureCommand>
       <_MonoConfigureCommand Condition="'$(_MonoCCOption)' != '' and '$(_MonoCXXOption)' != ''">$(MonoProjectRoot)configure $(_MonoConfigureOptions)</_MonoConfigureCommand>
       <_MonoConfigureCommand Condition="'$(TargetsWASM)' == 'true'">bash -c 'source $(EMSDK_PATH)/emsdk_env.sh &amp;&amp; emconfigure $(MonoProjectRoot)configure $(_MonoConfigureOptions)'</_MonoConfigureCommand>
-<<<<<<< HEAD
     </PropertyGroup>
 
     <!-- AOT cross-compiler specific options -->
@@ -731,23 +730,6 @@
       <_MonoAotCrossOffsetsCommand>python3 $(MonoProjectRoot)mono/tools/offsets-tool/offsets-tool.py @(_MonoAotCrossOffsetsToolParams, ' ')</_MonoAotCrossOffsetsCommand>
     </PropertyGroup>
 
-=======
-    </PropertyGroup>
-
-    <!-- AOT cross-compiler specific options -->
-    <PropertyGroup Condition="'$(BuildMonoAOTCrossCompiler)' == 'true'">
-      <_MonoAotCrossCFLAGSOption Condition="@(_MonoAotCrossCFLAGS->Count()) &gt; 0">CFLAGS="@(_MonoAotCrossCFLAGS, ' ')"</_MonoAotCrossCFLAGSOption>
-      <_MonoAotCrossCXXFLAGSOption Condition="@(_MonoAotCrossCXXFLAGS->Count()) &gt; 0">CXXFLAGS="@(_MonoAotCrossCXXFLAGS, ' ')"</_MonoAotCrossCXXFLAGSOption>
-      <_MonoAotCrossCPPFLAGSOption Condition="@(_MonoAotCrossCPPFLAGS->Count()) &gt; 0">CPPFLAGS="@(_MonoAotCrossCPPFLAGS, ' ')"</_MonoAotCrossCPPFLAGSOption>
-      <_MonoAotCrossCXXCPPFLAGSOption Condition="@(_MonoAotCrossCXXCPPFLAGS->Count()) &gt; 0">CXXCPPFLAGS="@(_MonoAotCrossCXXCPPFLAGS, ' ')"</_MonoAotCrossCXXCPPFLAGSOption>
-      <_MonoAotCrossLDFLAGSOption Condition="@(_MonoAotCrossLDFLAGS->Count()) &gt; 0">LDFLAGS="@(_MonoAotCrossLDFLAGS, ' ')"</_MonoAotCrossLDFLAGSOption>
-      <_MonoAotCrossCCLDFLAGSOption Condition="@(_MonoAotCrossCCLDFLAGS->Count()) &gt; 0">CCLDFLAGS="@(_MonoAotCrossCCLDFLAGS, ' ')"</_MonoAotCrossCCLDFLAGSOption>
-
-      <_MonoAotCrossConfigureCommand>$(MonoProjectRoot)configure @(_MonoAotCrossConfigureParams, ' ') @(_MonoAotCrossAC_VARS, ' ') $(_MonoAotCrossCFLAGSOption) $(_MonoAotCrossCXXFLAGSOption) $(_MonoAotCrossCPPFLAGSOption) $(_MonoAotCrossCXXCPPFLAGSOption) $(_MonoAotCrossLDFLAGSOption) $(_MonoAotCrossCCLDFLAGSOption) $(_MonoCCOption) $(_MonoCXXOption) $(_MonoAROption) $(_MonoASOption) $(_MonoCPPOption) $(_MonoCXXCPPOption) $(_MonoDLLTOOLOption) $(_MonoLDOption) $(_MonoOBJDUMPOption) $(_MonoRANLIBOption) $(_MonoCMAKEOption) $(_MonoSTRIPOption)</_MonoAotCrossConfigureCommand>
-      <_MonoAotCrossOffsetsCommand>python3 $(MonoProjectRoot)mono/tools/offsets-tool/offsets-tool.py @(_MonoAotCrossOffsetsToolParams, ' ')</_MonoAotCrossOffsetsCommand>
-    </PropertyGroup>
-
->>>>>>> cfb1335d
     <!-- Configure target runtime -->
     <MakeDir Directories="$(MonoObjDir)" />
     <Message Text="--- Configuring Mono with '$(_MonoConfigureCommand)' ---" Importance="High" />
@@ -944,41 +926,19 @@
 
   <Import Project="Directory.Build.targets" />
 
-<<<<<<< HEAD
-=======
-
->>>>>>> cfb1335d
+
   <Target Name="BuildAppleAppBuilder">
     <MSBuild Projects="$(MonoProjectRoot)msbuild\AppleAppBuilder\AppleAppBuilder.csproj"
              Properties="Configuration=$(Configuration)"
              Targets="Restore;Build" />
-<<<<<<< HEAD
-=======
     <MSBuild Projects="$(MonoProjectRoot)msbuild\AppleTestRunner\AppleTestRunner.csproj"
              Properties="Configuration=$(Configuration)"
              Targets="Restore;Build" />
->>>>>>> cfb1335d
   </Target>
 
   <UsingTask TaskName="AppleAppBuilderTask" 
              AssemblyFile="$(ArtifactsObjDir)mono\AppleAppBuilder\$(TargetArchitecture)\$(Configuration)\AppleAppBuilder.dll" />
 
-<<<<<<< HEAD
-  <Target Name="BuildAppleApp" DependsOnTargets="BuildAppleAppBuilder">
-    <AppleAppBuilderTask 
-        Arch="$(TargetArchitecture)"
-        ProjectName="$(ProjectName)"
-        Optimized="$(Optimized)"
-        MonoInclude="$(BinDir)include\mono-2.0"
-        CrossCompiler="$(BinDir)cross\mono-aot-cross"
-        MainLibraryFileName="$(MainLibraryFileName)"
-        NativeMainSource="$(NativeMainSource)"
-        GenerateXcodeProject="$(GenerateXcodeProject)"
-        BuildAppBundle="$(BuildAppBundle)"
-        DevTeamProvisioning="$(DevTeamProvisioning)"
-        OutputDirectory="$(BinDir)\$(ProjectName)"
-        AppDir="$(AppDir)">
-=======
   <Target Name="BuildAppleTestBundle" DependsOnTargets="BuildAppleAppBuilder">
     <PropertyGroup>
       <TestDir>$(ArtifactsDir)bin\$(TestName)\$(NetCoreAppCurrent)-$(Configuration)</TestDir>
@@ -1016,14 +976,11 @@
         DevTeamProvisioning="$(DevTeamProvisioning)"
         OutputDirectory="$(BundleDir)"
         AppDir="$(BundleDir)">
->>>>>>> cfb1335d
         <Output TaskParameter="AppBundlePath" PropertyName="AppBundlePath" />
         <Output TaskParameter="XcodeProjectPath" PropertyName="XcodeProjectPath" />
     </AppleAppBuilderTask>
     <Message Importance="High" Text="Xcode: $(XcodeProjectPath)"/>
     <Message Importance="High" Text="App: $(AppBundlePath)"/>
-<<<<<<< HEAD
-=======
 
     <!-- Demo: use xcrun to deploy & launch on a simulator
          to be replaced with xharness
@@ -1035,7 +992,6 @@
     <Exec Condition="'$(TargetArchitecture)' == 'x64' and '$(ShowIosSimulator)' != 'false'" Command="open -a Simulator" />
     <Exec Condition="'$(TargetArchitecture)' == 'x64'" Command="xcrun simctl install &quot;iPhone 11&quot; $(AppBundlePath)" />
     <Exec Condition="'$(TargetArchitecture)' == 'x64'" Command="xcrun simctl launch --console booted net.dot.$(TestName) testlib:$(TestName).dll" />
->>>>>>> cfb1335d
   </Target>
 
   <!-- Ordering matters! Overwriting the Build target. -->
