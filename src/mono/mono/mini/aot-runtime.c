/**
 * \file
 * mono Ahead of Time compiler
 *
 * Author:
 *   Dietmar Maurer (dietmar@ximian.com)
 *   Zoltan Varga (vargaz@gmail.com)
 *
 * (C) 2002 Ximian, Inc.
 * Copyright 2003-2011 Novell, Inc.
 * Copyright 2011 Xamarin, Inc.
 * Licensed under the MIT license. See LICENSE file in the project root for full license information.
 */

#include "config.h"
#include <sys/types.h>
#ifdef HAVE_UNISTD_H
#include <unistd.h>
#endif
#include <fcntl.h>
#include <string.h>
#ifdef HAVE_SYS_MMAN_H
#include <sys/mman.h>
#endif

#if HOST_WIN32
#include <winsock2.h>
#include <windows.h>
#endif

#ifdef HAVE_EXECINFO_H
#include <execinfo.h>
#endif

#include <errno.h>
#include <sys/stat.h>

#ifdef HAVE_SYS_WAIT_H
#include <sys/wait.h>  /* for WIFEXITED, WEXITSTATUS */
#endif

#include <mono/metadata/abi-details.h>
#include <mono/metadata/tabledefs.h>
#include <mono/metadata/class.h>
#include <mono/metadata/object.h>
#include <mono/metadata/tokentype.h>
#include <mono/metadata/appdomain.h>
#include <mono/metadata/debug-helpers.h>
#include <mono/metadata/assembly.h>
#include <mono/metadata/assembly-internals.h>
#include <mono/metadata/metadata-internals.h>
#include <mono/metadata/exception-internals.h>
#include <mono/metadata/marshal.h>
#include <mono/metadata/gc-internals.h>
#include <mono/metadata/threads-types.h>
#include <mono/metadata/mono-endian.h>
#include <mono/utils/mono-logger-internals.h>
#include <mono/utils/mono-mmap.h>
#include <mono/utils/mono-compiler.h>
#include <mono/utils/mono-counters.h>
#include <mono/utils/mono-digest.h>
#include <mono/utils/mono-threads-coop.h>
#include <mono/utils/bsearch.h>
#include <mono/utils/mono-tls-inline.h>

#include "mini.h"
#include "seq-points.h"
#include "version.h"
#include "debugger-agent.h"
#include "aot-compiler.h"
#include "aot-runtime.h"
#include "jit-icalls.h"
#include "mini-runtime.h"
#include "mono-private-unstable.h"
#include "llvmonly-runtime.h"

#ifndef DISABLE_AOT

#ifdef TARGET_OSX
#define ENABLE_AOT_CACHE
#endif

#ifdef MONO_ARCH_CODE_EXEC_ONLY
extern guint8* mono_aot_arch_get_plt_entry_exec_only (gpointer amodule_info, host_mgreg_t *regs, guint8 *code, guint8 *plt);
extern guint32 mono_arch_get_plt_info_offset_exec_only (gpointer amodule_info, guint8 *plt_entry, host_mgreg_t *regs, guint8 *code, MonoAotResolvePltInfoOffset resolver, gpointer amodule);
extern void mono_arch_patch_plt_entry_exec_only (gpointer amodule_info, guint8 *code, gpointer *got, host_mgreg_t *regs, guint8 *addr);
#endif

#define ROUND_DOWN(VALUE,SIZE)	((VALUE) & ~((SIZE) - 1))

typedef struct {
	int method_index;
	MonoJitInfo *jinfo;
} JitInfoMap;

#define GOT_INITIALIZING 1
#define GOT_INITIALIZED  2

struct MonoAotModule {
	char *aot_name;
	/* Pointer to the Global Offset Table */
	gpointer *got;
	gpointer *llvm_got;
	gpointer *shared_got;
	GHashTable *name_cache;
	GHashTable *extra_methods;
	/* Maps methods to their code */
	GHashTable *method_to_code;
	/* Maps pointers into the method info to the methods themselves */
	GHashTable *method_ref_to_method;
	MonoAssemblyName *image_names;
	char **image_guids;
	MonoAssembly *assembly;
	MonoImage **image_table;
	guint32 image_table_len;
	gboolean out_of_date;
	gboolean plt_inited;
	int got_initialized;
	guint8 *mem_begin;
	guint8 *mem_end;
	guint8 *jit_code_start;
	guint8 *jit_code_end;
	guint8 *llvm_code_start;
	guint8 *llvm_code_end;
	guint8 *plt;
	guint8 *plt_end;
	guint8 *blob;
	gpointer weak_field_indexes;
	guint8 *method_flags_table;
	/* Maps method indexes to their code */
	gpointer *methods;
	/* Sorted array of method addresses */
	gpointer *sorted_methods;
	/* Method indexes for each method in sorted_methods */
	int *sorted_method_indexes;
	/* The length of the two tables above */
	int sorted_methods_len;
	guint32 *method_info_offsets;
	guint32 *ex_info_offsets;
	guint32 *class_info_offsets;
	guint32 *got_info_offsets;
	guint32 *llvm_got_info_offsets;
	guint32 *methods_loaded;
	guint16 *class_name_table;
	guint32 *extra_method_table;
	guint32 *extra_method_info_offsets;
	guint32 *unbox_trampolines;
	guint32 *unbox_trampolines_end;
	guint32 *unbox_trampoline_addresses;
	guint8 *unwind_info;

	/* Points to the mono EH data created by LLVM */
	guint8 *mono_eh_frame;

	/* Points to the data tables if MONO_AOT_FILE_FLAG_SEPARATE_DATA is set */
	gpointer tables [MONO_AOT_TABLE_NUM];
	/* Points to the trampolines */
	guint8 *trampolines [MONO_AOT_TRAMP_NUM];
	/* The first unused trampoline of each kind */
	guint32 trampoline_index [MONO_AOT_TRAMP_NUM];

	gboolean use_page_trampolines;

	MonoAotFileInfo info;

	gpointer *globals;
	MonoDl *sofile;

	JitInfoMap *async_jit_info_table;
	mono_mutex_t mutex;
};

typedef struct {
	void *next;
	unsigned char *trampolines;
	unsigned char *trampolines_end;
} TrampolinePage;

static GHashTable *aot_modules;
#define mono_aot_lock() mono_os_mutex_lock (&aot_mutex)
#define mono_aot_unlock() mono_os_mutex_unlock (&aot_mutex)
static mono_mutex_t aot_mutex;

/* 
 * Maps assembly names to the mono_aot_module_<NAME>_info symbols in the
 * AOT modules registered by mono_aot_register_module ().
 */
static GHashTable *static_aot_modules;
/* 
 * Same as above, but tracks module that must be loaded before others are
 * This allows us to have a "container" module which contains resources for
 * other modules. Since it doesn't provide methods for a managed assembly,
 * and it needs to be fully loaded by the time the other code needs it, it
 * must be eagerly loaded before other modules.
 */
static char *container_assm_name;
static MonoAotModule *container_amodule;

/*
 * Maps MonoJitInfo* to the aot module they belong to, this can be different
 * from ji->method->klass->image's aot module for generic instances.
 */
static GHashTable *ji_to_amodule;

/* Maps method addresses to MonoAotMethodFlags */
static GHashTable *code_to_method_flags;

/*
 * Whenever to AOT compile loaded assemblies on demand and store them in
 * a cache.
 */
static gboolean enable_aot_cache = FALSE;

static gboolean mscorlib_aot_loaded;

/* For debugging */
static gint32 mono_last_aot_method = -1;

static gboolean make_unreadable = FALSE;
static guint32 name_table_accesses = 0;
static guint32 n_pagefaults = 0;

/* Used to speed-up find_aot_module () */
static gsize aot_code_low_addr = (gssize)-1;
static gsize aot_code_high_addr = 0;

/* Stats */
static gint32 async_jit_info_size;

#ifdef MONOTOUCH
#define USE_PAGE_TRAMPOLINES (mscorlib_aot_module->use_page_trampolines)
#else
#define USE_PAGE_TRAMPOLINES 0
#endif

#define mono_aot_page_lock() mono_os_mutex_lock (&aot_page_mutex)
#define mono_aot_page_unlock() mono_os_mutex_unlock (&aot_page_mutex)
static mono_mutex_t aot_page_mutex;

static MonoAotModule *mscorlib_aot_module;

/* Embedding API hooks to load the AOT data for AOT images compiled with MONO_AOT_FILE_FLAG_SEPARATE_DATA */
static MonoLoadAotDataFunc aot_data_load_func;
static MonoFreeAotDataFunc aot_data_free_func;
static gpointer aot_data_func_user_data;

static void
init_plt (MonoAotModule *info);

static void
compute_llvm_code_range (MonoAotModule *amodule, guint8 **code_start, guint8 **code_end);

static gboolean
init_method (MonoAotModule *amodule, gpointer info, guint32 method_index, MonoMethod *method, MonoClass *init_class, MonoError *error);

static MonoJumpInfo*
decode_patches (MonoAotModule *amodule, MonoMemPool *mp, int n_patches, gboolean llvm, guint32 *got_offsets);

static void
amodule_lock (MonoAotModule *amodule)
{
	mono_os_mutex_lock (&amodule->mutex);
}

static void
amodule_unlock (MonoAotModule *amodule)
{
	mono_os_mutex_unlock (&amodule->mutex);
}

/*
 * load_image:
 *
 *   Load one of the images referenced by AMODULE. Returns NULL if the image is not
 * found, and sets @error for what happened
 */
static MonoImage *
load_image (MonoAotModule *amodule, int index, MonoError *error)
{
	MonoAssembly *assembly;
	MonoImageOpenStatus status;
	MonoAssemblyLoadContext *alc = mono_domain_ambient_alc (mono_domain_get ());

	g_assert (index < amodule->image_table_len);

	error_init (error);

	if (amodule->image_table [index])
		return amodule->image_table [index];
	mono_trace (G_LOG_LEVEL_DEBUG, MONO_TRACE_AOT, "AOT: module %s wants to load image %d: %s", amodule->aot_name, index, amodule->image_names[index].name);
	if (amodule->out_of_date) {
		mono_error_set_bad_image_by_name (error, amodule->aot_name, "Image out of date: %s", amodule->aot_name);
		return NULL;
	}

	/*
	 * LoadFile allows loading more than one assembly with the same name.
	 * That means that just calling mono_assembly_load is unlikely to find
	 * the correct assembly (it'll just return the first one loaded).  But
	 * we shouldn't hardcode the full assembly filepath into the AOT image,
	 * so it's not obvious that we can call mono_assembly_open_predicate.
	 *
	 * In the JIT, an assembly opened with LoadFile is supposed to only
	 * refer to already-loaded assemblies (or to GAC & MONO_PATH)
	 * assemblies - so nothing new should be loading.  And for the
	 * LoadFile'd assembly itself, we can check if the name and guid of the
	 * current AOT module matches the wanted name and guid and just return
	 * the AOT module's assembly.
	 */
	if (!strcmp (amodule->assembly->image->guid, amodule->image_guids [index])) {
		assembly = amodule->assembly;
	} else if (mono_get_corlib () && !strcmp (mono_get_corlib ()->guid, amodule->image_guids [index])) {
		/* This might be called before corlib is added to the root domain */
		assembly = mono_get_corlib ()->assembly;
	} else {
		MonoAssemblyByNameRequest req;
		mono_assembly_request_prepare_byname (&req, MONO_ASMCTX_DEFAULT, alc);
		req.basedir = amodule->assembly->basedir;
		assembly = mono_assembly_request_byname (&amodule->image_names [index], &req, &status);
	}
	if (!assembly) {
		mono_trace (G_LOG_LEVEL_INFO, MONO_TRACE_AOT, "AOT: module %s is unusable because dependency %s is not found.", amodule->aot_name, amodule->image_names [index].name);
		mono_error_set_bad_image_by_name (error, amodule->aot_name, "module '%s' is unusable because dependency %s is not found (error %d).\n", amodule->aot_name, amodule->image_names [index].name, status);
		amodule->out_of_date = TRUE;
		return NULL;
	}

	if (strcmp (assembly->image->guid, amodule->image_guids [index])) {
		mono_trace (G_LOG_LEVEL_DEBUG, MONO_TRACE_AOT, "AOT: module %s is unusable (GUID of dependent assembly %s doesn't match (expected '%s', got '%s')).", amodule->aot_name, amodule->image_names [index].name, amodule->image_guids [index], assembly->image->guid);
		mono_error_set_bad_image_by_name (error, amodule->aot_name, "module '%s' is unusable (GUID of dependent assembly %s doesn't match (expected '%s', got '%s')).", amodule->aot_name, amodule->image_names [index].name, amodule->image_guids [index], assembly->image->guid);
		amodule->out_of_date = TRUE;
		return NULL;
	}

	amodule->image_table [index] = assembly->image;
	return assembly->image;
}

static gint32
decode_value (guint8 *ptr, guint8 **rptr)
{
	guint8 b = *ptr;
	gint32 len;
	
	if ((b & 0x80) == 0){
		len = b;
		++ptr;
	} else if ((b & 0x40) == 0){
		len = ((b & 0x3f) << 8 | ptr [1]);
		ptr += 2;
	} else if (b != 0xff) {
		len = ((b & 0x1f) << 24) |
			(ptr [1] << 16) |
			(ptr [2] << 8) |
			ptr [3];
		ptr += 4;
	}
	else {
		len = (ptr [1] << 24) | (ptr [2] << 16) | (ptr [3] << 8) | ptr [4];
		ptr += 5;
	}
	if (rptr)
		*rptr = ptr;

	//printf ("DECODE: %d.\n", len);
	return len;
}

/*
 * mono_aot_get_offset:
 *
 *   Decode an offset table emitted by emit_offset_table (), returning the INDEXth
 * entry.
 */
static guint32
mono_aot_get_offset (guint32 *table, int index)
{
	int i, group, ngroups, index_entry_size;
	int start_offset, offset, group_size;
	guint8 *data_start, *p;
	guint32 *index32 = NULL;
	guint16 *index16 = NULL;
	
	/* noffsets = table [0]; */
	group_size = table [1];
	ngroups = table [2];
	index_entry_size = table [3];
	group = index / group_size;

	if (index_entry_size == 2) {
		index16 = (guint16*)&table [4];
		data_start = (guint8*)&index16 [ngroups];
		p = data_start + index16 [group];
	} else {
		index32 = (guint32*)&table [4];
		data_start = (guint8*)&index32 [ngroups];
		p = data_start + index32 [group];
	}

	/* offset will contain the value of offsets [group * group_size] */
	offset = start_offset = decode_value (p, &p);
	for (i = group * group_size + 1; i <= index; ++i) {
		offset += decode_value (p, &p);
	}

	//printf ("Offset lookup: %d -> %d, start=%d, p=%d\n", index, offset, start_offset, table [3 + group]);

	return offset;
}

static MonoMethod*
decode_resolve_method_ref (MonoAotModule *module, guint8 *buf, guint8 **endbuf, MonoError *error);

static MonoClass*
decode_klass_ref (MonoAotModule *module, guint8 *buf, guint8 **endbuf, MonoError *error);

static MonoType*
decode_type (MonoAotModule *module, guint8 *buf, guint8 **endbuf, MonoError *error);

static MonoGenericInst*
decode_generic_inst (MonoAotModule *module, guint8 *buf, guint8 **endbuf, MonoError *error)
{
	int type_argc, i;
	MonoType **type_argv;
	MonoGenericInst *inst;
	guint8 *p = buf;

	error_init (error);
	type_argc = decode_value (p, &p);
	type_argv = g_new0 (MonoType*, type_argc);

	for (i = 0; i < type_argc; ++i) {
		MonoClass *pclass = decode_klass_ref (module, p, &p, error);
		if (!pclass) {
			g_free (type_argv);
			return NULL;
		}
		type_argv [i] = m_class_get_byval_arg (pclass);
	}

	inst = mono_metadata_get_generic_inst (type_argc, type_argv);
	g_free (type_argv);

	*endbuf = p;

	return inst;
}

static gboolean
decode_generic_context (MonoAotModule *amodule, MonoGenericContext *ctx, guint8 *buf, guint8 **endbuf, MonoError *error)
{
	guint8 *p = buf;
	guint8 *p2;
	guint32 offset, flags;

	/* Either the class_inst or method_inst offset */
	flags = decode_value (p, &p);

	if (flags & 1) {
		offset = decode_value (p, &p);
		p2 = amodule->blob + offset;
		ctx->class_inst = decode_generic_inst (amodule, p2, &p2, error);
		if (!ctx->class_inst)
			return FALSE;
	}
	if (flags & 2) {
		offset = decode_value (p, &p);
		p2 = amodule->blob + offset;
		ctx->method_inst = decode_generic_inst (amodule, p2, &p2, error);
		if (!ctx->method_inst)
			return FALSE;
	}

	*endbuf = p;
	return TRUE;
}

static MonoClass*
decode_klass_ref (MonoAotModule *module, guint8 *buf, guint8 **endbuf, MonoError *error)
{
	MonoImage *image;
	MonoClass *klass = NULL, *eklass;
	guint32 token, rank, idx;
	guint8 *p = buf;
	int reftype;

	error_init (error);
	reftype = decode_value (p, &p);
	if (reftype == 0) {
		*endbuf = p;
		mono_error_set_bad_image_by_name (error, module->aot_name, "Decoding a null class ref: %s", module->aot_name);
		return NULL;
	}

	switch (reftype) {
	case MONO_AOT_TYPEREF_TYPEDEF_INDEX:
		idx = decode_value (p, &p);
		image = load_image (module, 0, error);
		if (!image)
			return NULL;
		klass = mono_class_get_checked (image, MONO_TOKEN_TYPE_DEF + idx, error);
		break;
	case MONO_AOT_TYPEREF_TYPEDEF_INDEX_IMAGE:
		idx = decode_value (p, &p);
		image = load_image (module, decode_value (p, &p), error);
		if (!image)
			return NULL;
		klass = mono_class_get_checked (image, MONO_TOKEN_TYPE_DEF + idx, error);
		break;
	case MONO_AOT_TYPEREF_TYPESPEC_TOKEN:
		token = decode_value (p, &p);
		image = module->assembly->image;
		if (!image) {
			mono_error_set_bad_image_by_name (error, module->aot_name, "No image associated with the aot module: %s", module->aot_name);
			return NULL;
		}
		klass = mono_class_get_checked (image, token, error);
		break;
	case MONO_AOT_TYPEREF_GINST: {
		MonoClass *gclass;
		MonoGenericContext ctx;
		MonoType *type;

		gclass = decode_klass_ref (module, p, &p, error);
		if (!gclass)
			return NULL;
		g_assert (mono_class_is_gtd (gclass));

		memset (&ctx, 0, sizeof (ctx));
		guint32 offset = decode_value (p, &p);
		guint8 *p2 = module->blob + offset;
		ctx.class_inst = decode_generic_inst (module, p2, &p2, error);
		if (!ctx.class_inst)
			return NULL;
		type = mono_class_inflate_generic_type_checked (m_class_get_byval_arg (gclass), &ctx, error);
		if (!type)
			return NULL;
		klass = mono_class_from_mono_type_internal (type);
		mono_metadata_free_type (type);
		break;
	}
	case MONO_AOT_TYPEREF_VAR: {
		MonoType *t = NULL;
		MonoGenericContainer *container = NULL;
		gboolean has_constraint = decode_value (p, &p);

		if (has_constraint) {
			MonoClass *par_klass;
			MonoType *gshared_constraint;

			gshared_constraint = decode_type (module, p, &p, error);
			if (!gshared_constraint)
				return NULL;

			par_klass = decode_klass_ref (module, p, &p, error);
			if (!par_klass)
				return NULL;

			t = mini_get_shared_gparam (m_class_get_byval_arg (par_klass), gshared_constraint);
			mono_metadata_free_type (gshared_constraint);
			klass = mono_class_from_mono_type_internal (t);
		} else {
			int type = decode_value (p, &p);
			int num = decode_value (p, &p);
			gboolean is_not_anonymous = decode_value (p, &p);

			if (is_not_anonymous) {
				gboolean is_method = decode_value (p, &p);
			
				if (is_method) {
					MonoMethod *method_def;
					g_assert (type == MONO_TYPE_MVAR);
					method_def = decode_resolve_method_ref (module, p, &p, error);
					if (!method_def)
						return NULL;

					container = mono_method_get_generic_container (method_def);
				} else {
					MonoClass *class_def;
					g_assert (type == MONO_TYPE_VAR);
					class_def = decode_klass_ref (module, p, &p, error);
					if (!class_def)
						return NULL;

					container = mono_class_try_get_generic_container (class_def); //FIXME is this a case for a try_get?
				}
			} else {
				// We didn't decode is_method, so we have to infer it from type enum.
				container = mono_get_anonymous_container_for_image (module->assembly->image, type == MONO_TYPE_MVAR);
			}

			t = g_new0 (MonoType, 1);
			t->type = (MonoTypeEnum)type;
			if (is_not_anonymous) {
				t->data.generic_param = mono_generic_container_get_param (container, num);
			} else {
				/* Anonymous */
				MonoGenericParam *par = mono_metadata_create_anon_gparam (module->assembly->image, num, type == MONO_TYPE_MVAR);
				t->data.generic_param = par;
				// FIXME: maybe do this for all anon gparams?
				((MonoGenericParamFull*)par)->info.name = mono_make_generic_name_string (module->assembly->image, num);
			}
			// FIXME: Maybe use types directly to avoid
			// the overhead of creating MonoClass-es
			klass = mono_class_from_mono_type_internal (t);

			g_free (t);
		}
		break;
	}
	case MONO_AOT_TYPEREF_ARRAY:
		/* Array */
		rank = decode_value (p, &p);
		eklass = decode_klass_ref (module, p, &p, error);
		if (!eklass)
			return NULL;
		klass = mono_class_create_array (eklass, rank);
		break;
	case MONO_AOT_TYPEREF_PTR: {
		MonoType *t;

		t = decode_type (module, p, &p, error);
		if (!t)
			return NULL;
		klass = mono_class_from_mono_type_internal (t);
		g_free (t);
		break;
	}
	case MONO_AOT_TYPEREF_BLOB_INDEX: {
		guint32 offset = decode_value (p, &p);
		guint8 *p2;

		p2 = module->blob + offset;
		klass = decode_klass_ref (module, p2, &p2, error);
		break;
	}
	default:
		mono_error_set_bad_image_by_name (error, module->aot_name, "Invalid klass reftype %d: %s", reftype, module->aot_name);
	}
	//g_assert (klass);
	//printf ("BLA: %s\n", mono_type_full_name (m_class_get_byval_arg (klass)));
	*endbuf = p;
	return klass;
}

static MonoClassField*
decode_field_info (MonoAotModule *module, guint8 *buf, guint8 **endbuf)
{
	ERROR_DECL (error);
	MonoClass *klass = decode_klass_ref (module, buf, &buf, error);
	guint32 token;
	guint8 *p = buf;

	if (!klass) {
		mono_error_cleanup (error); /* FIXME don't swallow the error */
		return NULL;
	}

	token = MONO_TOKEN_FIELD_DEF + decode_value (p, &p);

	*endbuf = p;

	return mono_class_get_field (klass, token);
}

/*
 * Parse a MonoType encoded by encode_type () in aot-compiler.c. Return malloc-ed
 * memory.
 */
static MonoType*
decode_type (MonoAotModule *module, guint8 *buf, guint8 **endbuf, MonoError *error)
{
	guint8 *p = buf;
	MonoType *t;

	if (*p == MONO_TYPE_CMOD_REQD) {
		++p;

		int count = decode_value (p, &p);

		/* TODO: encode aggregate cmods differently than simple cmods and make it possible to use the more compact encoding here. */
		t = (MonoType*)g_malloc0 (mono_sizeof_type_with_mods (count, TRUE));
		mono_type_with_mods_init (t, count, TRUE);

		/* Try not to blow up the stack. See comment on MONO_MAX_EXPECTED_CMODS */
		g_assert (count < MONO_MAX_EXPECTED_CMODS);
		MonoAggregateModContainer *cm = g_alloca (mono_sizeof_aggregate_modifiers (count));
		cm->count = count;
		for (int i = 0; i < count; ++i) {
			MonoSingleCustomMod *cmod = &cm->modifiers [i];
			cmod->required = decode_value (p, &p);
			cmod->type = decode_type (module, p, &p, error);
			goto_if_nok (error, fail);
		}

		mono_type_set_amods (t, mono_metadata_get_canonical_aggregate_modifiers (cm));
		for (int i = 0; i < count; ++i)
			mono_metadata_free_type (cm->modifiers [i].type);
	} else {
		t = (MonoType *) g_malloc0 (MONO_SIZEOF_TYPE);
	}

	while (TRUE) {
		if (*p == MONO_TYPE_PINNED) {
			t->pinned = TRUE;
			++p;
		} else if (*p == MONO_TYPE_BYREF) {
			t->byref = TRUE;
			++p;
		} else {
			break;
		}
	}

	t->type = (MonoTypeEnum)*p;
	++p;

	switch (t->type) {
	case MONO_TYPE_VOID:
	case MONO_TYPE_BOOLEAN:
	case MONO_TYPE_CHAR:
	case MONO_TYPE_I1:
	case MONO_TYPE_U1:
	case MONO_TYPE_I2:
	case MONO_TYPE_U2:
	case MONO_TYPE_I4:
	case MONO_TYPE_U4:
	case MONO_TYPE_I8:
	case MONO_TYPE_U8:
	case MONO_TYPE_R4:
	case MONO_TYPE_R8:
	case MONO_TYPE_I:
	case MONO_TYPE_U:
	case MONO_TYPE_STRING:
	case MONO_TYPE_OBJECT:
	case MONO_TYPE_TYPEDBYREF:
		break;
	case MONO_TYPE_VALUETYPE:
	case MONO_TYPE_CLASS:
		t->data.klass = decode_klass_ref (module, p, &p, error);
		if (!t->data.klass)
			goto fail;
		break;
	case MONO_TYPE_SZARRAY:
		t->data.klass = decode_klass_ref (module, p, &p, error);

		if (!t->data.klass)
			goto fail;
		break;
	case MONO_TYPE_PTR:
		t->data.type = decode_type (module, p, &p, error);
		if (!t->data.type)
			goto fail;
		break;
	case MONO_TYPE_GENERICINST: {
		MonoClass *gclass;
		MonoGenericContext ctx;
		MonoType *type;
		MonoClass *klass;

		gclass = decode_klass_ref (module, p, &p, error);
		if (!gclass)
			goto fail;
		g_assert (mono_class_is_gtd (gclass));

		memset (&ctx, 0, sizeof (ctx));
		ctx.class_inst = decode_generic_inst (module, p, &p, error);
		if (!ctx.class_inst)
			goto fail;
		type = mono_class_inflate_generic_type_checked (m_class_get_byval_arg (gclass), &ctx, error);
		if (!type)
			goto fail;
		klass = mono_class_from_mono_type_internal (type);
		t->data.generic_class = mono_class_get_generic_class (klass);
		break;
	}
	case MONO_TYPE_ARRAY: {
		MonoArrayType *array;
		int i;

		// FIXME: memory management
		array = g_new0 (MonoArrayType, 1);
		array->eklass = decode_klass_ref (module, p, &p, error);
		if (!array->eklass)
			goto fail;
		array->rank = decode_value (p, &p);
		array->numsizes = decode_value (p, &p);

		if (array->numsizes)
			array->sizes = (int *)g_malloc0 (sizeof (int) * array->numsizes);
		for (i = 0; i < array->numsizes; ++i)
			array->sizes [i] = decode_value (p, &p);

		array->numlobounds = decode_value (p, &p);
		if (array->numlobounds)
			array->lobounds = (int *)g_malloc0 (sizeof (int) * array->numlobounds);
		for (i = 0; i < array->numlobounds; ++i)
			array->lobounds [i] = decode_value (p, &p);
		t->data.array = array;
		break;
	}
	case MONO_TYPE_VAR:
	case MONO_TYPE_MVAR: {
		MonoClass *klass = decode_klass_ref (module, p, &p, error);
		if (!klass)
			goto fail;
		t->data.generic_param = m_class_get_byval_arg (klass)->data.generic_param;
		break;
	}
	default:
		mono_error_set_bad_image_by_name (error, module->aot_name, "Invalid encoded type %d: %s", t->type, module->aot_name);
		goto fail;
	}

	*endbuf = p;

	return t;
fail:
	g_free (t);
	return NULL;
}

// FIXME: Error handling, memory management

static MonoMethodSignature*
decode_signature_with_target (MonoAotModule *module, MonoMethodSignature *target, guint8 *buf, guint8 **endbuf)
{
	ERROR_DECL (error);
	MonoMethodSignature *sig;
	guint32 flags;
	int i, gen_param_count = 0, param_count, call_conv;
	guint8 *p = buf;
	gboolean hasthis, explicit_this, has_gen_params;

	flags = *p;
	p ++;
	has_gen_params = (flags & 0x10) != 0;
	hasthis = (flags & 0x20) != 0;
	explicit_this = (flags & 0x40) != 0;
	call_conv = flags & 0x0F;

	if (has_gen_params)
		gen_param_count = decode_value (p, &p);
	param_count = decode_value (p, &p);
	if (target && param_count != target->param_count)
		return NULL;
	sig = (MonoMethodSignature *)g_malloc0 (MONO_SIZEOF_METHOD_SIGNATURE + param_count * sizeof (MonoType *));
	sig->param_count = param_count;
	sig->sentinelpos = -1;
	sig->hasthis = hasthis;
	sig->explicit_this = explicit_this;
	sig->call_convention = call_conv;
	sig->generic_param_count = gen_param_count;
	sig->ret = decode_type (module, p, &p, error);
	if (!sig->ret)
		goto fail;
	for (i = 0; i < param_count; ++i) {
		if (*p == MONO_TYPE_SENTINEL) {
			g_assert (sig->call_convention == MONO_CALL_VARARG);
			sig->sentinelpos = i;
			p ++;
		}
		sig->params [i] = decode_type (module, p, &p, error);
		if (!sig->params [i])
			goto fail;
	}

	if (sig->call_convention == MONO_CALL_VARARG && sig->sentinelpos == -1)
		sig->sentinelpos = sig->param_count;

	*endbuf = p;

	return sig;
fail:
	mono_error_cleanup (error); /* FIXME don't swallow the error */
	g_free (sig);
	return NULL;
}

static MonoMethodSignature*
decode_signature (MonoAotModule *module, guint8 *buf, guint8 **endbuf)
{
	return decode_signature_with_target (module, NULL, buf, endbuf);
}

static gboolean
sig_matches_target (MonoAotModule *module, MonoMethod *target, guint8 *buf, guint8 **endbuf)
{
	MonoMethodSignature *sig;
	gboolean res;
	guint8 *p = buf;
	
	sig = decode_signature_with_target (module, mono_method_signature_internal (target), p, &p);
	res = sig && mono_metadata_signature_equal (mono_method_signature_internal (target), sig);
	g_free (sig);
	*endbuf = p;
	return res;
}

/* Stores information returned by decode_method_ref () */
typedef struct {
	MonoImage *image;
	guint32 token;
	MonoMethod *method;
	gboolean no_aot_trampoline;
} MethodRef;

/*
 * decode_method_ref_with_target:
 *
 *   Decode a method reference, storing the image/token into a MethodRef structure.
 * This avoids loading metadata for the method if the caller does not need it. If the method has
 * no token, then it is loaded from metadata and ref->method is set to the method instance.
 * If TARGET is non-NULL, abort decoding if it can be determined that the decoded method
 *  couldn't resolve to TARGET, and return FALSE.
 * There are some kinds of method references which only support a non-null TARGET.
 * This means that its not possible to decode this into a method, only to check
 * that the method reference matches a given method. This is normally not a problem
 * as these wrappers only occur in the extra_methods table, where we already have
 * a method we want to lookup.
 *
 * If there was a decoding error, we return FALSE and set @error
 */
static gboolean
decode_method_ref_with_target (MonoAotModule *module, MethodRef *ref, MonoMethod *target, guint8 *buf, guint8 **endbuf, MonoError *error)
{
	guint32 image_index, value;
	MonoImage *image = NULL;
	guint8 *p = buf;

	memset (ref, 0, sizeof (MethodRef));
	error_init (error);

	value = decode_value (p, &p);
	image_index = value >> 24;

	if (image_index == MONO_AOT_METHODREF_NO_AOT_TRAMPOLINE) {
		ref->no_aot_trampoline = TRUE;
		value = decode_value (p, &p);
		image_index = value >> 24;
	}

	if (image_index < MONO_AOT_METHODREF_MIN || image_index == MONO_AOT_METHODREF_METHODSPEC ||
		image_index == MONO_AOT_METHODREF_GINST || image_index == MONO_AOT_METHODREF_BLOB_INDEX) {
		if (target && target->wrapper_type) {
			return FALSE;
		}
	}

	if (image_index == MONO_AOT_METHODREF_WRAPPER) {
		WrapperInfo *info;
		guint32 wrapper_type;

		wrapper_type = decode_value (p, &p);

		if (target && target->wrapper_type != wrapper_type)
			return FALSE;

		/* Doesn't matter */
		image = mono_defaults.corlib;

		switch (wrapper_type) {
#ifndef DISABLE_REMOTING
		case MONO_WRAPPER_REMOTING_INVOKE_WITH_CHECK: {
			MonoMethod *m = decode_resolve_method_ref (module, p, &p, error);
			if (!m)
				return FALSE;
			mono_class_init_internal (m->klass);
			if (mono_aot_only)
				ref->method = m;
			else {
				ref->method = mono_marshal_get_remoting_invoke_with_check (m, error);
				return_val_if_nok (error, FALSE);
			}
			break;
		}
		case MONO_WRAPPER_PROXY_ISINST: {
			MonoClass *klass = decode_klass_ref (module, p, &p, error);
			if (!klass)
				return FALSE;
			ref->method = mono_marshal_get_proxy_cancast (klass);
			break;
		}
		case MONO_WRAPPER_LDFLD:
		case MONO_WRAPPER_LDFLDA:
		case MONO_WRAPPER_STFLD: {
			MonoClass *klass = decode_klass_ref (module, p, &p, error);
			if (!klass)
				return FALSE;
			MonoType *type = m_class_get_byval_arg (klass);
			if (wrapper_type == MONO_WRAPPER_LDFLD)
				ref->method = mono_marshal_get_ldfld_wrapper (type);
			else if (wrapper_type == MONO_WRAPPER_LDFLDA)
				ref->method = mono_marshal_get_ldflda_wrapper (type);
			else if (wrapper_type == MONO_WRAPPER_STFLD)
				ref->method = mono_marshal_get_stfld_wrapper (type);
			else {
				mono_error_set_bad_image_by_name (error, module->aot_name, "Unknown AOT wrapper type %d: %s", wrapper_type, module->aot_name);
				return FALSE;
			}
			break;
		}
#endif
		case MONO_WRAPPER_ALLOC: {
			int atype = decode_value (p, &p);
			ManagedAllocatorVariant variant =
				mono_profiler_allocations_enabled () ?
				MANAGED_ALLOCATOR_PROFILER : MANAGED_ALLOCATOR_REGULAR;

			ref->method = mono_gc_get_managed_allocator_by_type (atype, variant);
			/* Try to fallback to the slow path version */
			if (!ref->method)
				ref->method = mono_gc_get_managed_allocator_by_type (atype, MANAGED_ALLOCATOR_SLOW_PATH);
			if (!ref->method) {
				mono_error_set_bad_image_by_name (error, module->aot_name, "Error: No managed allocator, but we need one for AOT.\nAre you using non-standard GC options?\n%s\n", module->aot_name);
				return FALSE;
			}
			break;
		}
		case MONO_WRAPPER_WRITE_BARRIER: {
			ref->method = mono_gc_get_write_barrier ();
			break;
		}
		case MONO_WRAPPER_STELEMREF: {
			int subtype = decode_value (p, &p);

			if (subtype == WRAPPER_SUBTYPE_NONE) {
				ref->method = mono_marshal_get_stelemref ();
			} else if (subtype == WRAPPER_SUBTYPE_VIRTUAL_STELEMREF) {
				int kind;
				
				kind = decode_value (p, &p);

				/* Can't decode this */
				if (!target)
					return FALSE;
				if (target->wrapper_type == MONO_WRAPPER_STELEMREF) {
					info = mono_marshal_get_wrapper_info (target);

					g_assert (info);
					if (info->subtype == subtype && info->d.virtual_stelemref.kind == kind)
						ref->method = target;
					else
						return FALSE;
				} else {
					return FALSE;
				}
			} else {
				mono_error_set_bad_image_by_name (error, module->aot_name, "Invalid STELEMREF subtype %d: %s", subtype, module->aot_name);
				return FALSE;
			}
			break;
		}
		case MONO_WRAPPER_SYNCHRONIZED: {
			MonoMethod *m = decode_resolve_method_ref (module, p, &p, error);
			if (!m)
				return FALSE;
			ref->method = mono_marshal_get_synchronized_wrapper (m);
			break;
		}
		case MONO_WRAPPER_OTHER: {
			int subtype = decode_value (p, &p);

			if (subtype == WRAPPER_SUBTYPE_PTR_TO_STRUCTURE || subtype == WRAPPER_SUBTYPE_STRUCTURE_TO_PTR) {
				MonoClass *klass = decode_klass_ref (module, p, &p, error);
				if (!klass)
					return FALSE;

				if (!target)
					return FALSE;
				if (klass != target->klass)
					return FALSE;

				if (subtype == WRAPPER_SUBTYPE_PTR_TO_STRUCTURE) {
					if (strcmp (target->name, "PtrToStructure"))
						return FALSE;
					ref->method = mono_marshal_get_ptr_to_struct (klass);
				} else {
					if (strcmp (target->name, "StructureToPtr"))
						return FALSE;
					ref->method = mono_marshal_get_struct_to_ptr (klass);
				}
			} else if (subtype == WRAPPER_SUBTYPE_SYNCHRONIZED_INNER) {
				MonoMethod *m = decode_resolve_method_ref (module, p, &p, error);
				if (!m)
					return FALSE;
				ref->method = mono_marshal_get_synchronized_inner_wrapper (m);
			} else if (subtype == WRAPPER_SUBTYPE_ARRAY_ACCESSOR) {
				MonoMethod *m = decode_resolve_method_ref (module, p, &p, error);
				if (!m)
					return FALSE;
				ref->method = mono_marshal_get_array_accessor_wrapper (m);
			} else if (subtype == WRAPPER_SUBTYPE_GSHAREDVT_IN) {
				ref->method = mono_marshal_get_gsharedvt_in_wrapper ();
			} else if (subtype == WRAPPER_SUBTYPE_GSHAREDVT_OUT) {
				ref->method = mono_marshal_get_gsharedvt_out_wrapper ();
			} else if (subtype == WRAPPER_SUBTYPE_INTERP_IN) {
				MonoMethodSignature *sig = decode_signature (module, p, &p);
				if (!sig)
					return FALSE;
				ref->method = mini_get_interp_in_wrapper (sig);
				g_free (sig);
			} else if (subtype == WRAPPER_SUBTYPE_INTERP_LMF) {
				MonoJitICallInfo *info = mono_find_jit_icall_info ((MonoJitICallId)decode_value (p, &p));
				ref->method = mini_get_interp_lmf_wrapper (info->name, (gpointer) info->func);
			} else if (subtype == WRAPPER_SUBTYPE_GSHAREDVT_IN_SIG) {
				MonoMethodSignature *sig = decode_signature (module, p, &p);
				if (!sig)
					return FALSE;
				ref->method = mini_get_gsharedvt_in_sig_wrapper (sig);
				g_free (sig);
			} else if (subtype == WRAPPER_SUBTYPE_GSHAREDVT_OUT_SIG) {
				MonoMethodSignature *sig = decode_signature (module, p, &p);
				if (!sig)
					return FALSE;
				ref->method = mini_get_gsharedvt_out_sig_wrapper (sig);
				g_free (sig);
			} else if (subtype == WRAPPER_SUBTYPE_AOT_INIT) {
				guint32 init_type = decode_value (p, &p);
				ref->method = mono_marshal_get_aot_init_wrapper ((MonoAotInitSubtype) init_type);
			} else if (subtype == WRAPPER_SUBTYPE_LLVM_FUNC) {
				guint32 init_type = decode_value (p, &p);
				ref->method = mono_marshal_get_llvm_func_wrapper ((MonoLLVMFuncWrapperSubtype) init_type);
			} else {
				mono_error_set_bad_image_by_name (error, module->aot_name, "Invalid UNKNOWN wrapper subtype %d: %s", subtype, module->aot_name);
				return FALSE;
			}
			break;
		}
		case MONO_WRAPPER_MANAGED_TO_MANAGED: {
			int subtype = decode_value (p, &p);

			if (subtype == WRAPPER_SUBTYPE_ELEMENT_ADDR) {
				int rank = decode_value (p, &p);
				int elem_size = decode_value (p, &p);

				ref->method = mono_marshal_get_array_address (rank, elem_size);
			} else if (subtype == WRAPPER_SUBTYPE_STRING_CTOR) {
				MonoMethod *m;

				m = decode_resolve_method_ref (module, p, &p, error);
				if (!m)
					return FALSE;

				if (!target)
					return FALSE;
				g_assert (target->wrapper_type == MONO_WRAPPER_MANAGED_TO_MANAGED);

				info = mono_marshal_get_wrapper_info (target);
				if (info && info->subtype == subtype && info->d.string_ctor.method == m)
					ref->method = target;
				else
					return FALSE;
			}
			break;
		}
		case MONO_WRAPPER_MANAGED_TO_NATIVE: {
			MonoMethod *m;
			int subtype = decode_value (p, &p);

			if (subtype == WRAPPER_SUBTYPE_ICALL_WRAPPER) {
				MonoJitICallInfo *info = mono_find_jit_icall_info ((MonoJitICallId)decode_value (p, &p));
				ref->method = mono_icall_get_wrapper_method (info);
			} else {
				m = decode_resolve_method_ref (module, p, &p, error);
				if (!m)
					return FALSE;

				/* This should only happen when looking for an extra method */
				if (!target)
					return FALSE;
				if (mono_marshal_method_from_wrapper (target) == m)
					ref->method = target;
				else
					return FALSE;
			}
			break;
		}
		case MONO_WRAPPER_CASTCLASS: {
			int subtype = decode_value (p, &p);

			if (subtype == WRAPPER_SUBTYPE_CASTCLASS_WITH_CACHE)
				ref->method = mono_marshal_get_castclass_with_cache ();
			else if (subtype == WRAPPER_SUBTYPE_ISINST_WITH_CACHE)
				ref->method = mono_marshal_get_isinst_with_cache ();
			else {
				mono_error_set_bad_image_by_name (error, module->aot_name, "Invalid CASTCLASS wrapper subtype %d: %s", subtype, module->aot_name);
				return FALSE;
			}
			break;
		}
		case MONO_WRAPPER_RUNTIME_INVOKE: {
			int subtype = decode_value (p, &p);

			if (!target)
				return FALSE;

			if (subtype == WRAPPER_SUBTYPE_RUNTIME_INVOKE_DYNAMIC) {
				if (strcmp (target->name, "runtime_invoke_dynamic") != 0)
					return FALSE;
				ref->method = target;
			} else if (subtype == WRAPPER_SUBTYPE_RUNTIME_INVOKE_DIRECT) {
				/* Direct wrapper */
				MonoMethod *m = decode_resolve_method_ref (module, p, &p, error);
				if (!m)
					return FALSE;
				ref->method = mono_marshal_get_runtime_invoke (m, FALSE);
			} else if (subtype == WRAPPER_SUBTYPE_RUNTIME_INVOKE_VIRTUAL) {
				/* Virtual direct wrapper */
				MonoMethod *m = decode_resolve_method_ref (module, p, &p, error);
				if (!m)
					return FALSE;
				ref->method = mono_marshal_get_runtime_invoke (m, TRUE);
			} else {
				MonoMethodSignature *sig;

				sig = decode_signature_with_target (module, NULL, p, &p);
				info = mono_marshal_get_wrapper_info (target);
				g_assert (info);

				if (info->subtype != subtype) {
					g_free (sig);
					return FALSE;
				}
				g_assert (info->d.runtime_invoke.sig);
				const gboolean same_sig = mono_metadata_signature_equal (sig, info->d.runtime_invoke.sig);
				g_free (sig);
				if (same_sig)
					ref->method = target;
				else
					return FALSE;
			}
			break;
		}
		case MONO_WRAPPER_DELEGATE_INVOKE:
		case MONO_WRAPPER_DELEGATE_BEGIN_INVOKE:
		case MONO_WRAPPER_DELEGATE_END_INVOKE: {
			gboolean is_inflated = decode_value (p, &p);
			WrapperSubtype subtype;

			if (is_inflated) {
				MonoClass *klass;
				MonoMethod *invoke, *wrapper;

				klass = decode_klass_ref (module, p, &p, error);
				if (!klass)
					return FALSE;

				switch (wrapper_type) {
				case MONO_WRAPPER_DELEGATE_INVOKE:
					invoke = mono_get_delegate_invoke_internal (klass);
					wrapper = mono_marshal_get_delegate_invoke (invoke, NULL);
					break;
				case MONO_WRAPPER_DELEGATE_BEGIN_INVOKE:
					invoke = mono_get_delegate_begin_invoke_internal (klass);
					wrapper = mono_marshal_get_delegate_begin_invoke (invoke);
					break;
				case MONO_WRAPPER_DELEGATE_END_INVOKE:
					invoke = mono_get_delegate_end_invoke_internal (klass);
					wrapper = mono_marshal_get_delegate_end_invoke (invoke);
					break;
				default:
					g_assert_not_reached ();
					break;
				}
				if (target) {
					/*
					 * Due to the way mini_get_shared_method_full () works, we could end up with
					 * multiple copies of the same wrapper.
					 */
					if (wrapper->klass != target->klass)
						return FALSE;
					ref->method = target;
				} else {
					ref->method = wrapper;
				}
			} else {
				/*
				 * These wrappers are associated with a signature, not with a method.
				 * Since we can't decode them into methods, they need a target method.
				 */
				if (!target)
					return FALSE;

				if (wrapper_type == MONO_WRAPPER_DELEGATE_INVOKE) {
					subtype = (WrapperSubtype)decode_value (p, &p);
					info = mono_marshal_get_wrapper_info (target);
					if (info) {
						if (info->subtype != subtype)
							return FALSE;
					} else {
						if (subtype != WRAPPER_SUBTYPE_NONE)
							return FALSE;
					}
				}
				if (sig_matches_target (module, target, p, &p))
					ref->method = target;
				else
					return FALSE;
			}
			break;
		}
		case MONO_WRAPPER_NATIVE_TO_MANAGED: {
			MonoMethod *m;
			MonoClass *klass;

			m = decode_resolve_method_ref (module, p, &p, error);
			if (!m)
				return FALSE;
			klass = decode_klass_ref (module, p, &p, error);
			if (!klass)
				return FALSE;
			ref->method = mono_marshal_get_managed_wrapper (m, klass, 0, error);
			if (!is_ok (error))
				return FALSE;
			break;
		}
		default:
			g_assert_not_reached ();
		}
	} else if (image_index == MONO_AOT_METHODREF_METHODSPEC) {
		image_index = decode_value (p, &p);
		ref->token = decode_value (p, &p);

		image = load_image (module, image_index, error);
		if (!image)
			return FALSE;
	} else if (image_index == MONO_AOT_METHODREF_BLOB_INDEX) {
		guint32 offset = decode_value (p, &p);

		guint8 *p2;

		p2 = module->blob + offset;
		if (!decode_method_ref_with_target (module, ref, target, p2, &p2, error))
			return FALSE;
		image = ref->image;
		if (!image)
			return FALSE;
	} else if (image_index == MONO_AOT_METHODREF_GINST) {
		MonoClass *klass;
		MonoGenericContext ctx;
		guint32 token_index;

		/* 
		 * These methods do not have a token which resolves them, so we 
		 * resolve them immediately.
		 */
		klass = decode_klass_ref (module, p, &p, error);
		if (!klass)
			return FALSE;

		if (target && target->klass != klass)
			return FALSE;

		image_index = decode_value (p, &p);
		token_index = decode_value (p, &p);
		ref->token = mono_metadata_make_token (MONO_TABLE_METHOD, token_index);

		image = load_image (module, image_index, error);
		if (!image)
			return FALSE;

		ref->method = mono_get_method_checked (image, ref->token, NULL, NULL, error);
		if (!ref->method)
			return FALSE;

		memset (&ctx, 0, sizeof (ctx));

		if (FALSE && mono_class_is_ginst (klass)) {
			ctx.class_inst = mono_class_get_generic_class (klass)->context.class_inst;
			ctx.method_inst = NULL;
 
			ref->method = mono_class_inflate_generic_method_full_checked (ref->method, klass, &ctx, error);
			if (!ref->method)
				return FALSE;
		}			

		memset (&ctx, 0, sizeof (ctx));

		if (!decode_generic_context (module, &ctx, p, &p, error))
			return FALSE;

		ref->method = mono_class_inflate_generic_method_full_checked (ref->method, klass, &ctx, error);
		if (!ref->method)
			return FALSE;

	} else if (image_index == MONO_AOT_METHODREF_ARRAY) {
		MonoClass *klass;
		int method_type;

		klass = decode_klass_ref (module, p, &p, error);
		if (!klass)
			return FALSE;
		method_type = decode_value (p, &p);
		switch (method_type) {
		case 0:
			ref->method = mono_class_get_method_from_name_checked (klass, ".ctor", m_class_get_rank (klass), 0, error);
			return_val_if_nok (error, FALSE);
			break;
		case 1:
			ref->method = mono_class_get_method_from_name_checked (klass, ".ctor", m_class_get_rank (klass) * 2, 0, error);
			return_val_if_nok (error, FALSE);
			break;
		case 2:
			ref->method = mono_class_get_method_from_name_checked (klass, "Get", -1, 0, error);
			return_val_if_nok (error, FALSE);
			break;
		case 3:
			ref->method = mono_class_get_method_from_name_checked (klass, "Address", -1, 0, error);
			return_val_if_nok (error, FALSE);
			break;
		case 4:
			ref->method = mono_class_get_method_from_name_checked (klass, "Set", -1, 0, error);
			return_val_if_nok (error, FALSE);
			break;
		default:
			mono_error_set_bad_image_by_name (error, module->aot_name, "Invalid METHODREF_ARRAY method type %d: %s", method_type, module->aot_name);
			return FALSE;
		}
	} else {
		if (image_index == MONO_AOT_METHODREF_LARGE_IMAGE_INDEX) {
			image_index = decode_value (p, &p);
			value = decode_value (p, &p);
		}

		ref->token = MONO_TOKEN_METHOD_DEF | (value & 0xffffff);

		image = load_image (module, image_index, error);
		if (!image)
			return FALSE;
	}

	*endbuf = p;

	ref->image = image;

	return TRUE;
}

static gboolean
decode_method_ref (MonoAotModule *module, MethodRef *ref, guint8 *buf, guint8 **endbuf, MonoError *error)
{
	return decode_method_ref_with_target (module, ref, NULL, buf, endbuf, error);
}

/*
 * decode_resolve_method_ref_with_target:
 *
 *   Similar to decode_method_ref, but resolve and return the method itself.
 */
static MonoMethod*
decode_resolve_method_ref_with_target (MonoAotModule *module, MonoMethod *target, guint8 *buf, guint8 **endbuf, MonoError *error)
{
	MethodRef ref;

	error_init (error);

	if (!decode_method_ref_with_target (module, &ref, target, buf, endbuf, error))
		return NULL;
	if (ref.method)
		return ref.method;
	if (!ref.image) {
		mono_error_set_bad_image_by_name (error, module->aot_name, "No image found for methodref with target: %s", module->aot_name);
		return NULL;
	}
	return mono_get_method_checked (ref.image, ref.token, NULL, NULL, error);
}

static MonoMethod*
decode_resolve_method_ref (MonoAotModule *module, guint8 *buf, guint8 **endbuf, MonoError *error)
{
	return decode_resolve_method_ref_with_target (module, NULL, buf, endbuf, error);
}

#ifdef ENABLE_AOT_CACHE

/* AOT CACHE */

/*
 * FIXME:
 * - Add options for controlling the cache size
 * - Handle full cache by deleting old assemblies lru style
 * - Maybe add a threshold after an assembly is AOT compiled
 * - Add options for enabling this for specific main assemblies
 */

/* The cache directory */
static char *cache_dir;

/* The number of assemblies AOTed in this run */
static int cache_count;

/* Whenever to AOT in-process */
static gboolean in_process;

static void
collect_assemblies (gpointer data, gpointer user_data)
{
	MonoAssembly *ass = (MonoAssembly*)data;
	GSList **l = (GSList**)user_data;

	*l = g_slist_prepend (*l, ass);
}

#define SHA1_DIGEST_LENGTH 20

/*
 * get_aot_config_hash:
 *
 *   Return a hash for all the version information an AOT module depends on.
 */
static G_GNUC_UNUSED char*
get_aot_config_hash (MonoAssembly *assembly)
{
	char *build_info;
	GSList *l, *assembly_list = NULL;
	GString *s;
	int i;
	guint8 digest [SHA1_DIGEST_LENGTH];
	char *digest_str;

	build_info = mono_get_runtime_build_info ();

	s = g_string_new (build_info);

	mono_assembly_foreach (collect_assemblies, &assembly_list);

	/*
	 * The assembly list includes the current assembly as well, no need
	 * to add it.
	 */
	for (l = assembly_list; l; l = l->next) {
		MonoAssembly *ass = (MonoAssembly*)l->data;

		g_string_append (s, "_");
		g_string_append (s, ass->aname.name);
		g_string_append (s, "_");
		g_string_append (s, ass->image->guid);
	}

	for (i = 0; i < s->len; ++i) {
		if (!isalnum (s->str [i]) && s->str [i] != '-')
			s->str [i] = '_';
	}

	mono_sha1_get_digest ((guint8*)s->str, s->len, digest);

	digest_str = g_malloc0 ((SHA1_DIGEST_LENGTH * 2) + 1);
	for (i = 0; i < SHA1_DIGEST_LENGTH; ++i)
		sprintf (digest_str + (i * 2), "%02x", digest [i]);

	mono_trace (G_LOG_LEVEL_MESSAGE, MONO_TRACE_AOT, "AOT: file dependencies: %s, hash %s", s->str, digest_str);

	g_string_free (s, TRUE);

	return digest_str;
}

static void
aot_cache_init (void)
{
	if (mono_aot_only)
		return;
	enable_aot_cache = TRUE;
	in_process = TRUE;
}

/*
 * aot_cache_load_module:
 *
 *   Load the AOT image corresponding to ASSEMBLY from the aot cache, AOTing it if neccessary.
 */
static MonoDl*
aot_cache_load_module (MonoAssembly *assembly, char **aot_name)
{
	MonoAotCacheConfig *config;
	GSList *l;
	char *fname, *tmp2, *aot_options, *failure_fname;
	const char *home;
	MonoDl *module;
	gboolean res;
	gint exit_status;
	char *hash;
	int pid;
	gboolean enabled;
	FILE *failure_file;

	*aot_name = NULL;

	if (image_is_dynamic (assembly->image))
		return NULL;

	/* Check in the list of assemblies enabled for aot caching */
	config = mono_get_aot_cache_config ();

	enabled = FALSE;
	if (config->apps) {
		MonoDomain *domain = mono_domain_get ();
		MonoAssembly *entry_assembly = domain->entry_assembly;

		// FIXME: This cannot be used for mscorlib during startup, since entry_assembly is not set yet
		for (l = config->apps; l; l = l->next) {
			char *n = (char*)l->data;

			if ((entry_assembly && !strcmp (entry_assembly->aname.name, n)) || (!entry_assembly && !strcmp (assembly->aname.name, n)))
				break;
		}
		if (l)
			enabled = TRUE;
	}

	if (!enabled) {
		for (l = config->assemblies; l; l = l->next) {
			char *n = (char*)l->data;

			if (!strcmp (assembly->aname.name, n))
				break;
		}
		if (l)
			enabled = TRUE;
	}
	if (!enabled)
		return NULL;

	if (!cache_dir) {
		home = g_get_home_dir ();
		if (!home)
			return NULL;
		cache_dir = g_strdup_printf ("%s/Library/Caches/mono/aot-cache", home);
		if (!g_file_test (cache_dir, (GFileTest)(G_FILE_TEST_EXISTS|G_FILE_TEST_IS_DIR)))
			g_mkdir_with_parents (cache_dir, 0777);
	}

	/*
	 * The same assembly can be used in multiple configurations, i.e. multiple
     * versions of the runtime, with multiple versions of dependent assemblies etc.
	 * To handle this, we compute a version string containing all this information, hash it,
	 * and use the hash as a filename suffix.
	 */
	hash = get_aot_config_hash (assembly);

	tmp2 = g_strdup_printf ("%s-%s%s", assembly->image->assembly_name, hash, MONO_SOLIB_EXT);
	fname = g_build_filename (cache_dir, tmp2, (const char*)NULL);
	*aot_name = fname;
	g_free (tmp2);

	mono_trace (G_LOG_LEVEL_DEBUG, MONO_TRACE_AOT, "AOT: loading from cache: '%s'.", fname);
	module = mono_dl_open (fname, MONO_DL_LAZY, NULL);

	if (module) {
		mono_trace (G_LOG_LEVEL_DEBUG, MONO_TRACE_AOT, "AOT: found in cache: '%s'.", fname);
		return module;
	}

	if (mono_is_corlib_image (assembly->image) && !mscorlib_aot_loaded)
		/*
		 * Can't AOT this during startup, so we AOT it when called later from
		 * mono_aot_get_method ().
		 */
		return NULL;

	mono_trace (G_LOG_LEVEL_DEBUG, MONO_TRACE_AOT, "AOT: not found.");

	/* Only AOT one assembly per run to avoid slowing down execution too much */
	if (cache_count > 0)
		return NULL;
	cache_count ++;

	/* Check for previous failure */
	failure_fname = g_strdup_printf ("%s.failure", fname);
	failure_file = fopen (failure_fname, "r");
	if (failure_file) {
		mono_trace (G_LOG_LEVEL_MESSAGE, MONO_TRACE_AOT, "AOT: assembly '%s' previously failed to compile '%s' ('%s')... ", assembly->image->name, fname, failure_fname);
		g_free (failure_fname);
		return NULL;
	} else {
		g_free (failure_fname);
		fclose (failure_file);
	}

	mono_trace (G_LOG_LEVEL_MESSAGE, MONO_TRACE_AOT, "AOT: compiling assembly '%s', logfile: '%s.log'... ", assembly->image->name, fname);

	/*
	 * We need to invoke the AOT compiler here. There are multiple approaches:
	 * - spawn a new runtime process. This can be hard when running with mkbundle, and
	 * its hard to make the new process load the same set of assemblies.
	 * - doing it in-process. This exposes the current process to bugs/leaks/side effects of
	 * the AOT compiler.
	 * - fork a new process and do the work there.
	 */
	if (in_process) {
		aot_options = g_strdup_printf ("outfile=%s,internal-logfile=%s.log%s%s", fname, fname, config->aot_options ? "," : "", config->aot_options ? config->aot_options : "");
		/* Maybe due this in another thread ? */
		res = mono_compile_assembly (assembly, mono_parse_default_optimizations (NULL), aot_options, NULL);
		if (res) {
			mono_trace (G_LOG_LEVEL_MESSAGE, MONO_TRACE_AOT, "AOT: compilation failed.");
			failure_fname = g_strdup_printf ("%s.failure", fname);
			failure_file = fopen (failure_fname, "a+");
			fclose (failure_file);
			g_free (failure_fname);
		} else {
			mono_trace (G_LOG_LEVEL_MESSAGE, MONO_TRACE_AOT, "AOT: compilation succeeded.");
		}
	} else {
		/*
		 * - Avoid waiting for the aot process to finish ?
		 *   (less overhead, but multiple processes could aot the same assembly at the same time)
		 */
		pid = fork ();
		if (pid == 0) {
			FILE *logfile;
			char *logfile_name;

			/* Child */

			logfile_name = g_strdup_printf ("%s/aot.log", cache_dir);
			logfile = fopen (logfile_name, "a+");
			g_free (logfile_name);

			dup2 (fileno (logfile), 1);
			dup2 (fileno (logfile), 2);

			aot_options = g_strdup_printf ("outfile=%s", fname);
			res = mono_compile_assembly (assembly, mono_parse_default_optimizations (NULL), aot_options, NULL);
			if (!res) {
				exit (1);
			} else {
				exit (0);
			}
		} else {
			/* Parent */
			waitpid (pid, &exit_status, 0);
			if (!WIFEXITED (exit_status) && (WEXITSTATUS (exit_status) == 0))
				mono_trace (G_LOG_LEVEL_MESSAGE, MONO_TRACE_AOT, "AOT: failed.");
			else
				mono_trace (G_LOG_LEVEL_MESSAGE, MONO_TRACE_AOT, "AOT: succeeded.");
		}
	}

	module = mono_dl_open (fname, MONO_DL_LAZY, NULL);

	return module;
}

#else

static void
aot_cache_init (void)
{
}

static MonoDl*
aot_cache_load_module (MonoAssembly *assembly, char **aot_name)
{
	return NULL;
}

#endif

static void
find_symbol (MonoDl *module, gpointer *globals, const char *name, gpointer *value)
{
	if (globals) {
		int global_index;
		guint16 *table, *entry;
		guint16 table_size;
		guint32 hash;		
		char *symbol = (char*)name;

#ifdef TARGET_MACH
		symbol = g_strdup_printf ("_%s", name);
#endif

		/* The first entry points to the hash */
		table = (guint16 *)globals [0];
		globals ++;

		table_size = table [0];
		table ++;

		hash = mono_metadata_str_hash (symbol) % table_size;

		entry = &table [hash * 2];

		/* Search the hash for the index into the globals table */
		global_index = -1;
		while (entry [0] != 0) {
			guint32 index = entry [0] - 1;
			guint32 next = entry [1];

			//printf ("X: %s %s\n", (char*)globals [index * 2], name);

			if (!strcmp ((const char*)globals [index * 2], symbol)) {
				global_index = index;
				break;
			}

			if (next != 0) {
				entry = &table [next * 2];
			} else {
				break;
			}
		}

		if (global_index != -1)
			*value = globals [global_index * 2 + 1];
		else
			*value = NULL;

		if (symbol != name)
			g_free (symbol);
	} else {
		char *err = mono_dl_symbol (module, name, value);

		if (err)
			g_free (err);
	}
}

static void
find_amodule_symbol (MonoAotModule *amodule, const char *name, gpointer *value)
{
	g_assert (!(amodule->info.flags & MONO_AOT_FILE_FLAG_LLVM_ONLY));

	find_symbol (amodule->sofile, amodule->globals, name, value);
}

void
mono_install_load_aot_data_hook (MonoLoadAotDataFunc load_func, MonoFreeAotDataFunc free_func, gpointer user_data)
{
	aot_data_load_func = load_func;
	aot_data_free_func = free_func;
	aot_data_func_user_data = user_data;
}

/* Load the separate aot data file for ASSEMBLY */
static guint8*
open_aot_data (MonoAssembly *assembly, MonoAotFileInfo *info, void **ret_handle)
{
	MonoFileMap *map;
	char *filename;
	guint8 *data;

	if (aot_data_load_func) {
		data = aot_data_load_func (assembly, info->datafile_size, aot_data_func_user_data, ret_handle);
		g_assert (data);
		return data;
	}

	/*
	 * Use <assembly name>.aotdata as the default implementation if no callback is given
	 */
	filename = g_strdup_printf ("%s.aotdata", assembly->image->name);
	map = mono_file_map_open (filename);
	g_assert (map);
	data = (guint8*)mono_file_map (info->datafile_size, MONO_MMAP_READ, mono_file_map_fd (map), 0, ret_handle);
	g_assert (data);

	return data;
}

static gboolean
check_usable (MonoAssembly *assembly, MonoAotFileInfo *info, guint8 *blob, char **out_msg)
{
	char *build_info;
	char *msg = NULL;
	gboolean usable = TRUE;
	gboolean full_aot, interp, safepoints;
	guint32 excluded_cpu_optimizations;

	if (strcmp (assembly->image->guid, (const char*)info->assembly_guid)) {
		msg = g_strdup ("doesn't match assembly");
		usable = FALSE;
	}

	build_info = mono_get_runtime_build_info ();
	if (strlen ((const char *)info->runtime_version) > 0 && strcmp (info->runtime_version, build_info)) {
		msg = g_strdup_printf ("compiled against runtime version '%s' while this runtime has version '%s'", info->runtime_version, build_info);
		usable = FALSE;
	}
	g_free (build_info);

	full_aot = info->flags & MONO_AOT_FILE_FLAG_FULL_AOT;
	interp = info->flags & MONO_AOT_FILE_FLAG_INTERP;

	if (mono_aot_only && !full_aot) {
		if (!interp) {
			msg = g_strdup ("not compiled with --aot=full");
			usable = FALSE;
		}
	}
	if (!mono_aot_only && full_aot) {
		msg = g_strdup ("compiled with --aot=full");
		usable = FALSE;
	}
	if (mono_use_interpreter && !interp && !strcmp (assembly->aname.name, "mscorlib")) {
		/* mscorlib contains necessary interpreter trampolines */
		msg = g_strdup ("not compiled with --aot=interp");
		usable = FALSE;
	}
	if (mono_llvm_only && !(info->flags & MONO_AOT_FILE_FLAG_LLVM_ONLY)) {
		msg = g_strdup ("not compiled with --aot=llvmonly");
		usable = FALSE;
	}
	if (mono_use_llvm && !(info->flags & MONO_AOT_FILE_FLAG_WITH_LLVM)) {
		/* Prefer LLVM JITted code when using --llvm */
		msg = g_strdup ("not compiled with --aot=llvm");
		usable = FALSE;
	}
	if (mini_debug_options.mdb_optimizations && !(info->flags & MONO_AOT_FILE_FLAG_DEBUG) && !full_aot && !interp) {
		msg = g_strdup ("not compiled for debugging");
		usable = FALSE;
	}

	mono_arch_cpu_optimizations (&excluded_cpu_optimizations);
	if (info->opts & excluded_cpu_optimizations) {
		msg = g_strdup ("compiled with unsupported CPU optimizations");
		usable = FALSE;
	}

	if (info->gc_name_index != -1) {
		char *gc_name = (char*)&blob [info->gc_name_index];
		const char *current_gc_name = mono_gc_get_gc_name ();

		if (strcmp (current_gc_name, gc_name) != 0) {
			msg = g_strdup_printf ("compiled against GC %s, while the current runtime uses GC %s.\n", gc_name, current_gc_name);
			usable = FALSE;
		}
	}

	safepoints = info->flags & MONO_AOT_FILE_FLAG_SAFEPOINTS;

	if (!safepoints && mono_threads_are_safepoints_enabled ()) {
		msg = g_strdup ("not compiled with safepoints");
		usable = FALSE;
	}

#ifdef MONO_ARCH_CODE_EXEC_ONLY
	if (!(info->flags & MONO_AOT_FILE_FLAG_CODE_EXEC_ONLY)) {
		msg = g_strdup ("not compiled targeting a runtime configured as CODE_EXEC_ONLY");
		usable = FALSE;
	}
#else
	if (info->flags & MONO_AOT_FILE_FLAG_CODE_EXEC_ONLY) {
		msg = g_strdup ("compiled targeting a runtime configured as CODE_EXEC_ONLY");
		usable = FALSE;
	}
#endif

	*out_msg = msg;
	return usable;
}

/*
 * TABLE should point to a table of call instructions. Return the address called by the INDEXth entry.
 */
static void*
get_call_table_entry (void *table, int index, int entry_size)
{
#if defined(TARGET_ARM)
	guint32 *ins_addr;
	guint32 ins;
	gint32 offset;

	if (entry_size == 8) {
		ins_addr = (guint32 *)table + (index * 2);
		g_assert ((guint32) *ins_addr == (guint32 ) 0xe51ff004); // ldr pc, =<label>
		return *((char **) (ins_addr + 1));
	}

	g_assert (entry_size == 4);
	ins_addr = (guint32*)table + index;
	ins = *ins_addr;
	if ((ins >> ARMCOND_SHIFT) == ARMCOND_NV) {
		/* blx */
		offset = (((int)(((ins & 0xffffff) << 1) | ((ins >> 24) & 0x1))) << 7) >> 7;
		return (char*)ins_addr + (offset * 2) + 8 + 1;
	} else {
		g_assert ((ins >> ARMCOND_SHIFT) == ARMCOND_AL);
		/* bl */
		offset = (((int)ins & 0xffffff) << 8) >> 8;
		return (char*)ins_addr + (offset * 4) + 8;
	}
#elif defined(TARGET_ARM64)
	return mono_arch_get_call_target ((guint8*)table + (index * 4) + 4);
#elif defined(TARGET_X86) || defined(TARGET_AMD64)
	/* The callee expects an ip which points after the call */
	return mono_arch_get_call_target ((guint8*)table + (index * 5) + 5);
#else
	g_assert_not_reached ();
	return NULL;
#endif
}

/*
 * init_amodule_got:
 *
 *   Initialize the shared got entries for AMODULE.
 */
static void
init_amodule_got (MonoAotModule *amodule, gboolean preinit)
{
	MonoJumpInfo *ji;
	MonoMemPool *mp;
	MonoJumpInfo *patches;
	guint32 got_offsets [128];
	ERROR_DECL (error);
	int i, npatches;

	/* These can't be initialized in load_aot_module () */
	if (amodule->got_initialized == GOT_INITIALIZED)
		return;

	mono_loader_lock ();

	/*
	 * If it is initialized some other thread did it in the meantime. If it is
	 * initializing it means the current thread is initializing it since we are
	 * holding the loader lock, skip it.
	 */
	if (amodule->got_initialized) {
		mono_loader_unlock ();
		return;
	}

	if (!preinit)
		amodule->got_initialized = GOT_INITIALIZING;

	mp = mono_mempool_new ();
	npatches = amodule->info.nshared_got_entries;
	for (i = 0; i < npatches; ++i)
		got_offsets [i] = i;
	if (amodule->got)
		patches = decode_patches (amodule, mp, npatches, FALSE, got_offsets);
	else
		patches = decode_patches (amodule, mp, npatches, TRUE, got_offsets);
	g_assert (patches);
	for (i = 0; i < npatches; ++i) {
		ji = &patches [i];

		if (amodule->shared_got [i]) {
		} else if (ji->type == MONO_PATCH_INFO_AOT_MODULE) {
			amodule->shared_got [i] = amodule;
		} else if (preinit) {
			/*
			 * This is called from init_amodule () during startup, so some things might not
			 * be setup. Initialize just the slots needed to make method initialization work.
			 */
			if (ji->type == MONO_PATCH_INFO_JIT_ICALL_ID) {
				if (ji->data.jit_icall_id == MONO_JIT_ICALL_mini_llvm_init_method)
					amodule->shared_got [i] = (gpointer)mini_llvm_init_method;
			}
		} else if (ji->type == MONO_PATCH_INFO_GC_CARD_TABLE_ADDR && !mono_gc_is_moving ()) {
			amodule->shared_got [i] = NULL;
		} else if (ji->type == MONO_PATCH_INFO_GC_NURSERY_START && !mono_gc_is_moving ()) {
			amodule->shared_got [i] = NULL;
		} else if (ji->type == MONO_PATCH_INFO_GC_NURSERY_BITS && !mono_gc_is_moving ()) {
			amodule->shared_got [i] = NULL;
		} else if (ji->type == MONO_PATCH_INFO_IMAGE) {
			amodule->shared_got [i] = amodule->assembly->image;
		} else if (ji->type == MONO_PATCH_INFO_MSCORLIB_GOT_ADDR) {
			if (mono_defaults.corlib) {
				MonoAotModule *mscorlib_amodule = mono_defaults.corlib->aot_module;

				if (mscorlib_amodule)
					amodule->shared_got [i] = mscorlib_amodule->got;
			} else {
				amodule->shared_got [i] = amodule->got;
			}
		} else if (ji->type == MONO_PATCH_INFO_AOT_MODULE) {
			amodule->shared_got [i] = amodule;
		} else if (ji->type == MONO_PATCH_INFO_NONE) {
		} else {
			amodule->shared_got [i] = mono_resolve_patch_target (NULL, mono_get_root_domain (), NULL, ji, FALSE, error);
			mono_error_assert_ok (error);
		}
	}

	if (amodule->got) {
		for (i = 0; i < npatches; ++i)
			amodule->got [i] = amodule->shared_got [i];
	}
	if (amodule->info.flags & MONO_AOT_FILE_FLAG_WITH_LLVM) {
		void (*init_aotconst) (int, gpointer) = (void (*)(int, gpointer))amodule->info.llvm_init_aotconst;
		for (i = 0; i < npatches; ++i) {
			amodule->llvm_got [i] = amodule->shared_got [i];
			init_aotconst (i, amodule->llvm_got [i]);
		}
	}

	mono_mempool_destroy (mp);

	if (!preinit) {
		mono_memory_barrier ();
		amodule->got_initialized = GOT_INITIALIZED;
	}
	mono_loader_unlock ();
}

#ifdef MONOTOUCH
// Follow branch islands on ARM iOS machines.
static inline guint8 *
method_address_resolve (guint8 *code_addr) {
#if defined(TARGET_ARM)
	// Skip branches to thumb destinations; the convention used is that the
	// lowest bit is set if the destination is thumb. See
	// get_call_table_entry.
	if (((uintptr_t) code_addr) & 0x1)
		return code_addr;
#endif
	for (;;) {
		// `mono_arch_get_call_target` takes the IP after the branch
		// instruction, not before. Add 4 bytes to compensate.
		guint8 *next = mono_arch_get_call_target (code_addr + 4);
		if (next == NULL) return code_addr;
		code_addr = next;
	}
}
#else
static inline guint8 *
method_address_resolve (guint8 *code_addr) {
	return code_addr;
}
#endif

static void
load_aot_module (MonoAssemblyLoadContext *alc, MonoAssembly *assembly, gpointer user_data, MonoError *error)
{
	char *aot_name, *found_aot_name;
	MonoAotModule *amodule;
	MonoDl *sofile;
	gboolean usable = TRUE;
	char *version_symbol = NULL;
	char *msg = NULL;
	gpointer *globals = NULL;
	MonoAotFileInfo *info = NULL;
	int i, version;
	gboolean do_load_image = TRUE;
	int align_double, align_int64;
	guint8 *aot_data = NULL;

	if (mono_compile_aot)
		return;

	if (mono_aot_mode == MONO_AOT_MODE_NONE)
		return;

	if (assembly->image->aot_module)
		/* 
		 * Already loaded. This can happen because the assembly loading code might invoke
		 * the assembly load hooks multiple times for the same assembly.
		 */
		return;

	if (image_is_dynamic (assembly->image) || mono_asmctx_get_kind (&assembly->context) == MONO_ASMCTX_REFONLY || mono_domain_get () != mono_get_root_domain ())
		return;

	mono_aot_lock ();

	if (static_aot_modules)
		info = (MonoAotFileInfo *)g_hash_table_lookup (static_aot_modules, assembly->aname.name);

	mono_aot_unlock ();

	sofile = NULL;

	found_aot_name = NULL;

	if (info) {
		/* Statically linked AOT module */
		aot_name = g_strdup_printf ("%s", assembly->aname.name);
		mono_trace (G_LOG_LEVEL_DEBUG, MONO_TRACE_AOT, "Found statically linked AOT module '%s'.", aot_name);
		if (!(info->flags & MONO_AOT_FILE_FLAG_LLVM_ONLY)) {
			globals = (void **)info->globals;
			g_assert (globals);
		}
		found_aot_name = g_strdup (aot_name);
	} else {
		char *err;

		if (enable_aot_cache)
			sofile = aot_cache_load_module (assembly, &aot_name);
		if (!sofile) {
			aot_name = g_strdup_printf ("%s%s", assembly->image->name, MONO_SOLIB_EXT);

			sofile = mono_dl_open (aot_name, MONO_DL_LAZY, &err);
			if (sofile) {
				found_aot_name = g_strdup (aot_name);
			} else {
				mono_trace (G_LOG_LEVEL_DEBUG, MONO_TRACE_AOT, "AOT: image '%s' not found: %s", aot_name, err);
				g_free (err);
			}
			g_free (aot_name);
		}
#if !defined(PLATFORM_ANDROID) && !defined(TARGET_WASM)
		if (!sofile) {
			char *basename = g_path_get_basename (assembly->image->name);
			aot_name = g_strdup_printf ("%s/mono/aot-cache/%s/%s%s", mono_assembly_getrootdir(), MONO_ARCHITECTURE, basename, MONO_SOLIB_EXT);
			g_free (basename);
			sofile = mono_dl_open (aot_name, MONO_DL_LAZY, &err);
			if (!sofile) {
				mono_trace (G_LOG_LEVEL_DEBUG, MONO_TRACE_AOT, "AOT: image '%s' not found: %s", aot_name, err);
				g_free (err);
			}
			g_free (aot_name);
		}
#endif
		if (!sofile) {
			GList *l;

			for (l = mono_aot_paths; l; l = l->next) {
				char *path = (char*)l->data;

				char *basename = g_path_get_basename (assembly->image->name);
				aot_name = g_strdup_printf ("%s/%s%s", path, basename, MONO_SOLIB_EXT);
				sofile = mono_dl_open (aot_name, MONO_DL_LAZY, &err);
				if (sofile) {
					found_aot_name = g_strdup (aot_name);
				} else {
					mono_trace (G_LOG_LEVEL_DEBUG, MONO_TRACE_AOT, "AOT: image '%s' not found: %s", aot_name, err);
					g_free (err);
				}
				g_free (basename);
				g_free (aot_name);
				if (sofile)
					break;
			}
		}
		if (!sofile) {
			if (mono_aot_only && !mono_use_interpreter && assembly->image->tables [MONO_TABLE_METHOD].rows) {
				aot_name = g_strdup_printf ("%s%s", assembly->image->name, MONO_SOLIB_EXT);
				g_error ("Failed to load AOT module '%s' in aot-only mode.\n", aot_name);
				g_free (aot_name);
			}
			return;
		}
	}

	if (!info) {
		find_symbol (sofile, globals, "mono_aot_version", (gpointer *) &version_symbol);
		find_symbol (sofile, globals, "mono_aot_file_info", (gpointer*)&info);
	}

	// Copy aotid to MonoImage
	memcpy(&assembly->image->aotid, info->aotid, 16);

	if (version_symbol) {
		/* Old file format */
		version = atoi (version_symbol);
	} else {
		g_assert (info);
		version = info->version;
	}

	if (version != MONO_AOT_FILE_VERSION) {
		msg = g_strdup_printf ("wrong file format version (expected %d got %d)", MONO_AOT_FILE_VERSION, version);
		usable = FALSE;
	} else {
		guint8 *blob;
		void *handle;

		if (info->flags & MONO_AOT_FILE_FLAG_SEPARATE_DATA) {
			aot_data = open_aot_data (assembly, info, &handle);

			blob = aot_data + info->table_offsets [MONO_AOT_TABLE_BLOB];
		} else {
			blob = (guint8 *)info->blob;
		}

		usable = check_usable (assembly, info, blob, &msg);
	}

	if (!usable) {
		if (mono_aot_only) {
			g_error ("Failed to load AOT module '%s' while running in aot-only mode: %s.\n", found_aot_name, msg);
		} else {
			mono_trace (G_LOG_LEVEL_DEBUG, MONO_TRACE_AOT, "AOT: module %s is unusable: %s.", found_aot_name, msg);
		}
		g_free (msg);
		g_free (found_aot_name);
		if (sofile)
			mono_dl_close (sofile);
		assembly->image->aot_module = NULL;
		return;
	}

	/* Sanity check */
	align_double = MONO_ABI_ALIGNOF (double);
	align_int64 = MONO_ABI_ALIGNOF (gint64);
	int card_table_shift_bits = 0;
	gpointer card_table_mask = NULL;
	mono_gc_get_card_table (&card_table_shift_bits, &card_table_mask);

	g_assert (info->double_align == align_double);
	g_assert (info->long_align == align_int64);
	g_assert (info->generic_tramp_num == MONO_TRAMPOLINE_NUM);
	g_assert (info->card_table_shift_bits == card_table_shift_bits);
	g_assert (info->card_table_mask == GPOINTER_TO_UINT (card_table_mask));

	amodule = g_new0 (MonoAotModule, 1);
	amodule->aot_name = found_aot_name;
	amodule->assembly = assembly;

	memcpy (&amodule->info, info, sizeof (*info));

	amodule->got = (void **)amodule->info.jit_got;
	/*
	 * The llvm code keeps its data in separate scalar variables, so this just used by this module.
	 */
	amodule->llvm_got = g_malloc0 (sizeof (gpointer) * amodule->info.llvm_got_size);
	amodule->globals = globals;
	amodule->sofile = sofile;
	amodule->method_to_code = g_hash_table_new (mono_aligned_addr_hash, NULL);
	amodule->extra_methods = g_hash_table_new (NULL, NULL);
	amodule->shared_got = g_new0 (gpointer, info->nshared_got_entries);

	if (info->flags & MONO_AOT_FILE_FLAG_SEPARATE_DATA) {
		for (i = 0; i < MONO_AOT_TABLE_NUM; ++i)
			amodule->tables [i] = aot_data + info->table_offsets [i];
	}

	mono_os_mutex_init_recursive (&amodule->mutex);

	/* Read image table */
	{
		guint32 table_len, i;
		char *table = NULL;

		if (info->flags & MONO_AOT_FILE_FLAG_SEPARATE_DATA)
			table = (char *)amodule->tables [MONO_AOT_TABLE_IMAGE_TABLE];
		else
			table = (char *)info->image_table;
		g_assert (table);

		table_len = *(guint32*)table;
		table += sizeof (guint32);
		amodule->image_table = g_new0 (MonoImage*, table_len);
		amodule->image_names = g_new0 (MonoAssemblyName, table_len);
		amodule->image_guids = g_new0 (char*, table_len);
		amodule->image_table_len = table_len;
		for (i = 0; i < table_len; ++i) {
			MonoAssemblyName *aname = &(amodule->image_names [i]);

			aname->name = g_strdup (table);
			table += strlen (table) + 1;
			amodule->image_guids [i] = g_strdup (table);
			table += strlen (table) + 1;
			if (table [0] != 0)
				aname->culture = g_strdup (table);
			table += strlen (table) + 1;
			memcpy (aname->public_key_token, table, strlen (table) + 1);
			table += strlen (table) + 1;			

			table = (char *)ALIGN_PTR_TO (table, 8);
			aname->flags = *(guint32*)table;
			table += 4;
			aname->major = *(guint32*)table;
			table += 4;
			aname->minor = *(guint32*)table;
			table += 4;
			aname->build = *(guint32*)table;
			table += 4;
			aname->revision = *(guint32*)table;
			table += 4;
		}
	}

	amodule->jit_code_start = (guint8 *)info->jit_code_start;
	amodule->jit_code_end = (guint8 *)info->jit_code_end;
	if (info->flags & MONO_AOT_FILE_FLAG_SEPARATE_DATA) {
		amodule->blob = (guint8*)amodule->tables [MONO_AOT_TABLE_BLOB];
		amodule->method_info_offsets = (guint32*)amodule->tables [MONO_AOT_TABLE_METHOD_INFO_OFFSETS];
		amodule->ex_info_offsets = (guint32*)amodule->tables [MONO_AOT_TABLE_EX_INFO_OFFSETS];
		amodule->class_info_offsets = (guint32*)amodule->tables [MONO_AOT_TABLE_CLASS_INFO_OFFSETS];
		amodule->class_name_table = (guint16*)amodule->tables [MONO_AOT_TABLE_CLASS_NAME];
		amodule->extra_method_table = (guint32*)amodule->tables [MONO_AOT_TABLE_EXTRA_METHOD_TABLE];
		amodule->extra_method_info_offsets = (guint32*)amodule->tables [MONO_AOT_TABLE_EXTRA_METHOD_INFO_OFFSETS];
		amodule->got_info_offsets = (guint32*)amodule->tables [MONO_AOT_TABLE_GOT_INFO_OFFSETS];
		amodule->llvm_got_info_offsets = (guint32*)amodule->tables [MONO_AOT_TABLE_LLVM_GOT_INFO_OFFSETS];
		amodule->weak_field_indexes = (guint32*)amodule->tables [MONO_AOT_TABLE_WEAK_FIELD_INDEXES];
		amodule->method_flags_table = (guint8*)amodule->tables [MONO_AOT_TABLE_METHOD_FLAGS_TABLE];
	} else {
		amodule->blob = (guint8*)info->blob;
		amodule->method_info_offsets = (guint32 *)info->method_info_offsets;
		amodule->ex_info_offsets = (guint32 *)info->ex_info_offsets;
		amodule->class_info_offsets = (guint32 *)info->class_info_offsets;
		amodule->class_name_table = (guint16 *)info->class_name_table;
		amodule->extra_method_table = (guint32 *)info->extra_method_table;
		amodule->extra_method_info_offsets = (guint32 *)info->extra_method_info_offsets;
		amodule->got_info_offsets = (guint32*)info->got_info_offsets;
		amodule->llvm_got_info_offsets = (guint32*)info->llvm_got_info_offsets;
		amodule->weak_field_indexes = (guint32*)info->weak_field_indexes;
		amodule->method_flags_table = (guint8*)info->method_flags_table;
	}
	amodule->unbox_trampolines = (guint32 *)info->unbox_trampolines;
	amodule->unbox_trampolines_end = (guint32 *)info->unbox_trampolines_end;
	amodule->unbox_trampoline_addresses = (guint32 *)info->unbox_trampoline_addresses;
	amodule->unwind_info = (guint8 *)info->unwind_info;
	amodule->mem_begin = (guint8*)amodule->jit_code_start;
	amodule->mem_end = (guint8 *)info->mem_end;
	amodule->plt = (guint8 *)info->plt;
	amodule->plt_end = (guint8 *)info->plt_end;
	amodule->mono_eh_frame = (guint8 *)info->mono_eh_frame;
	amodule->trampolines [MONO_AOT_TRAMP_SPECIFIC] = (guint8 *)info->specific_trampolines;
	amodule->trampolines [MONO_AOT_TRAMP_STATIC_RGCTX] = (guint8 *)info->static_rgctx_trampolines;
	amodule->trampolines [MONO_AOT_TRAMP_IMT] = (guint8 *)info->imt_trampolines;
	amodule->trampolines [MONO_AOT_TRAMP_GSHAREDVT_ARG] = (guint8 *)info->gsharedvt_arg_trampolines;
	amodule->trampolines [MONO_AOT_TRAMP_FTNPTR_ARG] = (guint8 *)info->ftnptr_arg_trampolines;
	amodule->trampolines [MONO_AOT_TRAMP_UNBOX_ARBITRARY] = (guint8 *)info->unbox_arbitrary_trampolines;

	if (mono_is_corlib_image (assembly->image) || !strcmp (assembly->aname.name, "mscorlib") || !strcmp (assembly->aname.name, "System.Private.CoreLib"))
		mscorlib_aot_module = amodule;

	/* Compute method addresses */
	amodule->methods = (void **)g_malloc0 (amodule->info.nmethods * sizeof (gpointer));
	for (i = 0; i < amodule->info.nmethods; ++i) {
		void *addr = NULL;

		if (amodule->info.llvm_get_method) {
			gpointer (*get_method) (int) = (gpointer (*)(int))amodule->info.llvm_get_method;

			addr = get_method (i);
		}

		if (amodule->info.flags & MONO_AOT_FILE_FLAG_CODE_EXEC_ONLY) {
			addr = ((gpointer*)amodule->info.method_addresses) [i];
		} else {
			/* method_addresses () contains a table of branches, since the ios linker can update those correctly */
			if (!addr && amodule->info.method_addresses) {
				addr = get_call_table_entry (amodule->info.method_addresses, i, amodule->info.call_table_entry_size);
				g_assert (addr);
				if (addr == amodule->info.method_addresses)
					addr = NULL;
				else
					addr = method_address_resolve ((guint8 *) addr);
			}
		}
		if (addr == NULL)
			amodule->methods [i] = GINT_TO_POINTER (-1);
		else
			amodule->methods [i] = addr;
	}

	if (make_unreadable) {
#ifndef TARGET_WIN32
		guint8 *addr;
		guint8 *page_start, *page_end;
		int err, len;

		addr = amodule->mem_begin;
		g_assert (addr);
		len = amodule->mem_end - amodule->mem_begin;

		/* Round down in both directions to avoid modifying data which is not ours */
		page_start = (guint8 *) (((gssize) (addr)) & ~ (mono_pagesize () - 1)) + mono_pagesize ();
		page_end = (guint8 *) (((gssize) (addr + len)) & ~ (mono_pagesize () - 1));
		if (page_end > page_start) {
			err = mono_mprotect (page_start, (page_end - page_start), MONO_MMAP_NONE);
			g_assert (err == 0);
		}
#endif
	}

	/* Compute the boundaries of LLVM code */
	if (info->flags & MONO_AOT_FILE_FLAG_WITH_LLVM)
		compute_llvm_code_range (amodule, &amodule->llvm_code_start, &amodule->llvm_code_end);

	mono_aot_lock ();

	if (amodule->jit_code_start) {
		aot_code_low_addr = MIN (aot_code_low_addr, (gsize)amodule->jit_code_start);
		aot_code_high_addr = MAX (aot_code_high_addr, (gsize)amodule->jit_code_end);
	}
	if (amodule->llvm_code_start) {
		aot_code_low_addr = MIN (aot_code_low_addr, (gsize)amodule->llvm_code_start);
		aot_code_high_addr = MAX (aot_code_high_addr, (gsize)amodule->llvm_code_end);
	}

	g_hash_table_insert (aot_modules, assembly, amodule);
	mono_aot_unlock ();

	init_amodule_got (amodule, TRUE);

	if (amodule->jit_code_start)
		mono_jit_info_add_aot_module (assembly->image, amodule->jit_code_start, amodule->jit_code_end);
	if (amodule->llvm_code_start)
		mono_jit_info_add_aot_module (assembly->image, amodule->llvm_code_start, amodule->llvm_code_end);

	assembly->image->aot_module = amodule;

	if (mono_aot_only && !mono_llvm_only) {
		char *code;
		find_amodule_symbol (amodule, "specific_trampolines_page", (gpointer *)&code);
		amodule->use_page_trampolines = code != NULL;
		/*g_warning ("using page trampolines: %d", amodule->use_page_trampolines);*/
	}

	if (info->flags & MONO_AOT_FILE_FLAG_WITH_LLVM)
		/* Directly called methods might make calls through the PLT */
		init_plt (amodule);

	/*
	 * Register the plt region as a single trampoline so we can unwind from this code
	 */
	mono_aot_tramp_info_register (
		mono_tramp_info_create (
			NULL,
			amodule->plt,
			amodule->plt_end - amodule->plt,
			NULL,
			mono_unwind_get_cie_program ()
			),
		NULL
		);

	/*
	 * Since we store methoddef and classdef tokens when referring to methods/classes in
	 * referenced assemblies, we depend on the exact versions of the referenced assemblies.
	 * MS calls this 'hard binding'. This means we have to load all referenced assemblies
	 * non-lazily, since we can't handle out-of-date errors later.
	 * The cached class info also depends on the exact assemblies.
	 */
	if (do_load_image) {
		for (i = 0; i < amodule->image_table_len; ++i) {
			ERROR_DECL (error);
			load_image (amodule, i, error);
			mono_error_cleanup (error); /* FIXME don't swallow the error */
		}
	}

	if (amodule->out_of_date) {
		mono_trace (G_LOG_LEVEL_DEBUG, MONO_TRACE_AOT, "AOT: Module %s is unusable because a dependency is out-of-date.", assembly->image->name);
		if (mono_aot_only)
			g_error ("Failed to load AOT module '%s' while running in aot-only mode because a dependency cannot be found or it is out of date.\n", found_aot_name);
	} else {
		mono_trace (G_LOG_LEVEL_DEBUG, MONO_TRACE_AOT, "AOT: image '%s' found.", found_aot_name);
	}
}

/*
 * mono_aot_register_module:
 *
 * This should be called by embedding code to register normal AOT modules statically linked
 * into the executable. 
 *
 * \param aot_info the value of the 'mono_aot_module_<ASSEMBLY_NAME>_info' global symbol from the AOT module.
 */
void
mono_aot_register_module (gpointer *aot_info)
{
	gpointer *globals;
	char *aname;
	MonoAotFileInfo *info = (MonoAotFileInfo *)aot_info;

	g_assert (info->version == MONO_AOT_FILE_VERSION);

	if (!(info->flags & MONO_AOT_FILE_FLAG_LLVM_ONLY)) {
		globals = (void **)info->globals;
		g_assert (globals);
	}

	aname = (char *)info->assembly_name;

	/* This could be called before startup */
	if (aot_modules)
		mono_aot_lock ();

	if (!static_aot_modules)
		static_aot_modules = g_hash_table_new (g_str_hash, g_str_equal);

	g_hash_table_insert (static_aot_modules, aname, info);

	if (info->flags & MONO_AOT_FILE_FLAG_EAGER_LOAD) {
		g_assert (!container_assm_name);
		container_assm_name = aname;
	}

	if (aot_modules)
		mono_aot_unlock ();
}

void
mono_aot_init (void)
{
	mono_os_mutex_init_recursive (&aot_mutex);
	mono_os_mutex_init_recursive (&aot_page_mutex);
	aot_modules = g_hash_table_new (NULL, NULL);

	mono_install_assembly_load_hook_v2 (load_aot_module, NULL, FALSE);
	mono_counters_register ("Async JIT info size", MONO_COUNTER_INT|MONO_COUNTER_JIT, &async_jit_info_size);

	char *lastaot = g_getenv ("MONO_LASTAOT");
	if (lastaot) {
		mono_last_aot_method = atoi (lastaot);
		g_free (lastaot);
	}
	aot_cache_init ();
}

void
mono_aot_cleanup (void)
{
	g_hash_table_destroy (aot_modules);
}

static void
load_container_amodule (MonoAssemblyLoadContext *alc)
{
	ERROR_DECL (error);

	if (!container_assm_name || container_amodule)
		return;

	char *local_ref = container_assm_name;
	container_assm_name = NULL;
	MonoImageOpenStatus status = MONO_IMAGE_OK;
	MonoAssemblyOpenRequest req;
	gchar *dll = g_strdup_printf (		"%s.dll", local_ref);
	mono_assembly_request_prepare_open (&req, MONO_ASMCTX_DEFAULT, alc);
	MonoAssembly *assm = mono_assembly_request_open (dll, &req, &status);
	if (!assm) {
		gchar *exe = g_strdup_printf ("%s.exe", local_ref);
		assm = mono_assembly_request_open (exe, &req, &status);
	}
	g_assert (assm);
	load_aot_module (alc, assm, NULL, error);
	container_amodule = assm->image->aot_module;
}

static gboolean
decode_cached_class_info (MonoAotModule *module, MonoCachedClassInfo *info, guint8 *buf, guint8 **endbuf)
{
	ERROR_DECL (error);
	guint32 flags;
	MethodRef ref;
	gboolean res;

	info->vtable_size = decode_value (buf, &buf);
	if (info->vtable_size == -1)
		/* Generic type */
		return FALSE;
	flags = decode_value (buf, &buf);
	info->ghcimpl = (flags >> 0) & 0x1;
	info->has_finalize = (flags >> 1) & 0x1;
	info->has_cctor = (flags >> 2) & 0x1;
	info->has_nested_classes = (flags >> 3) & 0x1;
	info->blittable = (flags >> 4) & 0x1;
	info->has_references = (flags >> 5) & 0x1;
	info->has_static_refs = (flags >> 6) & 0x1;
	info->no_special_static_fields = (flags >> 7) & 0x1;
	info->is_generic_container = (flags >> 8) & 0x1;
	info->has_weak_fields = (flags >> 9) & 0x1;

	if (info->has_cctor) {
		res = decode_method_ref (module, &ref, buf, &buf, error);
		mono_error_assert_ok (error); /* FIXME don't swallow the error */
		if (!res)
			return FALSE;
		info->cctor_token = ref.token;
	}
	if (info->has_finalize) {
		res = decode_method_ref (module, &ref, buf, &buf, error);
		mono_error_assert_ok (error); /* FIXME don't swallow the error */
		if (!res)
			return FALSE;
		info->finalize_image = ref.image;
		info->finalize_token = ref.token;
	}

	info->instance_size = decode_value (buf, &buf);
	info->class_size = decode_value (buf, &buf);
	info->packing_size = decode_value (buf, &buf);
	info->min_align = decode_value (buf, &buf);

	*endbuf = buf;

	return TRUE;
}	

gpointer
mono_aot_get_method_from_vt_slot (MonoDomain *domain, MonoVTable *vtable, int slot, MonoError *error)
{
	int i;
	MonoClass *klass = vtable->klass;
	MonoAotModule *amodule = m_class_get_image (klass)->aot_module;
	guint8 *info, *p;
	MonoCachedClassInfo class_info;
	gboolean err;
	MethodRef ref;
	gboolean res;
	gpointer addr;
	ERROR_DECL (inner_error);

	error_init (error);

	if (MONO_CLASS_IS_INTERFACE_INTERNAL (klass) || m_class_get_rank (klass) || !amodule)
		return NULL;

	info = &amodule->blob [mono_aot_get_offset (amodule->class_info_offsets, mono_metadata_token_index (m_class_get_type_token (klass)) - 1)];
	p = info;

	err = decode_cached_class_info (amodule, &class_info, p, &p);
	if (!err)
		return NULL;

	for (i = 0; i < slot; ++i) {
		decode_method_ref (amodule, &ref, p, &p, inner_error);
		mono_error_cleanup (inner_error); /* FIXME don't swallow the error */
	}

	res = decode_method_ref (amodule, &ref, p, &p, inner_error);
	mono_error_cleanup (inner_error); /* FIXME don't swallow the error */
	if (!res)
		return NULL;
	if (ref.no_aot_trampoline)
		return NULL;

	if (mono_metadata_token_index (ref.token) == 0 || mono_metadata_token_table (ref.token) != MONO_TABLE_METHOD)
		return NULL;

	addr = mono_aot_get_method_from_token (domain, ref.image, ref.token, error);
	return addr;
}

gboolean
mono_aot_get_cached_class_info (MonoClass *klass, MonoCachedClassInfo *res)
{
	MonoAotModule *amodule = m_class_get_image (klass)->aot_module;
	guint8 *p;
	gboolean err;

	if (m_class_get_rank (klass) || !m_class_get_type_token (klass) || !amodule)
		return FALSE;

	p = (guint8*)&amodule->blob [mono_aot_get_offset (amodule->class_info_offsets, mono_metadata_token_index (m_class_get_type_token (klass)) - 1)];

	err = decode_cached_class_info (amodule, res, p, &p);
	if (!err)
		return FALSE;

	return TRUE;
}

/**
 * mono_aot_get_class_from_name:
 *
 *  Obtains a MonoClass with a given namespace and a given name which is located in IMAGE,
 * using a cache stored in the AOT file.
 * Stores the resulting class in *KLASS if found, stores NULL otherwise.
 *
 * Returns: TRUE if the klass was found/not found in the cache, FALSE if no aot file was 
 * found.
 */
gboolean
mono_aot_get_class_from_name (MonoImage *image, const char *name_space, const char *name, MonoClass **klass)
{
	MonoAotModule *amodule = image->aot_module;
	guint16 *table, *entry;
	guint16 table_size;
	guint32 hash;
	char full_name_buf [1024];
	char *full_name;
	const char *name2, *name_space2;
	MonoTableInfo  *t;
	guint32 cols [MONO_TYPEDEF_SIZE];
	GHashTable *nspace_table;

	if (!amodule || !amodule->class_name_table)
		return FALSE;

	amodule_lock (amodule);

	*klass = NULL;

	/* First look in the cache */
	if (!amodule->name_cache)
		amodule->name_cache = g_hash_table_new (g_str_hash, g_str_equal);
	nspace_table = (GHashTable *)g_hash_table_lookup (amodule->name_cache, name_space);
	if (nspace_table) {
		*klass = (MonoClass *)g_hash_table_lookup (nspace_table, name);
		if (*klass) {
			amodule_unlock (amodule);
			return TRUE;
		}
	}

	table_size = amodule->class_name_table [0];
	table = amodule->class_name_table + 1;

	if (name_space [0] == '\0')
		full_name = g_strdup_printf ("%s", name);
	else {
		if (strlen (name_space) + strlen (name) < 1000) {
			sprintf (full_name_buf, "%s.%s", name_space, name);
			full_name = full_name_buf;
		} else {
			full_name = g_strdup_printf ("%s.%s", name_space, name);
		}
	}
	hash = mono_metadata_str_hash (full_name) % table_size;
	if (full_name != full_name_buf)
		g_free (full_name);

	entry = &table [hash * 2];

	if (entry [0] != 0) {
		t = &image->tables [MONO_TABLE_TYPEDEF];

		while (TRUE) {
			guint32 index = entry [0];
			guint32 next = entry [1];
			guint32 token = mono_metadata_make_token (MONO_TABLE_TYPEDEF, index);

			name_table_accesses ++;

			mono_metadata_decode_row (t, index - 1, cols, MONO_TYPEDEF_SIZE);

			name2 = mono_metadata_string_heap (image, cols [MONO_TYPEDEF_NAME]);
			name_space2 = mono_metadata_string_heap (image, cols [MONO_TYPEDEF_NAMESPACE]);

			if (!strcmp (name, name2) && !strcmp (name_space, name_space2)) {
				ERROR_DECL (error);
				amodule_unlock (amodule);
				*klass = mono_class_get_checked (image, token, error);
				if (!is_ok (error))
					mono_error_cleanup (error); /* FIXME don't swallow the error */

				/* Add to cache */
				if (*klass) {
					amodule_lock (amodule);
					nspace_table = (GHashTable *)g_hash_table_lookup (amodule->name_cache, name_space);
					if (!nspace_table) {
						nspace_table = g_hash_table_new (g_str_hash, g_str_equal);
						g_hash_table_insert (amodule->name_cache, (char*)name_space2, nspace_table);
					}
					g_hash_table_insert (nspace_table, (char*)name2, *klass);
					amodule_unlock (amodule);
				}
				return TRUE;
			}

			if (next != 0) {
				entry = &table [next * 2];
			} else {
				break;
			}
		}
	}

	amodule_unlock (amodule);
	
	return TRUE;
}

GHashTable *
mono_aot_get_weak_field_indexes (MonoImage *image)
{
	MonoAotModule *amodule = image->aot_module;

	if (!amodule)
		return NULL;

	/* Initialize weak field indexes from the cached copy */
	guint32 *indexes = (guint32*)amodule->weak_field_indexes;
	int len  = indexes [0];
	GHashTable *indexes_hash = g_hash_table_new (NULL, NULL);
	for (int i = 0; i < len; ++i)
		g_hash_table_insert (indexes_hash, GUINT_TO_POINTER (indexes [i + 1]), GUINT_TO_POINTER (1));
	return indexes_hash;
}

/* Compute the boundaries of the LLVM code for AMODULE. */
static void
compute_llvm_code_range (MonoAotModule *amodule, guint8 **code_start, guint8 **code_end)
{
	guint8 *p;
	int version, fde_count;
	gint32 *table;

	if (amodule->info.llvm_get_method) {
		gpointer (*get_method) (int) = (gpointer (*)(int))amodule->info.llvm_get_method;

#ifdef HOST_WASM
		gsize min = 1 << 30, max = 0;
		gsize prev = 0;

		// FIXME: This depends on emscripten allocating ftnptr ids sequentially
		for (int i = 0; i < amodule->info.nmethods; ++i) {
			void *addr = NULL;

			addr = get_method (i);
			gsize val = (gsize)addr;
			if (val) {
				//g_assert (val > prev);
				if (val < min)
					min = val;
				else if (val > max)
					max = val;
				prev = val;
			}
		}
		if (max) {
			*code_start = (guint8*)min;
			*code_end = (guint8*)(max + 1);
		} else {
			*code_start = NULL;
			*code_end = NULL;
		}
#else
		*code_start = (guint8 *)get_method (-1);
		*code_end = (guint8 *)get_method (-2);

		g_assert (*code_end > *code_start);
#endif
		return;
	}

	g_assert (amodule->mono_eh_frame);

	p = amodule->mono_eh_frame;

	/* p points to data emitted by LLVM in DwarfException::EmitMonoEHFrame () */

	/* Header */
	version = *p;
	g_assert (version == 3);
	p ++;
	p ++;
	p = (guint8 *)ALIGN_PTR_TO (p, 4);

	fde_count = *(guint32*)p;
	p += 4;
	table = (gint32*)p;

	if (fde_count > 0) {
		*code_start = (guint8 *)amodule->methods [table [0]];
		*code_end = (guint8*)amodule->methods [table [(fde_count - 1) * 2]] + table [fde_count * 2];
	} else {
		*code_start = NULL;
		*code_end = NULL;
	}
}

static gboolean
is_llvm_code (MonoAotModule *amodule, guint8 *code)
{
#if HOST_WASM
	return TRUE;
#else
	if ((guint8*)code >= amodule->llvm_code_start && (guint8*)code < amodule->llvm_code_end)
		return TRUE;
	else
		return FALSE;
#endif
}

static gboolean
is_thumb_code (MonoAotModule *amodule, guint8 *code)
{
	if (is_llvm_code (amodule, code) && (amodule->info.flags & MONO_AOT_FILE_FLAG_LLVM_THUMB))
		return TRUE;
	else
		return FALSE;
}

/*
 * decode_llvm_mono_eh_frame:
 *
 *   Decode the EH information emitted by our modified LLVM compiler and construct a
 * MonoJitInfo structure from it.
 * If JINFO is NULL, set OUT_LLVM_CLAUSES to the number of llvm level clauses.
 * This function is async safe when called in async context.
 */
static void
decode_llvm_mono_eh_frame (MonoAotModule *amodule, MonoDomain *domain, MonoJitInfo *jinfo,
						   guint8 *code, guint32 code_len,
						   MonoJitExceptionInfo *clauses, int num_clauses,
						   GSList **nesting,
						   int *this_reg, int *this_offset, int *out_llvm_clauses)
{
	guint8 *p, *code1, *code2;
	guint8 *fde, *cie, *code_start, *code_end;
	int version, fde_count;
	gint32 *table;
	int i, pos, left, right;
	MonoJitExceptionInfo *ei;
	guint32 fde_len, ei_len, nested_len, nindex;
	gpointer *type_info;
	MonoLLVMFDEInfo info;
	guint8 *unw_info;
	gboolean async;

	async = mono_thread_info_is_async_context ();

	if (!amodule->mono_eh_frame) {
		if (!jinfo) {
			*out_llvm_clauses = num_clauses;
			return;
		}
		memcpy (jinfo->clauses, clauses, num_clauses * sizeof (MonoJitExceptionInfo));
		return;
	}

	g_assert (amodule->mono_eh_frame && code);

	p = amodule->mono_eh_frame;

	/* p points to data emitted by LLVM in DwarfMonoException::EmitMonoEHFrame () */

	/* Header */
	version = *p;
	g_assert (version == 3);
	p ++;
	/* func_encoding = *p; */
	p ++;
	p = (guint8 *)ALIGN_PTR_TO (p, 4);

	fde_count = *(guint32*)p;
	p += 4;
	table = (gint32*)p;

	/* There is +1 entry in the table */
	cie = p + ((fde_count + 1) * 8);

	/* Binary search in the table to find the entry for code */
	left = 0;
	right = fde_count;
	while (TRUE) {
		pos = (left + right) / 2;

		/* The table contains method index/fde offset pairs */
		g_assert (table [(pos * 2)] != -1);
		code1 = (guint8 *)amodule->methods [table [(pos * 2)]];
		if (pos + 1 == fde_count) {
			code2 = amodule->llvm_code_end;
		} else {
			g_assert (table [(pos + 1) * 2] != -1);
			code2 = (guint8 *)amodule->methods [table [(pos + 1) * 2]];
		}

		if (code < code1)
			right = pos;
		else if (code >= code2)
			left = pos + 1;
		else
			break;
	}

	code_start = (guint8 *)amodule->methods [table [(pos * 2)]];
	if (pos + 1 == fde_count) {
		/* The +1 entry in the table contains the length of the last method */
		int len = table [(pos + 1) * 2];
		code_end = code_start + len;
	} else {
		code_end = (guint8 *)amodule->methods [table [(pos + 1) * 2]];
	}
	if (!code_len)
		code_len = code_end - code_start;

	g_assert (code >= code_start && code < code_end);

	if (is_thumb_code (amodule, code_start))
		/* Clear thumb flag */
		code_start = (guint8*)(((gsize)code_start) & ~1);

	fde = amodule->mono_eh_frame + table [(pos * 2) + 1];	
	/* This won't overflow because there is +1 entry in the table */
	fde_len = table [(pos * 2) + 2 + 1] - table [(pos * 2) + 1];

	/* Compute lengths */
	mono_unwind_decode_llvm_mono_fde (fde, fde_len, cie, code_start, &info, NULL, NULL, NULL);

	if (async) {
		/* These are leaked, but the leak is bounded */
		ei = mono_domain_alloc0_lock_free (domain, info.ex_info_len * sizeof (MonoJitExceptionInfo));
		type_info = mono_domain_alloc0_lock_free (domain, info.ex_info_len * sizeof (gpointer));
		unw_info = mono_domain_alloc0_lock_free (domain, info.unw_info_len);
	} else {
		ei = (MonoJitExceptionInfo *)g_malloc0 (info.ex_info_len * sizeof (MonoJitExceptionInfo));
		type_info = (gpointer *)g_malloc0 (info.ex_info_len * sizeof (gpointer));
		unw_info = (guint8*)g_malloc0 (info.unw_info_len);
	}
	mono_unwind_decode_llvm_mono_fde (fde, fde_len, cie, code_start, &info, ei, type_info, unw_info);

	ei_len = info.ex_info_len;
	*this_reg = info.this_reg;
	*this_offset = info.this_offset;

	/*
	 * LLVM might represent one IL region with multiple regions.
	 */

	/* Count number of nested clauses */
	nested_len = 0;
	for (i = 0; i < ei_len; ++i) {
		/* This might be unaligned */
		gint32 cindex1 = read32 (type_info [i]);
		GSList *l;

		for (l = nesting [cindex1]; l; l = l->next)
			nested_len ++;
	}

	if (!jinfo) {
		*out_llvm_clauses = ei_len + nested_len;
		return;
	}

	/* Store the unwind info addr/length in the MonoJitInfo structure itself so its async safe */
	MonoUnwindJitInfo *jinfo_unwind = mono_jit_info_get_unwind_info (jinfo);
	g_assert (jinfo_unwind);
	jinfo_unwind->unw_info = unw_info;
	jinfo_unwind->unw_info_len = info.unw_info_len;

	for (i = 0; i < ei_len; ++i) {
		/*
		 * clauses contains the original IL exception info saved by the AOT
		 * compiler, we have to combine that with the information produced by LLVM
		 */
		/* The type_info entries contain IL clause indexes */
		int clause_index = read32 (type_info [i]);
		MonoJitExceptionInfo *jei = &jinfo->clauses [i];
		MonoJitExceptionInfo *orig_jei = &clauses [clause_index];

		g_assert (clause_index < num_clauses);
		jei->flags = orig_jei->flags;
		jei->data.catch_class = orig_jei->data.catch_class;

		jei->try_start = ei [i].try_start;
		jei->try_end = ei [i].try_end;
		jei->handler_start = ei [i].handler_start;
		jei->clause_index = clause_index;

		if (is_thumb_code (amodule, (guint8 *)jei->try_start)) {
			jei->try_start = (void*)((gsize)jei->try_start & ~1);
			jei->try_end = (void*)((gsize)jei->try_end & ~1);
			/* Make sure we transition to thumb when a handler starts */
			jei->handler_start = (void*)((gsize)jei->handler_start + 1);
		}
	}

	/* See exception_cb () in mini-llvm.c as to why this is needed */
	nindex = ei_len;
	for (i = 0; i < ei_len; ++i) {
		gint32 cindex1 = read32 (type_info [i]);
		GSList *l;

		for (l = nesting [cindex1]; l; l = l->next) {
			gint32 nesting_cindex = GPOINTER_TO_INT (l->data);
			MonoJitExceptionInfo *nesting_ei;
			MonoJitExceptionInfo *nesting_clause = &clauses [nesting_cindex];

			nesting_ei = &jinfo->clauses [nindex];
			nindex ++;

			memcpy (nesting_ei, &jinfo->clauses [i], sizeof (MonoJitExceptionInfo));
			nesting_ei->flags = nesting_clause->flags;
			nesting_ei->data.catch_class = nesting_clause->data.catch_class;
			nesting_ei->clause_index = nesting_cindex;
		}
	}
	g_assert (nindex == ei_len + nested_len);
}

static gpointer
alloc0_jit_info_data (MonoDomain *domain, int size, gboolean async_context)

#define alloc0_jit_info_data(domain, size, async_context) (g_cast (alloc0_jit_info_data ((domain), (size), (async_context))))

{
	gpointer res;

	if (async_context) {
		res = mono_domain_alloc0_lock_free (domain, size);
		mono_atomic_fetch_add_i32 (&async_jit_info_size, size);
	} else {
		res = mono_domain_alloc0 (domain, size);
	}
	return res;
}

/*
 * LOCKING: Acquires the domain lock.
 * In async context, this is async safe.
 */
static MonoJitInfo*
decode_exception_debug_info (MonoAotModule *amodule, MonoDomain *domain, 
							 MonoMethod *method, guint8* ex_info,
							 guint8 *code, guint32 code_len)
{
	ERROR_DECL (error);
	int i, buf_len, num_clauses, len;
	MonoJitInfo *jinfo;
	MonoJitInfoFlags flags = JIT_INFO_NONE;
	guint unwind_info, eflags;
	gboolean has_generic_jit_info, has_dwarf_unwind_info, has_clauses, has_seq_points, has_try_block_holes, has_arch_eh_jit_info;
	gboolean from_llvm, has_gc_map;
	guint8 *p;
	int try_holes_info_size, num_holes;
	int this_reg = 0, this_offset = 0;
	gboolean async;

	/* Load the method info from the AOT file */
	async = mono_thread_info_is_async_context ();

	p = ex_info;
	eflags = decode_value (p, &p);
	has_generic_jit_info = (eflags & 1) != 0;
	has_dwarf_unwind_info = (eflags & 2) != 0;
	has_clauses = (eflags & 4) != 0;
	has_seq_points = (eflags & 8) != 0;
	from_llvm = (eflags & 16) != 0;
	has_try_block_holes = (eflags & 32) != 0;
	has_gc_map = (eflags & 64) != 0;
	has_arch_eh_jit_info = (eflags & 128) != 0;

	if (has_dwarf_unwind_info) {
		unwind_info = decode_value (p, &p);
		g_assert (unwind_info < (1 << 30));
	} else {
		unwind_info = decode_value (p, &p);
	}
	if (has_generic_jit_info)
		flags |= JIT_INFO_HAS_GENERIC_JIT_INFO;

	if (has_try_block_holes) {
		num_holes = decode_value (p, &p);
		flags |= JIT_INFO_HAS_TRY_BLOCK_HOLES;
		try_holes_info_size = sizeof (MonoTryBlockHoleTableJitInfo) + num_holes * sizeof (MonoTryBlockHoleJitInfo);
	} else {
		num_holes = try_holes_info_size = 0;
	}

	if (has_arch_eh_jit_info) {
		flags |= JIT_INFO_HAS_ARCH_EH_INFO;
		/* Overwrite the original code_len which includes alignment padding */
		code_len = decode_value (p, &p);
	}

	/* Exception table */
	if (has_clauses)
		num_clauses = decode_value (p, &p);
	else
		num_clauses = 0;

	if (from_llvm) {
		MonoJitExceptionInfo *clauses;
		GSList **nesting;

		/*
		 * Part of the info is encoded by the AOT compiler, the rest is in the .eh_frame
		 * section.
		 */
		if (async) {
			if (num_clauses < 16) {
				clauses = g_newa (MonoJitExceptionInfo, num_clauses);
				nesting = g_newa (GSList*, num_clauses);
			} else {
				clauses = alloc0_jit_info_data (domain, sizeof (MonoJitExceptionInfo) * num_clauses, TRUE);
				nesting = alloc0_jit_info_data (domain, sizeof (GSList*) * num_clauses, TRUE);
			}
			memset (clauses, 0, sizeof (MonoJitExceptionInfo) * num_clauses);
			memset (nesting, 0, sizeof (GSList*) * num_clauses);
		} else {
			clauses = g_new0 (MonoJitExceptionInfo, num_clauses);
			nesting = g_new0 (GSList*, num_clauses);
		}

		for (i = 0; i < num_clauses; ++i) {
			MonoJitExceptionInfo *ei = &clauses [i];

			ei->flags = decode_value (p, &p);

			if (!(ei->flags == MONO_EXCEPTION_CLAUSE_FILTER || ei->flags == MONO_EXCEPTION_CLAUSE_FINALLY)) {
				int len = decode_value (p, &p);

				if (len > 0) {
					if (async) {
						p += len;
					} else {
						ei->data.catch_class = decode_klass_ref (amodule, p, &p, error);
						mono_error_cleanup (error); /* FIXME don't swallow the error */
					}
				}
			}

			ei->clause_index = i;

			ei->try_offset = decode_value (p, &p);
			ei->try_len = decode_value (p, &p);
			ei->handler_offset = decode_value (p, &p);
			ei->handler_len = decode_value (p, &p);

			/* Read the list of nesting clauses */
			while (TRUE) {
				int nesting_index = decode_value (p, &p);
				if (nesting_index == -1)
					break;
				// FIXME: async
				g_assert (!async);
				nesting [i] = g_slist_prepend (nesting [i], GINT_TO_POINTER (nesting_index));
			}
		}

		flags |= JIT_INFO_HAS_UNWIND_INFO;

		int num_llvm_clauses;
		/* Get the length first */
		decode_llvm_mono_eh_frame (amodule, domain, NULL, code, code_len, clauses, num_clauses, nesting, &this_reg, &this_offset, &num_llvm_clauses);
		len = mono_jit_info_size (flags, num_llvm_clauses, num_holes);
		jinfo = (MonoJitInfo *)alloc0_jit_info_data (domain, len, async);
		mono_jit_info_init (jinfo, method, code, code_len, flags, num_llvm_clauses, num_holes);

		decode_llvm_mono_eh_frame (amodule, domain, jinfo, code, code_len, clauses, num_clauses, nesting, &this_reg, &this_offset, NULL);

		if (!async) {
			g_free (clauses);
			for (i = 0; i < num_clauses; ++i)
				g_slist_free (nesting [i]);
			g_free (nesting);
		}
		jinfo->from_llvm = 1;
	} else {
		len = mono_jit_info_size (flags, num_clauses, num_holes);
		jinfo = (MonoJitInfo *)alloc0_jit_info_data (domain, len, async);
		mono_jit_info_init (jinfo, method, code, code_len, flags, num_clauses, num_holes);

		for (i = 0; i < jinfo->num_clauses; ++i) {
			MonoJitExceptionInfo *ei = &jinfo->clauses [i];

			ei->flags = decode_value (p, &p);

#ifdef MONO_CONTEXT_SET_LLVM_EXC_REG
			/* Not used for catch clauses */
			if (ei->flags != MONO_EXCEPTION_CLAUSE_NONE)
				ei->exvar_offset = decode_value (p, &p);
#else
			ei->exvar_offset = decode_value (p, &p);
#endif

			if (ei->flags == MONO_EXCEPTION_CLAUSE_FILTER || ei->flags == MONO_EXCEPTION_CLAUSE_FINALLY)
				ei->data.filter = code + decode_value (p, &p);
			else {
				int len = decode_value (p, &p);

				if (len > 0) {
					if (async) {
						p += len;
					} else {
						ei->data.catch_class = decode_klass_ref (amodule, p, &p, error);
						mono_error_cleanup (error); /* FIXME don't swallow the error */
					}
				}
			}

			ei->try_start = code + decode_value (p, &p);
			ei->try_end = code + decode_value (p, &p);
			ei->handler_start = code + decode_value (p, &p);
		}

		jinfo->unwind_info = unwind_info;
		jinfo->domain_neutral = 0;
		jinfo->from_aot = 1;
	}

	if (has_try_block_holes) {
		MonoTryBlockHoleTableJitInfo *table;

		g_assert (jinfo->has_try_block_holes);

		table = mono_jit_info_get_try_block_hole_table_info (jinfo);
		g_assert (table);

		table->num_holes = (guint16)num_holes;
		for (i = 0; i < num_holes; ++i) {
			MonoTryBlockHoleJitInfo *hole = &table->holes [i];
			hole->clause = decode_value (p, &p);
			hole->length = decode_value (p, &p);
			hole->offset = decode_value (p, &p);
		}
	}

	if (has_arch_eh_jit_info) {
		MonoArchEHJitInfo *eh_info;

		g_assert (jinfo->has_arch_eh_info);

		eh_info = mono_jit_info_get_arch_eh_info (jinfo);
		eh_info->stack_size = decode_value (p, &p);
		eh_info->epilog_size = decode_value (p, &p);
	}

	if (async) {
		/* The rest is not needed in async mode */
		jinfo->async = TRUE;
		jinfo->d.aot_info = amodule;
		// FIXME: Cache
		return jinfo;
	}

	if (has_generic_jit_info) {
		MonoGenericJitInfo *gi;
		int len;

		g_assert (jinfo->has_generic_jit_info);

		gi = mono_jit_info_get_generic_jit_info (jinfo);
		g_assert (gi);

		gi->nlocs = decode_value (p, &p);
		if (gi->nlocs) {
			gi->locations = (MonoDwarfLocListEntry *)alloc0_jit_info_data (domain, gi->nlocs * sizeof (MonoDwarfLocListEntry), async);
			for (i = 0; i < gi->nlocs; ++i) {
				MonoDwarfLocListEntry *entry = &gi->locations [i];

				entry->is_reg = decode_value (p, &p);
				entry->reg = decode_value (p, &p);
				if (!entry->is_reg)
					entry->offset = decode_value (p, &p);
				if (i > 0)
					entry->from = decode_value (p, &p);
				entry->to = decode_value (p, &p);
			}
			gi->has_this = 1;
		} else {
			if (from_llvm) {
				gi->has_this = this_reg != -1;
				gi->this_reg = this_reg;
				gi->this_offset = this_offset;
			} else {
				gi->has_this = decode_value (p, &p);
				gi->this_reg = decode_value (p, &p);
				gi->this_offset = decode_value (p, &p);
			}
		}

		len = decode_value (p, &p);
		if (async) {
			p += len;
		} else {
			jinfo->d.method = decode_resolve_method_ref (amodule, p, &p, error);
			mono_error_cleanup (error); /* FIXME don't swallow the error */
		}

		gi->generic_sharing_context = alloc0_jit_info_data (domain, sizeof (MonoGenericSharingContext), async);
		if (decode_value (p, &p)) {
			/* gsharedvt */
			MonoGenericSharingContext *gsctx = gi->generic_sharing_context;

			gsctx->is_gsharedvt = TRUE;
		}
	}

	if (method && has_seq_points) {
		MonoSeqPointInfo *seq_points;

		p += mono_seq_point_info_read (&seq_points, p, FALSE);

		mono_domain_lock (domain);
		/* This could be set already since this function can be called more than once for the same method */
		if (!g_hash_table_lookup (domain_jit_info (domain)->seq_points, method))
			g_hash_table_insert (domain_jit_info (domain)->seq_points, method, seq_points);
		else
			mono_seq_point_info_free (seq_points);
		mono_domain_unlock (domain);

		jinfo->seq_points = seq_points;
	}

	/* Load debug info */
	buf_len = decode_value (p, &p);
	if (!async)
		mono_debug_add_aot_method (domain, method, code, p, buf_len);
	p += buf_len;

	if (has_gc_map) {
		int map_size = decode_value (p, &p);
		/* The GC map requires 4 bytes of alignment */
		while ((guint64)(gsize)p % 4)
			p ++;		
		jinfo->gc_info = p;
		p += map_size;
	}

	if (amodule != m_class_get_image (jinfo->d.method->klass)->aot_module) {
		mono_aot_lock ();
		if (!ji_to_amodule)
			ji_to_amodule = g_hash_table_new (NULL, NULL);
		g_hash_table_insert (ji_to_amodule, jinfo, amodule);
		mono_aot_unlock ();		
	}

	return jinfo;
}

static gboolean
amodule_contains_code_addr (MonoAotModule *amodule, guint8 *code)
{
	return (code >= amodule->jit_code_start && code <= amodule->jit_code_end) ||
		(code >= amodule->llvm_code_start && code <= amodule->llvm_code_end);
}

/*
 * mono_aot_get_unwind_info:
 *
 *   Return a pointer to the DWARF unwind info belonging to JI.
 */
guint8*
mono_aot_get_unwind_info (MonoJitInfo *ji, guint32 *unwind_info_len)
{
	MonoAotModule *amodule;
	guint8 *p;
	guint8 *code = (guint8 *)ji->code_start;

	if (ji->async)
		amodule = ji->d.aot_info;
	else
		amodule = m_class_get_image (jinfo_get_method (ji)->klass)->aot_module;
	g_assert (amodule);
	g_assert (ji->from_aot);

	if (!amodule_contains_code_addr (amodule, code)) {
		/* ji belongs to a different aot module than amodule */
		mono_aot_lock ();
		g_assert (ji_to_amodule);
		amodule = (MonoAotModule *)g_hash_table_lookup (ji_to_amodule, ji);
		g_assert (amodule);
		g_assert (amodule_contains_code_addr (amodule, code));
		mono_aot_unlock ();
	}

	p = amodule->unwind_info + ji->unwind_info;
	*unwind_info_len = decode_value (p, &p);
	return p;
}

static void
msort_method_addresses_internal (gpointer *array, int *indexes, int lo, int hi, gpointer *scratch, int *scratch_indexes)
{
	int mid = (lo + hi) / 2;
	int i, t_lo, t_hi;

	if (lo >= hi)
		return;

	if (hi - lo < 32) {
		for (i = lo; i < hi; ++i)
			if (array [i] > array [i + 1])
				break;
		if (i == hi)
			/* Already sorted */
			return;
	}

	msort_method_addresses_internal (array, indexes, lo, mid, scratch, scratch_indexes);
	msort_method_addresses_internal (array, indexes, mid + 1, hi, scratch, scratch_indexes);

	if (array [mid] < array [mid + 1])
		return;

	/* Merge */
	t_lo = lo;
	t_hi = mid + 1;
	for (i = lo; i <= hi; i ++) {
		if (t_lo <= mid && ((t_hi > hi) || array [t_lo] < array [t_hi])) {
			scratch [i] = array [t_lo];
			scratch_indexes [i] = indexes [t_lo];
			t_lo ++;
		} else {
			scratch [i] = array [t_hi];
			scratch_indexes [i] = indexes [t_hi];
			t_hi ++;
		}
	}
	for (i = lo; i <= hi; ++i) {
		array [i] = scratch [i];
		indexes [i] = scratch_indexes [i];
	}
}

static void
msort_method_addresses (gpointer *array, int *indexes, int len)
{
	gpointer *scratch;
	int *scratch_indexes;

	scratch = g_new (gpointer, len);
	scratch_indexes = g_new (int, len);
	msort_method_addresses_internal (array, indexes, 0, len - 1, scratch, scratch_indexes);
	g_free (scratch);
	g_free (scratch_indexes);
}

/*
 * mono_aot_find_jit_info:
 *
 *   In async context, the resulting MonoJitInfo will not have its method field set, and it will not be added
 * to the jit info tables.
 * FIXME: Large sizes in the lock free allocator
 */
MonoJitInfo *
mono_aot_find_jit_info (MonoDomain *domain, MonoImage *image, gpointer addr)
{
	ERROR_DECL (error);
	int pos, left, right, code_len;
	int method_index, table_len;
	guint32 token;
	MonoAotModule *amodule = image->aot_module;
	MonoMethod *method = NULL;
	MonoJitInfo *jinfo;
	guint8 *code, *ex_info, *p;
	guint32 *table;
	int nmethods;
	gpointer *methods;
	guint8 *code1, *code2;
	int methods_len, i;
	gboolean async;

	if (!amodule)
		return NULL;

	nmethods = amodule->info.nmethods;

	if (domain != mono_get_root_domain ())
		/* FIXME: */
		return NULL;

	if (!amodule_contains_code_addr (amodule, (guint8 *)addr))
		return NULL;

	async = mono_thread_info_is_async_context ();

	/* Compute a sorted table mapping code to method indexes. */
	if (!amodule->sorted_methods) {
		// FIXME: async
		gpointer *methods = g_new0 (gpointer, nmethods);
		int *method_indexes = g_new0 (int, nmethods);
		int methods_len = 0;

		for (i = 0; i < nmethods; ++i) {
			/* Skip the -1 entries to speed up sorting */
			if (amodule->methods [i] == GINT_TO_POINTER (-1))
				continue;
			methods [methods_len] = amodule->methods [i];
			method_indexes [methods_len] = i;
			methods_len ++;
		}
		/* Use a merge sort as this is mostly sorted */
		msort_method_addresses (methods, method_indexes, methods_len);
		for (i = 0; i < methods_len -1; ++i)
			g_assert (methods [i] <= methods [i + 1]);
		amodule->sorted_methods_len = methods_len;
		if (mono_atomic_cas_ptr ((gpointer*)&amodule->sorted_methods, methods, NULL) != NULL)
			/* Somebody got in before us */
			g_free (methods);
		if (mono_atomic_cas_ptr ((gpointer*)&amodule->sorted_method_indexes, method_indexes, NULL) != NULL)
			/* Somebody got in before us */
			g_free (method_indexes);
	}

	/* Binary search in the sorted_methods table */
	methods = amodule->sorted_methods;
	methods_len = amodule->sorted_methods_len;
	code = (guint8 *)addr;
	left = 0;
	right = methods_len;
	while (TRUE) {
		pos = (left + right) / 2;

		code1 = (guint8 *)methods [pos];
		if (pos + 1 == methods_len) {
			if (code1 >= amodule->jit_code_start && code1 < amodule->jit_code_end)
				code2 = amodule->jit_code_end;
			else
				code2 = amodule->llvm_code_end;
		} else {
			code2 = (guint8 *)methods [pos + 1];
		}

		if (code < code1)
			right = pos;
		else if (code >= code2)
			left = pos + 1;
		else
			break;
	}

	g_assert (addr >= methods [pos]);
	if (pos + 1 < methods_len)
		g_assert (addr < methods [pos + 1]);
	method_index = amodule->sorted_method_indexes [pos];

	/* In async mode, jinfo is not added to the normal jit info table, so have to cache it ourselves */
	if (async) {
		JitInfoMap *table = amodule->async_jit_info_table;
		int len;

		if (table) {
			len = table [0].method_index;
			for (i = 1; i < len; ++i) {
				if (table [i].method_index == method_index)
					return table [i].jinfo;
			}
		}
	}

	code = (guint8 *)amodule->methods [method_index];
	ex_info = &amodule->blob [mono_aot_get_offset (amodule->ex_info_offsets, method_index)];

	if (pos == methods_len - 1) {
		if (code >= amodule->jit_code_start && code < amodule->jit_code_end)
			code_len = amodule->jit_code_end - code;
		else
			code_len = amodule->llvm_code_end - code;
	} else {
		code_len = (guint8*)methods [pos + 1] - (guint8*)methods [pos];
	}

	g_assert ((guint8*)code <= (guint8*)addr && (guint8*)addr < (guint8*)code + code_len);

	/* Might be a wrapper/extra method */
	if (!async) {
		if (amodule->extra_methods) {
			amodule_lock (amodule);
			method = (MonoMethod *)g_hash_table_lookup (amodule->extra_methods, GUINT_TO_POINTER (method_index));
			amodule_unlock (amodule);
		} else {
			method = NULL;
		}

		if (!method) {
			if (method_index >= image->tables [MONO_TABLE_METHOD].rows) {
				/*
				 * This is hit for extra methods which are called directly, so they are
				 * not in amodule->extra_methods.
				 */
				table_len = amodule->extra_method_info_offsets [0];
				table = amodule->extra_method_info_offsets + 1;
				left = 0;
				right = table_len;
				pos = 0;

				/* Binary search */
				while (TRUE) {
					pos = ((left + right) / 2);

					g_assert (pos < table_len);

					if (table [pos * 2] < method_index)
						left = pos + 1;
					else if (table [pos * 2] > method_index)
						right = pos;
					else
						break;
				}

				p = amodule->blob + table [(pos * 2) + 1];
				method = decode_resolve_method_ref (amodule, p, &p, error);
				mono_error_cleanup (error); /* FIXME don't swallow the error */
				if (!method)
					/* Happens when a random address is passed in which matches a not-yey called wrapper encoded using its name */
					return NULL;
			} else {
				ERROR_DECL (error);
				token = mono_metadata_make_token (MONO_TABLE_METHOD, method_index + 1);
				method = mono_get_method_checked (image, token, NULL, NULL, error);
				if (!method)
					g_error ("AOT runtime could not load method due to %s", mono_error_get_message (error)); /* FIXME don't swallow the error */
			}
		}
		/* FIXME: */
		g_assert (method);
	}

	//printf ("F: %s\n", mono_method_full_name (method, TRUE));

	jinfo = decode_exception_debug_info (amodule, domain, method, ex_info, code, code_len);

	g_assert ((guint8*)addr >= (guint8*)jinfo->code_start);

	/* Add it to the normal JitInfo tables */
	if (async) {
		JitInfoMap *old_table, *new_table;
		int len;

		/*
		 * Use a simple inmutable table with linear search to cache async jit info entries.
		 * This assumes that the number of entries is small.
		 */
		while (TRUE) {
			/* Copy the table, adding a new entry at the end */
			old_table = amodule->async_jit_info_table;
			if (old_table)
				len = old_table[0].method_index;
			else
				len = 1;
			new_table = (JitInfoMap *)alloc0_jit_info_data (domain, (len + 1) * sizeof (JitInfoMap), async);
			if (old_table)
				memcpy (new_table, old_table, len * sizeof (JitInfoMap));
			new_table [0].method_index = len + 1;
			new_table [len].method_index = method_index;
			new_table [len].jinfo = jinfo;
			/* Publish it */
			mono_memory_barrier ();
			if (mono_atomic_cas_ptr ((volatile gpointer *)&amodule->async_jit_info_table, new_table, old_table) == old_table)
				break;
		}
	} else {
		mono_jit_info_table_add (domain, jinfo);
	}

	if ((guint8*)addr >= (guint8*)jinfo->code_start + jinfo->code_size)
		/* addr is in the padding between methods, see the adjustment of code_size in decode_exception_debug_info () */
		return NULL;
	
	return jinfo;
}

static gboolean
decode_patch (MonoAotModule *aot_module, MonoMemPool *mp, MonoJumpInfo *ji, guint8 *buf, guint8 **endbuf)
{
	ERROR_DECL (error);
	guint8 *p = buf;
	gpointer *table;
	MonoImage *image;
	int i;

	switch (ji->type) {
	case MONO_PATCH_INFO_METHOD:
	case MONO_PATCH_INFO_METHOD_JUMP:
	case MONO_PATCH_INFO_METHOD_FTNDESC:
	case MONO_PATCH_INFO_ICALL_ADDR:
	case MONO_PATCH_INFO_ICALL_ADDR_CALL:
	case MONO_PATCH_INFO_METHOD_RGCTX:
	case MONO_PATCH_INFO_METHOD_CODE_SLOT: {
		MethodRef ref;
		gboolean res;

		res = decode_method_ref (aot_module, &ref, p, &p, error);
		mono_error_assert_ok (error); /* FIXME don't swallow the error */
		if (!res)
			goto cleanup;

		if (!ref.method && !mono_aot_only && !ref.no_aot_trampoline && (ji->type == MONO_PATCH_INFO_METHOD) && (mono_metadata_token_table (ref.token) == MONO_TABLE_METHOD)) {
			ji->data.target = mono_create_ftnptr (mono_domain_get (), mono_create_jit_trampoline_from_token (ref.image, ref.token));
			ji->type = MONO_PATCH_INFO_ABS;
		}
		else {
			if (ref.method) {
				ji->data.method = ref.method;
			}else {
				ERROR_DECL (error);
				ji->data.method = mono_get_method_checked (ref.image, ref.token, NULL, NULL, error);
				if (!ji->data.method)
					g_error ("AOT Runtime could not load method due to %s", mono_error_get_message (error)); /* FIXME don't swallow the error */
			}
			g_assert (ji->data.method);
			mono_class_init_internal (ji->data.method->klass);
		}
		break;
	}
	case MONO_PATCH_INFO_LDSTR_LIT:
	{
		guint32 len = decode_value (p, &p);

		ji->data.name = (char*)p;
		p += len + 1;
		break;
	}
	case MONO_PATCH_INFO_METHODCONST:
		/* Shared */
		ji->data.method = decode_resolve_method_ref (aot_module, p, &p, error);
		mono_error_cleanup (error); /* FIXME don't swallow the error */
		if (!ji->data.method)
			goto cleanup;
		break;
	case MONO_PATCH_INFO_VTABLE:
	case MONO_PATCH_INFO_CLASS:
	case MONO_PATCH_INFO_IID:
	case MONO_PATCH_INFO_ADJUSTED_IID:
		/* Shared */
		ji->data.klass = decode_klass_ref (aot_module, p, &p, error);
		mono_error_cleanup (error); /* FIXME don't swallow the error */
		if (!ji->data.klass)
			goto cleanup;
		break;
	case MONO_PATCH_INFO_DELEGATE_TRAMPOLINE:
		ji->data.del_tramp = (MonoDelegateClassMethodPair *)mono_mempool_alloc0 (mp, sizeof (MonoDelegateClassMethodPair));
		ji->data.del_tramp->klass = decode_klass_ref (aot_module, p, &p, error);
		mono_error_cleanup (error); /* FIXME don't swallow the error */
		if (!ji->data.del_tramp->klass)
			goto cleanup;
		if (decode_value (p, &p)) {
			ji->data.del_tramp->method = decode_resolve_method_ref (aot_module, p, &p, error);
			mono_error_cleanup (error); /* FIXME don't swallow the error */
			if (!ji->data.del_tramp->method)
				goto cleanup;
		}
		ji->data.del_tramp->is_virtual = decode_value (p, &p) ? TRUE : FALSE;
		break;
	case MONO_PATCH_INFO_IMAGE:
		ji->data.image = load_image (aot_module, decode_value (p, &p), error);
		mono_error_cleanup (error); /* FIXME don't swallow the error */
		if (!ji->data.image)
			goto cleanup;
		break;
	case MONO_PATCH_INFO_FIELD:
	case MONO_PATCH_INFO_SFLDA:
		/* Shared */
		ji->data.field = decode_field_info (aot_module, p, &p);
		if (!ji->data.field)
			goto cleanup;
		break;
	case MONO_PATCH_INFO_SWITCH:
		ji->data.table = (MonoJumpInfoBBTable *)mono_mempool_alloc0 (mp, sizeof (MonoJumpInfoBBTable));
		ji->data.table->table_size = decode_value (p, &p);
		table = (void **)mono_domain_alloc (mono_domain_get (), sizeof (gpointer) * ji->data.table->table_size);
		ji->data.table->table = (MonoBasicBlock**)table;
		for (i = 0; i < ji->data.table->table_size; i++)
			table [i] = (gpointer)(gssize)decode_value (p, &p);
		break;
	case MONO_PATCH_INFO_R4:
	case MONO_PATCH_INFO_R4_GOT: {
		guint32 val;
		
		ji->data.target = mono_domain_alloc0 (mono_domain_get (), sizeof (float));
		val = decode_value (p, &p);
		*(float*)ji->data.target = *(float*)&val;
		break;
	}
	case MONO_PATCH_INFO_R8:
	case MONO_PATCH_INFO_R8_GOT: {
		guint32 val [2];
		guint64 v;

		// FIXME: Align to 16 bytes ?
		ji->data.target = mono_domain_alloc0 (mono_domain_get (), sizeof (double));

		val [0] = decode_value (p, &p);
		val [1] = decode_value (p, &p);
		v = ((guint64)val [1] << 32) | ((guint64)val [0]);
		*(double*)ji->data.target = *(double*)&v;
		break;
	}
	case MONO_PATCH_INFO_LDSTR:
		image = load_image (aot_module, decode_value (p, &p), error);
		mono_error_cleanup (error); /* FIXME don't swallow the error */
		if (!image)
			goto cleanup;
		ji->data.token = mono_jump_info_token_new (mp, image, MONO_TOKEN_STRING + decode_value (p, &p));
		break;
	case MONO_PATCH_INFO_RVA:
	case MONO_PATCH_INFO_DECLSEC:
	case MONO_PATCH_INFO_LDTOKEN:
	case MONO_PATCH_INFO_TYPE_FROM_HANDLE:
		/* Shared */
		image = load_image (aot_module, decode_value (p, &p), error);
		mono_error_cleanup (error); /* FIXME don't swallow the error */
		if (!image)
			goto cleanup;
		ji->data.token = mono_jump_info_token_new (mp, image, decode_value (p, &p));

		ji->data.token->has_context = decode_value (p, &p);
		if (ji->data.token->has_context) {
			gboolean res = decode_generic_context (aot_module, &ji->data.token->context, p, &p, error);
			mono_error_cleanup (error); /* FIXME don't swallow the error */
			if (!res)
				goto cleanup;
		}
		break;
	case MONO_PATCH_INFO_EXC_NAME:
		ji->data.klass = decode_klass_ref (aot_module, p, &p, error);
		mono_error_cleanup (error); /* FIXME don't swallow the error */
		if (!ji->data.klass)
			goto cleanup;
		ji->data.name = m_class_get_name (ji->data.klass);
		break;
	case MONO_PATCH_INFO_INTERRUPTION_REQUEST_FLAG:
	case MONO_PATCH_INFO_GC_CARD_TABLE_ADDR:
	case MONO_PATCH_INFO_GC_NURSERY_START:
	case MONO_PATCH_INFO_GC_NURSERY_BITS:
	case MONO_PATCH_INFO_PROFILER_ALLOCATION_COUNT:
	case MONO_PATCH_INFO_PROFILER_CLAUSE_COUNT:
		break;
	case MONO_PATCH_INFO_SPECIFIC_TRAMPOLINE_LAZY_FETCH_ADDR:
		ji->data.uindex = decode_value (p, &p);
		break;
	case MONO_PATCH_INFO_CASTCLASS_CACHE:
		ji->data.index = decode_value (p, &p);
		break;
	case MONO_PATCH_INFO_JIT_ICALL_ID:
	case MONO_PATCH_INFO_JIT_ICALL_ADDR:
	case MONO_PATCH_INFO_JIT_ICALL_ADDR_NOCALL:
		ji->data.jit_icall_id = (MonoJitICallId)decode_value (p, &p);
		break;
	case MONO_PATCH_INFO_RGCTX_FETCH:
	case MONO_PATCH_INFO_RGCTX_SLOT_INDEX: {
		gboolean res;
		MonoJumpInfoRgctxEntry *entry;
		guint32 offset, val;
		guint8 *p2;

		offset = decode_value (p, &p);
		val = decode_value (p, &p);

		entry = (MonoJumpInfoRgctxEntry *)mono_mempool_alloc0 (mp, sizeof (MonoJumpInfoRgctxEntry));
		p2 = aot_module->blob + offset;
		entry->in_mrgctx = ((val & 1) > 0) ? TRUE : FALSE;
		if (entry->in_mrgctx)
			entry->d.method = decode_resolve_method_ref (aot_module, p2, &p2, error);
		else
			entry->d.klass = decode_klass_ref (aot_module, p2, &p2, error);
		entry->info_type = (MonoRgctxInfoType)((val >> 1) & 0xff);
		entry->data = (MonoJumpInfo *)mono_mempool_alloc0 (mp, sizeof (MonoJumpInfo));
		entry->data->type = (MonoJumpInfoType)((val >> 9) & 0xff);
		mono_error_cleanup (error); /* FIXME don't swallow the error */
		
		res = decode_patch (aot_module, mp, entry->data, p, &p);
		if (!res)
			goto cleanup;
		ji->data.rgctx_entry = entry;
		break;
	}
	case MONO_PATCH_INFO_SEQ_POINT_INFO:
	case MONO_PATCH_INFO_AOT_MODULE:
	case MONO_PATCH_INFO_MSCORLIB_GOT_ADDR:
		break;
	case MONO_PATCH_INFO_SIGNATURE:
	case MONO_PATCH_INFO_GSHAREDVT_IN_WRAPPER:
		ji->data.target = decode_signature (aot_module, p, &p);
		break;
	case MONO_PATCH_INFO_GSHAREDVT_CALL: {
		MonoJumpInfoGSharedVtCall *info = (MonoJumpInfoGSharedVtCall *)mono_mempool_alloc0 (mp, sizeof (MonoJumpInfoGSharedVtCall));
		info->sig = decode_signature (aot_module, p, &p);
		g_assert (info->sig);
		info->method = decode_resolve_method_ref (aot_module, p, &p, error);
		mono_error_assert_ok (error); /* FIXME don't swallow the error */

		ji->data.target = info;
		break;
	}
	case MONO_PATCH_INFO_GSHAREDVT_METHOD: {
		MonoGSharedVtMethodInfo *info = (MonoGSharedVtMethodInfo *)mono_mempool_alloc0 (mp, sizeof (MonoGSharedVtMethodInfo));
		int i;
		
		info->method = decode_resolve_method_ref (aot_module, p, &p, error);
		mono_error_assert_ok (error); /* FIXME don't swallow the error */

		info->num_entries = decode_value (p, &p);
		info->count_entries = info->num_entries;
		info->entries = (MonoRuntimeGenericContextInfoTemplate *)mono_mempool_alloc0 (mp, sizeof (MonoRuntimeGenericContextInfoTemplate) * info->num_entries);
		for (i = 0; i < info->num_entries; ++i) {
			MonoRuntimeGenericContextInfoTemplate *template_ = &info->entries [i];

			template_->info_type = (MonoRgctxInfoType)decode_value (p, &p);
			switch (mini_rgctx_info_type_to_patch_info_type (template_->info_type)) {
			case MONO_PATCH_INFO_CLASS: {
				MonoClass *klass = decode_klass_ref (aot_module, p, &p, error);
				mono_error_cleanup (error); /* FIXME don't swallow the error */
				if (!klass)
					goto cleanup;
				template_->data = m_class_get_byval_arg (klass);
				break;
			}
			case MONO_PATCH_INFO_FIELD:
				template_->data = decode_field_info (aot_module, p, &p);
				if (!template_->data)
					goto cleanup;
				break;
			default:
				g_assert_not_reached ();
				break;
			}
		}
		ji->data.target = info;
		break;
	}
	case MONO_PATCH_INFO_VIRT_METHOD: {
		MonoJumpInfoVirtMethod *info = (MonoJumpInfoVirtMethod *)mono_mempool_alloc0 (mp, sizeof (MonoJumpInfoVirtMethod));

		info->klass = decode_klass_ref (aot_module, p, &p, error);
		mono_error_assert_ok (error); /* FIXME don't swallow the error */

		info->method = decode_resolve_method_ref (aot_module, p, &p, error);
		mono_error_assert_ok (error); /* FIXME don't swallow the error */

		ji->data.target = info;
		break;
	}
	case MONO_PATCH_INFO_GC_SAFE_POINT_FLAG:
	case MONO_PATCH_INFO_SPECIFIC_TRAMPOLINES:
	case MONO_PATCH_INFO_SPECIFIC_TRAMPOLINES_GOT_SLOTS_BASE:
		break;
	case MONO_PATCH_INFO_AOT_JIT_INFO:
		ji->data.index = decode_value (p, &p);
		break;
	default:
		g_error ("unhandled type %d", ji->type);
		break;
	}

	*endbuf = p;

	return TRUE;

 cleanup:
	return FALSE;
}

/*
 * decode_patches:
 *
 *    Decode a list of patches identified by the got offsets in GOT_OFFSETS. Return an array of
 * MonoJumpInfo structures allocated from MP. GOT entries already loaded have their
 * ji->type set to MONO_PATCH_INFO_NONE.
 */
static MonoJumpInfo*
decode_patches (MonoAotModule *amodule, MonoMemPool *mp, int n_patches, gboolean llvm, guint32 *got_offsets)
{
	MonoJumpInfo *patches;
	MonoJumpInfo *ji;
	gpointer *got;
	guint32 *got_info_offsets;
	int i;
	gboolean res;

	if (llvm) {
		got = amodule->llvm_got;
		got_info_offsets = (guint32 *)amodule->llvm_got_info_offsets;
	} else {
		got = amodule->got;
		got_info_offsets = (guint32 *)amodule->got_info_offsets;
	}

	patches = (MonoJumpInfo *)mono_mempool_alloc0 (mp, sizeof (MonoJumpInfo) * n_patches);
	for (i = 0; i < n_patches; ++i) {
		guint8 *p = amodule->blob + mono_aot_get_offset (got_info_offsets, got_offsets [i]);

		ji = &patches [i];
		ji->type = (MonoJumpInfoType)decode_value (p, &p);

		/* See load_method () for SFLDA */
		if (got && got [got_offsets [i]] && ji->type != MONO_PATCH_INFO_SFLDA) {
			/* Already loaded */
			ji->type = MONO_PATCH_INFO_NONE;
		} else {
			res = decode_patch (amodule, mp, ji, p, &p);
			if (!res)
				return NULL;
		}
	}

	return patches;
}

static MonoJumpInfo*
load_patch_info (MonoAotModule *amodule, MonoMemPool *mp, int n_patches,
				 gboolean llvm, guint32 **got_slots,
				 guint8 *buf, guint8 **endbuf)
{
	MonoJumpInfo *patches;
	int pindex;
	guint8 *p;

	p = buf;

	*got_slots = (guint32 *)g_malloc (sizeof (guint32) * n_patches);
	for (pindex = 0; pindex < n_patches; ++pindex) {
		(*got_slots)[pindex] = decode_value (p, &p);
	}

	patches = decode_patches (amodule, mp, n_patches, llvm, *got_slots);
	if (!patches) {
		g_free (*got_slots);
		*got_slots = NULL;
		return NULL;
	}

	*endbuf = p;
	return patches;
}

static void
register_jump_target_got_slot (MonoDomain *domain, MonoMethod *method, gpointer *got_slot)
{
	/*
	 * Jump addresses cannot be patched by the trampoline code since it
	 * does not have access to the caller's address. Instead, we collect
	 * the addresses of the GOT slots pointing to a method, and patch
	 * them after the method has been compiled.
	 */
	MonoJitDomainInfo *info = domain_jit_info (domain);
	GSList *list;
	MonoMethod *shared_method = mini_method_to_shared (method);
	method = shared_method ? shared_method : method;
		
	mono_domain_lock (domain);
	if (!info->jump_target_got_slot_hash)
		info->jump_target_got_slot_hash = g_hash_table_new (NULL, NULL);
	list = (GSList *)g_hash_table_lookup (info->jump_target_got_slot_hash, method);
	list = g_slist_prepend (list, got_slot);
	g_hash_table_insert (info->jump_target_got_slot_hash, method, list);
	mono_domain_unlock (domain);
}

/*
 * load_method:
 *
 *   Load the method identified by METHOD_INDEX from the AOT image. Return a
 * pointer to the native code of the method, or NULL if not found.
 * METHOD might not be set if the caller only has the image/token info.
 */
static gpointer
load_method (MonoDomain *domain, MonoAotModule *amodule, MonoImage *image, MonoMethod *method, guint32 token, int method_index,
			 MonoError *error)
{
	MonoJitInfo *jinfo = NULL;
	guint8 *code = NULL, *info;
	gboolean res;

	error_init (error);

	init_amodule_got (amodule, FALSE);

	if (domain != mono_get_root_domain ())
		/* Non shared AOT code can't be used in other appdomains */
		return NULL;

	if (amodule->out_of_date)
		return NULL;

	if (amodule->info.llvm_get_method) {
		/*
		 * Obtain the method address by calling a generated function in the LLVM module.
		 */
		gpointer (*get_method) (int) = (gpointer (*)(int))amodule->info.llvm_get_method;
		code = (guint8 *)get_method (method_index);
	}

	if (!code) {
		if (method_index < amodule->info.nmethods)
			code = (guint8 *)amodule->methods [method_index];
		else
			return NULL;

		/* JITted method */
		if (amodule->methods [method_index] == GINT_TO_POINTER (-1)) {
			if (mono_trace_is_traced (G_LOG_LEVEL_DEBUG, MONO_TRACE_AOT)) {
				char *full_name;

				if (!method) {
					method = mono_get_method_checked (image, token, NULL, NULL, error);
					if (!method)
						return NULL;
				}
				if (!(method->iflags & METHOD_IMPL_ATTRIBUTE_INTERNAL_CALL)) {
					full_name = mono_method_full_name (method, TRUE);
					mono_trace (G_LOG_LEVEL_DEBUG, MONO_TRACE_AOT, "AOT: NOT FOUND: %s.", full_name);
					g_free (full_name);
				}
			}
			return NULL;
		}
	}

	info = &amodule->blob [mono_aot_get_offset (amodule->method_info_offsets, method_index)];

	if (!amodule->methods_loaded) {
		amodule_lock (amodule);
		if (!amodule->methods_loaded) {
			guint32 *loaded;

			loaded = g_new0 (guint32, amodule->info.nmethods / 32 + 1);
			mono_memory_barrier ();
			amodule->methods_loaded = loaded;
		}
		amodule_unlock (amodule);
	}

	if ((amodule->methods_loaded [method_index / 32] >> (method_index % 32)) & 0x1)
		return code;

	if (mini_debug_options.aot_skip_set && !(method && method->wrapper_type)) {
		gint32 methods_aot = mono_atomic_load_i32 (&mono_jit_stats.methods_aot);
		methods_aot += mono_atomic_load_i32 (&mono_jit_stats.methods_aot_llvm);
		if (methods_aot == mini_debug_options.aot_skip) {
			if (!method) {
				method = mono_get_method_checked (image, token, NULL, NULL, error);
				if (!method)
					return NULL;
			}
			if (method) {
				char *name = mono_method_full_name (method, TRUE);
				g_print ("NON AOT METHOD: %s.\n", name);
				g_free (name);
			} else {
				g_print ("NON AOT METHOD: %p %d\n", code, method_index);
			}
			mini_debug_options.aot_skip_set = FALSE;
			return NULL;
		}
	}

	if (mono_last_aot_method != -1) {
		gint32 methods_aot = mono_atomic_load_i32 (&mono_jit_stats.methods_aot);
		methods_aot += mono_atomic_load_i32 (&mono_jit_stats.methods_aot_llvm);
		if (methods_aot >= mono_last_aot_method)
			return NULL;
		else if (methods_aot == mono_last_aot_method - 1) {
			if (!method) {
				method = mono_get_method_checked (image, token, NULL, NULL, error);
				if (!method)
					return NULL;
			}
			if (method) {
				char *name = mono_method_full_name (method, TRUE);
				g_print ("LAST AOT METHOD: %s.\n", name);
				g_free (name);
			} else {
				g_print ("LAST AOT METHOD: %p %d\n", code, method_index);
			}
		}
	}

	if (!(is_llvm_code (amodule, code) && (amodule->info.flags & MONO_AOT_FILE_FLAG_LLVM_ONLY)) ||
		(mono_llvm_only && method && method->wrapper_type == MONO_WRAPPER_NATIVE_TO_MANAGED)) {
		/* offset == 0 means its llvm code */
		if (mono_aot_get_offset (amodule->method_info_offsets, method_index) != 0) {
			res = init_method (amodule, NULL, method_index, method, NULL, error);
			if (!res)
				goto cleanup;
		}
	}

	if (mono_trace_is_traced (G_LOG_LEVEL_DEBUG, MONO_TRACE_AOT)) {
		char *full_name;

		if (!method) {
			method = mono_get_method_checked (image, token, NULL, NULL, error);
			if (!method)
				return NULL;
		}

		full_name = mono_method_full_name (method, TRUE);

		if (!jinfo)
			jinfo = mono_aot_find_jit_info (domain, amodule->assembly->image, code);

		mono_trace (G_LOG_LEVEL_DEBUG, MONO_TRACE_AOT, "AOT: FOUND method %s [%p - %p %p]", full_name, code, code + jinfo->code_size, info);
		g_free (full_name);
	}

	if (mono_llvm_only) {
<<<<<<< HEAD
		guint8 flags = amodule->info.method_flags_table [method_index];
=======
		guint8 flags = amodule->method_flags_table [method_index];
>>>>>>> cfb1335d
		/* The caller needs to looks this up, but its hard to do without constructing the full MonoJitInfo, so save it here */
		if (flags & MONO_AOT_METHOD_FLAG_GSHAREDVT_VARIABLE) {
			mono_aot_lock ();
			if (!code_to_method_flags)
				code_to_method_flags = g_hash_table_new (NULL, NULL);
			g_hash_table_insert (code_to_method_flags, code, GUINT_TO_POINTER (flags));
			mono_aot_unlock ();
		}
	}

	init_plt (amodule);

	amodule_lock (amodule);

	if (is_llvm_code (amodule, code))
		mono_atomic_inc_i32 (&mono_jit_stats.methods_aot_llvm);
	else
		mono_atomic_inc_i32 (&mono_jit_stats.methods_aot);

	if (method && method->wrapper_type)
		g_hash_table_insert (amodule->method_to_code, method, code);

	/* Commit changes since methods_loaded is accessed outside the lock */
	mono_memory_barrier ();

	amodule->methods_loaded [method_index / 32] |= 1 << (method_index % 32);

	amodule_unlock (amodule);

	if (MONO_PROFILER_ENABLED (jit_begin) || MONO_PROFILER_ENABLED (jit_done)) {
		MonoJitInfo *jinfo;

		if (!method) {
			method = mono_get_method_checked (amodule->assembly->image, token, NULL, NULL, error);
			if (!method)
				return NULL;
		}
		MONO_PROFILER_RAISE (jit_begin, (method));
		jinfo = mono_jit_info_table_find (domain, code);
		g_assert (jinfo);
		MONO_PROFILER_RAISE (jit_done, (method, jinfo));
	}

	return code;

 cleanup:
	if (jinfo)
		g_free (jinfo);

	return NULL;
}

/** find_aot_method_in_amodule
	* 
	* \param code_amodule The AOT module containing the code pointer
	* \param method The method to find the code index for
	* \param hash_full The hash for the method
	*/
static guint32
find_aot_method_in_amodule (MonoAotModule *code_amodule, MonoMethod *method, guint32 hash_full)
{
	ERROR_DECL (error);
	guint32 table_size, entry_size, hash;
	guint32 *table, *entry;
	guint32 index;
	static guint32 n_extra_decodes;

	// The AOT module containing the MonoMethod 
	// The reference to the metadata amodule will differ among multiple dedup methods
	// which mangle to the same name but live in different assemblies. This leads to
	// the caching breaking. The solution seems to be to cache using the "metadata" amodule.
	MonoAotModule *metadata_amodule = m_class_get_image (method->klass)->aot_module;

	if (!metadata_amodule || metadata_amodule->out_of_date || !code_amodule || code_amodule->out_of_date)
		return 0xffffff;

	table_size = code_amodule->extra_method_table [0];
	hash = hash_full % table_size;
	table = code_amodule->extra_method_table + 1;
	entry_size = 3;

	entry = &table [hash * entry_size];

	if (entry [0] == 0)
		return 0xffffff;

	index = 0xffffff;
	while (TRUE) {
		guint32 key = entry [0];
		guint32 value = entry [1];
		guint32 next = entry [entry_size - 1];
		MonoMethod *m;
		guint8 *p, *orig_p;

		p = code_amodule->blob + key;
		orig_p = p;

		amodule_lock (metadata_amodule);
		if (!metadata_amodule->method_ref_to_method)
			metadata_amodule->method_ref_to_method = g_hash_table_new (NULL, NULL);
		m = (MonoMethod *)g_hash_table_lookup (metadata_amodule->method_ref_to_method, p);
		amodule_unlock (metadata_amodule);
		if (!m) {
			m = decode_resolve_method_ref_with_target (code_amodule, method, p, &p, error);
			mono_error_cleanup (error); /* FIXME don't swallow the error */
			/*
			 * Can't catche runtime invoke wrappers since it would break
			 * the check in decode_method_ref_with_target ().
			 */
			if (m && m->wrapper_type != MONO_WRAPPER_RUNTIME_INVOKE) {
				amodule_lock (metadata_amodule);
				g_hash_table_insert (metadata_amodule->method_ref_to_method, orig_p, m);
				amodule_unlock (metadata_amodule);
			}
		}
		if (m == method) {
			index = value;
			break;
		}

		/* Methods decoded needlessly */
		if (m) {
			//printf ("%d %s %s %p\n", n_extra_decodes, mono_method_full_name (method, TRUE), mono_method_full_name (m, TRUE), orig_p);
			n_extra_decodes ++;
		}

		if (next != 0)
			entry = &table [next * entry_size];
		else
			break;
	}

	if (index != 0xffffff)
		g_assert (index < code_amodule->info.nmethods);

	return index;
}

static void
add_module_cb (gpointer key, gpointer value, gpointer user_data)
{
	g_ptr_array_add ((GPtrArray*)user_data, value);
}

gboolean
mono_aot_can_dedup (MonoMethod *method)
{
#ifdef TARGET_WASM
	/* Use a set of wrappers/instances which work and useful */
	switch (method->wrapper_type) {
	case MONO_WRAPPER_RUNTIME_INVOKE:
		return TRUE;
		break;
	case MONO_WRAPPER_OTHER: {
		WrapperInfo *info = mono_marshal_get_wrapper_info (method);

		if (info->subtype == WRAPPER_SUBTYPE_PTR_TO_STRUCTURE ||
			info->subtype == WRAPPER_SUBTYPE_STRUCTURE_TO_PTR ||
			info->subtype == WRAPPER_SUBTYPE_INTERP_LMF ||
			info->subtype == WRAPPER_SUBTYPE_AOT_INIT)
			return FALSE;
		return TRUE;
	}
	default:
		break;
	}

	if (method->is_inflated && !mono_method_is_generic_sharable_full (method, TRUE, FALSE, FALSE) &&
		!mini_is_gsharedvt_signature (mono_method_signature_internal (method)) &&
		!mini_is_gsharedvt_klass (method->klass))
		return TRUE;

	return FALSE;
#else
	gboolean not_normal_gshared = method->is_inflated && !mono_method_is_generic_sharable_full (method, TRUE, FALSE, FALSE);
	gboolean extra_method = (method->wrapper_type != MONO_WRAPPER_NONE) || not_normal_gshared;

	return extra_method;
#endif
}


/*
 * find_aot_method:
 *
 *   Try finding METHOD in the extra_method table in all AOT images.
 * Return its method index, or 0xffffff if not found. Set OUT_AMODULE to the AOT
 * module where the method was found.
 */
static guint32
find_aot_method (MonoMethod *method, MonoAotModule **out_amodule)
{
	guint32 index;
	GPtrArray *modules;
	int i;
	guint32 hash = mono_aot_method_hash (method);

	/* Try the place we expect to have moved the method only 
	 * We don't probe, as that causes hard-to-debug issues when we fail
	 * to find the method */
	if (container_amodule && mono_aot_can_dedup (method)) {
		*out_amodule = container_amodule;
		index = find_aot_method_in_amodule (container_amodule, method, hash);
		return index;
	}

	/* Try the method's module first */
	*out_amodule = m_class_get_image (method->klass)->aot_module;
	index = find_aot_method_in_amodule (m_class_get_image (method->klass)->aot_module, method, hash);
	if (index != 0xffffff)
		return index;

	/* 
	 * Try all other modules.
	 * This is needed because generic instances klass->image points to the image
	 * containing the generic definition, but the native code is generated to the
	 * AOT image which contains the reference.
	 */

	/* Make a copy to avoid doing the search inside the aot lock */
	modules = g_ptr_array_new ();
	mono_aot_lock ();
	g_hash_table_foreach (aot_modules, add_module_cb, modules);
	mono_aot_unlock ();

	index = 0xffffff;
	for (i = 0; i < modules->len; ++i) {
		MonoAotModule *amodule = (MonoAotModule *)g_ptr_array_index (modules, i);

		if (amodule != m_class_get_image (method->klass)->aot_module)
			index = find_aot_method_in_amodule (amodule, method, hash);
		if (index != 0xffffff) {
			*out_amodule = amodule;
			break;
		}
	}
	
	g_ptr_array_free (modules, TRUE);

	return index;
}

guint32
mono_aot_find_method_index (MonoMethod *method)
{
	MonoAotModule *out_amodule;
	return find_aot_method (method, &out_amodule);
}

static gboolean
init_method (MonoAotModule *amodule, gpointer info, guint32 method_index, MonoMethod *method, MonoClass *init_class, MonoError *error)
{
	MonoDomain *domain = mono_domain_get ();
	MonoMemPool *mp;
	MonoClass *klass_to_run_ctor = NULL;
	gboolean from_plt = method == NULL;
	int pindex, n_patches;
	guint8 *p;
	MonoJitInfo *jinfo = NULL;
	guint8 *code;
	MonoGenericContext *context;
	MonoGenericContext ctx;

	/* Might be needed if the method is externally called */
	init_plt (amodule);
	init_amodule_got (amodule, FALSE);

	memset (&ctx, 0, sizeof (ctx));

	error_init (error);

	if (!info)
		info = &amodule->blob [mono_aot_get_offset (amodule->method_info_offsets, method_index)];

	p = (guint8*)info;

	// FIXME: Is this aligned ?
	guint32 encoded_method_index = *(guint32*)p;
	if (method_index)
		g_assert (method_index == encoded_method_index);
	method_index = encoded_method_index;
	p += 4;

	code = (guint8 *)amodule->methods [method_index];
<<<<<<< HEAD
	guint8 flags = amodule->info.method_flags_table [method_index];
=======
	guint8 flags = amodule->method_flags_table [method_index];
>>>>>>> cfb1335d

	if (flags & MONO_AOT_METHOD_FLAG_HAS_CCTOR)
		klass_to_run_ctor = decode_klass_ref (amodule, p, &p, error);
	if (!is_ok (error))
		return FALSE;

	//FIXME old code would use the class from @method if not null and ignore the one encoded. I don't know if we need to honor that -- @kumpera
	if (method)
		klass_to_run_ctor = method->klass;

	context = NULL;
	if (flags & MONO_AOT_METHOD_FLAG_HAS_CTX) {
		decode_generic_context (amodule, &ctx, p, &p, error);
		mono_error_assert_ok (error);
		context = &ctx;
	}

	if (flags & MONO_AOT_METHOD_FLAG_HAS_PATCHES)
		n_patches = decode_value (p, &p);
	else
		n_patches = 0;

	if (n_patches) {
		MonoJumpInfo *patches;
		guint32 *got_slots;
		gboolean llvm;
		gpointer *got;

		mp = mono_mempool_new ();

		if ((gpointer)code >= amodule->info.jit_code_start && (gpointer)code <= amodule->info.jit_code_end) {
			llvm = FALSE;
			got = amodule->got;
		} else {
			llvm = TRUE;
			got = amodule->llvm_got;
			g_assert (got);
		}

		patches = load_patch_info (amodule, mp, n_patches, llvm, &got_slots, p, &p);
		if (patches == NULL) {
			mono_mempool_destroy (mp);
			goto cleanup;
		}

		for (pindex = 0; pindex < n_patches; ++pindex) {
			MonoJumpInfo *ji = &patches [pindex];
			gpointer addr;

			/*
			 * For SFLDA, we need to call resolve_patch_target () since the GOT slot could have
			 * been initialized by load_method () for a static cctor before the cctor has
			 * finished executing (#23242).
			 */
			if (ji->type == MONO_PATCH_INFO_NONE) {
			} else if (!got [got_slots [pindex]] || ji->type == MONO_PATCH_INFO_SFLDA) {
				/* In llvm-only made, we might encounter shared methods */
				if (mono_llvm_only && ji->type == MONO_PATCH_INFO_METHOD && mono_method_check_context_used (ji->data.method)) {
					g_assert (context);
					ji->data.method = mono_class_inflate_generic_method_checked (ji->data.method, context, error);
					if (!is_ok (error)) {
						g_free (got_slots);
						mono_mempool_destroy (mp);
						return FALSE;
					}
				}
				/* This cannot be resolved in mono_resolve_patch_target () */
				if (ji->type == MONO_PATCH_INFO_AOT_JIT_INFO) {
					// FIXME: Lookup using the index
					jinfo = mono_aot_find_jit_info (domain, amodule->assembly->image, code);
					ji->type = MONO_PATCH_INFO_ABS;
					ji->data.target = jinfo;
				}
				addr = mono_resolve_patch_target (method, domain, code, ji, TRUE, error);
				if (!is_ok (error)) {
					g_free (got_slots);
					mono_mempool_destroy (mp);
					return FALSE;
				}
				if (ji->type == MONO_PATCH_INFO_METHOD_JUMP)
					addr = mono_create_ftnptr (domain, addr);
				mono_memory_barrier ();
				got [got_slots [pindex]] = addr;
				if (ji->type == MONO_PATCH_INFO_METHOD_JUMP)
					register_jump_target_got_slot (domain, ji->data.method, &(got [got_slots [pindex]]));

				if (llvm) {
					void (*init_aotconst) (int, gpointer) = (void (*)(int, gpointer))amodule->info.llvm_init_aotconst;
					init_aotconst (got_slots [pindex], addr);
				}
			}
			ji->type = MONO_PATCH_INFO_NONE;
		}

		g_free (got_slots);

		mono_mempool_destroy (mp);
	}

	if (mini_debug_options.load_aot_jit_info_eagerly)
		jinfo = mono_aot_find_jit_info (domain, amodule->assembly->image, code);

	gboolean inited_ok;
	inited_ok = TRUE;
	if (init_class) {
		MonoVTable *vt = mono_class_vtable_checked (domain, init_class, error);
		if (!is_ok (error))
			inited_ok = FALSE;
		else
			inited_ok = mono_runtime_class_init_full (vt, error);
	} else if (from_plt && klass_to_run_ctor && !mono_class_is_gtd (klass_to_run_ctor)) {
		MonoVTable *vt = mono_class_vtable_checked (domain, klass_to_run_ctor, error);
		if (!is_ok (error))
			inited_ok = FALSE;
		else
			inited_ok = mono_runtime_class_init_full (vt, error);
	}
	if (!inited_ok)
		return FALSE;

	return TRUE;

 cleanup:
	if (jinfo)
		g_free (jinfo);

	return FALSE;
}

/*
 * mono_aot_init_llvm_method:
 *
 *   Initialize the LLVM method identified by METHOD_INFO.
 */
gboolean
mono_aot_init_llvm_method (gpointer aot_module, gpointer method_info, MonoClass *init_class, MonoError *error)
{
	MonoAotModule *amodule = (MonoAotModule*)aot_module;

	return init_method (amodule, method_info, 0, NULL, init_class, error);
}

/*
 * mono_aot_get_method:
 *
 *   Return a pointer to the AOTed native code for METHOD if it can be found,
 * NULL otherwise.
 * On platforms with function pointers, this doesn't return a function pointer.
 */
gpointer
mono_aot_get_method (MonoDomain *domain, MonoMethod *method, MonoError *error)
{
	MonoClass *klass = method->klass;
	MonoMethod *orig_method = method;
	guint32 method_index;
	MonoAotModule *amodule = m_class_get_image (klass)->aot_module;
	guint8 *code;
	gboolean cache_result = FALSE;
	ERROR_DECL (inner_error);

	error_init (error);

	if (domain != mono_get_root_domain ())
		/* Non shared AOT code can't be used in other appdomains */
		return NULL;

	if (enable_aot_cache && !amodule && domain->entry_assembly && mono_is_corlib_image (m_class_get_image (klass))) {
		/* This cannot be AOTed during startup, so do it now */
		if (!mscorlib_aot_loaded) {
			mscorlib_aot_loaded = TRUE;
			load_aot_module (mono_domain_default_alc (domain), m_class_get_image (klass)->assembly, NULL, error);
			amodule = m_class_get_image (klass)->aot_module;
		}
	}

	if (!amodule)
		return NULL;

	if (amodule->out_of_date)
		return NULL;

	if ((method->iflags & METHOD_IMPL_ATTRIBUTE_INTERNAL_CALL) ||
		(method->flags & METHOD_ATTRIBUTE_PINVOKE_IMPL) ||
		(method->iflags & METHOD_IMPL_ATTRIBUTE_RUNTIME) ||
		(method->flags & METHOD_ATTRIBUTE_ABSTRACT))
		return NULL;

	/* Load the dedup module lazily */
	load_container_amodule (mono_assembly_get_alc (amodule->assembly));

	/*
	 * Use the original method instead of its invoke-with-check wrapper.
	 * This is not a problem when using full-aot, since it doesn't support
	 * remoting.
	 */
	if (mono_aot_only && method->wrapper_type == MONO_WRAPPER_REMOTING_INVOKE_WITH_CHECK)
		return mono_aot_get_method (domain, mono_marshal_method_from_wrapper (method), error);

	g_assert (m_class_is_inited (klass));

	/* Find method index */
	method_index = 0xffffff;

	gboolean dedupable = mono_aot_can_dedup (method);

	if (method->is_inflated && !method->wrapper_type && mono_method_is_generic_sharable_full (method, TRUE, FALSE, FALSE) && !dedupable) {
		MonoMethod *orig_method = method;
		/* 
		 * For generic methods, we store the fully shared instance in place of the
		 * original method.
		 */
		method = mono_method_get_declaring_generic_method (method);
		method_index = mono_metadata_token_index (method->token) - 1;

		if (amodule->llvm_code_start) {
			/* Needed by mini_llvm_init_gshared_method_this () */
			/* orig_method is a random instance but it is enough to make init_method () work */
			amodule_lock (amodule);
			g_hash_table_insert (amodule->extra_methods, GUINT_TO_POINTER (method_index), orig_method);
			amodule_unlock (amodule);
		}
	}

	if (method_index == 0xffffff && (method->is_inflated || !method->token)) {
		/* This hash table is used to avoid the slower search in the extra_method_table in the AOT image */
		amodule_lock (amodule);
		code = (guint8 *)g_hash_table_lookup (amodule->method_to_code, method);
		amodule_unlock (amodule);
		if (code)
			return code;

		cache_result = TRUE;
		if (method_index == 0xffffff)
			method_index = find_aot_method (method, &amodule);

		/*
		 * Special case the ICollection<T> wrappers for arrays, as they cannot
		 * be statically enumerated, and each wrapper ends up calling the same
		 * method in Array.
		 */
		if (method_index == 0xffffff && method->wrapper_type == MONO_WRAPPER_MANAGED_TO_MANAGED && m_class_get_rank (method->klass) && strstr (method->name, "System.Collections.Generic")) {
			MonoMethod *m = mono_aot_get_array_helper_from_wrapper (method);

			code = (guint8 *)mono_aot_get_method (domain, m, inner_error);
			mono_error_cleanup (inner_error);
			if (code)
				return code;
		}

		/*
		 * Special case Array.GetGenericValue_icall which is a generic icall.
		 * Generic sharing currently can't handle it, but the icall returns data using
		 * an out parameter, so the managed-to-native wrappers can share the same code.
		 */
		if (method_index == 0xffffff && method->wrapper_type == MONO_WRAPPER_MANAGED_TO_NATIVE && method->klass == mono_defaults.array_class && !strcmp (method->name, "GetGenericValue_icall")) {
			MonoMethod *m;
			MonoGenericContext ctx;

			if (mono_method_signature_internal (method)->params [1]->type == MONO_TYPE_OBJECT)
				/* Avoid recursion */
				return NULL;

			m = mono_class_get_method_from_name_checked (mono_defaults.array_class, "GetGenericValue_icall", 3, 0, error);
			mono_error_assert_ok (error);
			g_assert (m);

			memset (&ctx, 0, sizeof (ctx));
			MonoType *args [ ] = { m_class_get_byval_arg (mono_defaults.object_class) };
			ctx.method_inst = mono_metadata_get_generic_inst (1, args);

			m = mono_marshal_get_native_wrapper (mono_class_inflate_generic_method_checked (m, &ctx, error), TRUE, TRUE);
			if (!m)
				g_error ("AOT runtime could not load method due to %s", mono_error_get_message (error)); /* FIXME don't swallow the error */

			/* 
			 * Get the code for the <object> instantiation which should be emitted into
			 * the mscorlib aot image by the AOT compiler.
			 */
			code = (guint8 *)mono_aot_get_method (domain, m, inner_error);
			mono_error_cleanup (inner_error);
			if (code)
				return code;
		}

		/* For ARRAY_ACCESSOR wrappers with reference types, use the <object> instantiation saved in corlib */
		if (method_index == 0xffffff && method->wrapper_type == MONO_WRAPPER_OTHER) {
			WrapperInfo *info = mono_marshal_get_wrapper_info (method);

			if (info->subtype == WRAPPER_SUBTYPE_ARRAY_ACCESSOR) {
				MonoMethod *array_method = info->d.array_accessor.method;
				if (MONO_TYPE_IS_REFERENCE (m_class_get_byval_arg (m_class_get_element_class (array_method->klass)))) {
					int rank;

					if (!strcmp (array_method->name, "Set"))
						rank = mono_method_signature_internal (array_method)->param_count - 1;
					else if (!strcmp (array_method->name, "Get") || !strcmp (array_method->name, "Address"))
						rank = mono_method_signature_internal (array_method)->param_count;
					else
						g_assert_not_reached ();
					MonoClass *obj_array_class = mono_class_create_array (mono_defaults.object_class, rank);
					MonoMethod *m = mono_class_get_method_from_name_checked (obj_array_class, array_method->name, mono_method_signature_internal (array_method)->param_count, 0, error);
					mono_error_assert_ok (error);
					g_assert (m);

					m = mono_marshal_get_array_accessor_wrapper (m);
					if (m != method) {
						code = (guint8 *)mono_aot_get_method (domain, m, inner_error);
						mono_error_cleanup (inner_error);
						if (code)
							return code;
					}
				}
			}
		}

		if (method_index == 0xffffff && method->is_inflated && mono_method_is_generic_sharable_full (method, FALSE, TRUE, FALSE)) {
			/* Partial sharing */
			MonoMethod *shared;

			shared = mini_get_shared_method_full (method, SHARE_MODE_NONE, error);
			return_val_if_nok (error, NULL);

			method_index = find_aot_method (shared, &amodule);
			if (method_index != 0xffffff)
				method = shared;
		}

		if (method_index == 0xffffff && method->is_inflated && mono_method_is_generic_sharable_full (method, FALSE, FALSE, TRUE)) {
			MonoMethod *shared;
			/* gsharedvt */
			/* Use the all-vt shared method since this is what was AOTed */
			shared = mini_get_shared_method_full (method, SHARE_MODE_GSHAREDVT, error);
			if (!shared)
				return NULL;

			method_index = find_aot_method (shared, &amodule);
			if (method_index != 0xffffff) {
				method = mini_get_shared_method_full (method, SHARE_MODE_GSHAREDVT, error);
				if (!method)
					return NULL;
			}
		}

		if (method_index == 0xffffff) {
			if (mono_trace_is_traced (G_LOG_LEVEL_DEBUG, MONO_TRACE_AOT)) {
				char *full_name;

				full_name = mono_method_full_name (method, TRUE);
				mono_trace (G_LOG_LEVEL_DEBUG, MONO_TRACE_AOT, "AOT NOT FOUND: %s.", full_name);
				g_free (full_name);
			}
			return NULL;
		}

		if (method_index == 0xffffff)
			return NULL;

		/* Needed by find_jit_info */
		amodule_lock (amodule);
		g_hash_table_insert (amodule->extra_methods, GUINT_TO_POINTER (method_index), method);
		amodule_unlock (amodule);
	} else {
		/* Common case */
		method_index = mono_metadata_token_index (method->token) - 1;

		guint32 num_methods = amodule->info.nmethods - amodule->info.nextra_methods;
		if (method_index >= num_methods)
			/* method not available in AOT image */
			return NULL;
	}

	code = (guint8 *)load_method (domain, amodule, m_class_get_image (klass), method, method->token, method_index, error);
	if (!is_ok (error))
		return NULL;
	if (code && cache_result) {
		amodule_lock (amodule);
		g_hash_table_insert (amodule->method_to_code, orig_method, code);
		amodule_unlock (amodule);
	}
	return code;
}

/**
 * Same as mono_aot_get_method, but we try to avoid loading any metadata from the
 * method.
 */
gpointer
mono_aot_get_method_from_token (MonoDomain *domain, MonoImage *image, guint32 token, MonoError *error)
{
	MonoAotModule *aot_module = image->aot_module;
	int method_index;
	gpointer res;

	error_init (error);

	if (!aot_module)
		return NULL;

	method_index = mono_metadata_token_index (token) - 1;

	res = load_method (domain, aot_module, image, NULL, token, method_index, error);
	return res;
}

typedef struct {
	guint8 *addr;
	gboolean res;
} IsGotEntryUserData;

static void
check_is_got_entry (gpointer key, gpointer value, gpointer user_data)
{
	IsGotEntryUserData *data = (IsGotEntryUserData*)user_data;
	MonoAotModule *aot_module = (MonoAotModule*)value;

	if (aot_module->got && (data->addr >= (guint8*)(aot_module->got)) && (data->addr < (guint8*)(aot_module->got + aot_module->info.got_size)))
		data->res = TRUE;
}

gboolean
mono_aot_is_got_entry (guint8 *code, guint8 *addr)
{
	IsGotEntryUserData user_data;

	if (!aot_modules)
		return FALSE;

	user_data.addr = addr;
	user_data.res = FALSE;
	mono_aot_lock ();
	g_hash_table_foreach (aot_modules, check_is_got_entry, &user_data);
	mono_aot_unlock ();
	
	return user_data.res;
}

typedef struct {
	guint8 *addr;
	MonoAotModule *module;
} FindAotModuleUserData;

static void
find_aot_module_cb (gpointer key, gpointer value, gpointer user_data)
{
	FindAotModuleUserData *data = (FindAotModuleUserData*)user_data;
	MonoAotModule *aot_module = (MonoAotModule*)value;

	if (amodule_contains_code_addr (aot_module, data->addr))
		data->module = aot_module;
}

static MonoAotModule*
find_aot_module (guint8 *code)
{
	FindAotModuleUserData user_data;

	if (!aot_modules)
		return NULL;

	/* Reading these need no locking */
	if (((gsize)code < aot_code_low_addr) || ((gsize)code > aot_code_high_addr))
		return NULL;

	user_data.addr = code;
	user_data.module = NULL;
		
	mono_aot_lock ();
	g_hash_table_foreach (aot_modules, find_aot_module_cb, &user_data);
	mono_aot_unlock ();
	
	return user_data.module;
}

#ifdef MONO_ARCH_CODE_EXEC_ONLY
static guint32
aot_resolve_plt_info_offset (gpointer amodule, guint32 plt_entry_index)
{
	MonoAotModule *module = (MonoAotModule*)amodule;
	return mono_aot_get_offset (module->got_info_offsets, module->info.plt_got_info_offset_base + plt_entry_index);
}
#endif

void
mono_aot_patch_plt_entry (gpointer aot_module, guint8 *code, guint8 *plt_entry, gpointer *got, host_mgreg_t *regs, guint8 *addr)
{
	MonoAotModule *amodule = (MonoAotModule *)aot_module;

	/*
	 * Since AOT code is only used in the root domain, 
	 * mono_domain_get () != mono_get_root_domain () means the calling method
	 * is AppDomain:InvokeInDomain, so this is the same check as in 
	 * mono_method_same_domain () but without loading the metadata for the method.
	 */
	if (mono_domain_get () == mono_get_root_domain ()) {
		if (!amodule) {
			amodule = find_aot_module (code);
		}
#ifdef MONO_ARCH_CODE_EXEC_ONLY
		mono_arch_patch_plt_entry_exec_only (&amodule->info, plt_entry, amodule->got, regs, addr);
#else
		mono_arch_patch_plt_entry (plt_entry, amodule->got, regs, addr);
#endif
	}
}

/*
 * mono_aot_plt_resolve:
 *
 *   This function is called by the entries in the PLT to resolve the actual method that
 * needs to be called. It returns a trampoline to the method and patches the PLT entry.
 * Returns NULL if the something cannot be loaded.
 */
gpointer
mono_aot_plt_resolve (gpointer aot_module, host_mgreg_t *regs, guint8 *code, MonoError *error)
{
#ifdef MONO_ARCH_AOT_SUPPORTED
	guint8 *p, *target, *plt_entry;
	guint32 plt_info_offset;
	MonoJumpInfo ji;
	MonoAotModule *module = (MonoAotModule*)aot_module;
	gboolean res, no_ftnptr = FALSE;
	MonoMemPool *mp;
	gboolean using_gsharedvt = FALSE;

	error_init (error);

	plt_entry = mono_aot_get_plt_entry (regs, code);
	g_assert (plt_entry);

	plt_info_offset = mono_aot_get_plt_info_offset (aot_module, plt_entry, regs, code);

	//printf ("DYN: %p %d\n", aot_module, plt_info_offset);

	p = &module->blob [plt_info_offset];

	ji.type = (MonoJumpInfoType)decode_value (p, &p);

	mp = mono_mempool_new ();
	res = decode_patch (module, mp, &ji, p, &p);

	if (!res) {
		mono_mempool_destroy (mp);
		return NULL;
	}

#ifdef MONO_ARCH_GSHAREDVT_SUPPORTED
	using_gsharedvt = TRUE;
#endif

	/* 
	 * Avoid calling resolve_patch_target in the full-aot case if possible, since
	 * it would create a trampoline, and we don't need that.
	 * We could do this only if the method does not need the special handling
	 * in mono_magic_trampoline ().
	 */
	if (mono_aot_only && ji.type == MONO_PATCH_INFO_METHOD && !ji.data.method->is_generic && !mono_method_check_context_used (ji.data.method) && !(ji.data.method->iflags & METHOD_IMPL_ATTRIBUTE_SYNCHRONIZED) &&
		!mono_method_needs_static_rgctx_invoke (ji.data.method, FALSE) && !using_gsharedvt) {
		target = (guint8 *)mono_jit_compile_method (ji.data.method, error);
		if (!is_ok (error)) {
			mono_mempool_destroy (mp);
			return NULL;
		}
		no_ftnptr = TRUE;
	} else {
		target = (guint8 *)mono_resolve_patch_target (NULL, mono_domain_get (), NULL, &ji, TRUE, error);
		if (!is_ok (error)) {
			mono_mempool_destroy (mp);
			return NULL;
		}
	}

	/*
	 * The trampoline expects us to return a function descriptor on platforms which use
	 * it, but resolve_patch_target returns a direct function pointer for some type of
	 * patches, so have to translate between the two.
	 * FIXME: Clean this up, but how ?
	 */
	if (ji.type == MONO_PATCH_INFO_ABS
		|| ji.type == MONO_PATCH_INFO_JIT_ICALL_ID
		|| ji.type == MONO_PATCH_INFO_ICALL_ADDR
		|| ji.type == MONO_PATCH_INFO_SPECIFIC_TRAMPOLINE_LAZY_FETCH_ADDR
		|| ji.type == MONO_PATCH_INFO_JIT_ICALL_ADDR
		|| ji.type == MONO_PATCH_INFO_RGCTX_FETCH) {
		/* These should already have a function descriptor */
#ifdef PPC_USES_FUNCTION_DESCRIPTOR
		/* Our function descriptors have a 0 environment, gcc created ones don't */
		if (ji.type != MONO_PATCH_INFO_JIT_ICALL_ID
				&& ji.type != MONO_PATCH_INFO_JIT_ICALL_ADDR
				&& ji.type != MONO_PATCH_INFO_ICALL_ADDR
				&& ji.type != MONO_PATCH_INFO_SPECIFIC_TRAMPOLINE_LAZY_FETCH_ADDR)
			g_assert (((gpointer*)target) [2] == 0);
#endif
		/* Empty */
	} else if (!no_ftnptr) {
#ifdef PPC_USES_FUNCTION_DESCRIPTOR
		g_assert (((gpointer*)target) [2] != 0);
#endif
		target = (guint8 *)mono_create_ftnptr (mono_domain_get (), target);
	}

	mono_mempool_destroy (mp);

	/* Patch the PLT entry with target which might be the actual method not a trampoline */
	mono_aot_patch_plt_entry (aot_module, code, plt_entry, module->got, regs, target);

	return target;
#else
	g_assert_not_reached ();
	return NULL;
#endif
}

/**
 * init_plt:
 *
 *   Initialize the PLT table of the AOT module. Called lazily when the first AOT
 * method in the module is loaded to avoid committing memory by writing to it.
 */
static void
init_plt (MonoAotModule *amodule)
{
	int i;
	gpointer tramp;

	if (amodule->plt_inited)
		return;

	tramp = mono_create_specific_trampoline (amodule, MONO_TRAMPOLINE_AOT_PLT, mono_get_root_domain (), NULL);
	tramp = mono_create_ftnptr (mono_domain_get (), tramp);

	amodule_lock (amodule);

	if (amodule->plt_inited) {
		amodule_unlock (amodule);
		return;
	}

	if (amodule->info.plt_size <= 1) {
		amodule->plt_inited = TRUE;
		amodule_unlock (amodule);
		return;
	}

	/*
	 * Initialize the PLT entries in the GOT to point to the default targets.
	 */
	for (i = 1; i < amodule->info.plt_size; ++i)
		/* All the default entries point to the AOT trampoline */
		((gpointer*)amodule->got)[amodule->info.plt_got_offset_base + i] = tramp;

	mono_memory_barrier ();

	amodule->plt_inited = TRUE;

	amodule_unlock (amodule);
}

/*
 * mono_aot_get_plt_entry:
 *
 *   Return the address of the PLT entry called by the code at CODE if exists.
 */
guint8*
mono_aot_get_plt_entry (host_mgreg_t *regs, guint8 *code)
{
	MonoAotModule *amodule = find_aot_module (code);
	guint8 *target = NULL;

	if (!amodule)
		return NULL;

#ifdef TARGET_ARM
	if (is_thumb_code (amodule, code - 4))
		return mono_arm_get_thumb_plt_entry (code);
#endif

#ifdef MONO_ARCH_AOT_SUPPORTED
#ifdef MONO_ARCH_CODE_EXEC_ONLY
	target = mono_aot_arch_get_plt_entry_exec_only (&amodule->info, regs, code, amodule->plt);
#else
	target = mono_arch_get_call_target (code);
#endif
#else
	g_assert_not_reached ();
#endif

#ifdef MONOTOUCH
	while (target != NULL) {
		if ((target >= (guint8*)(amodule->plt)) && (target < (guint8*)(amodule->plt_end)))
			return target;
		
		// Add 4 since mono_arch_get_call_target assumes we're passing
		// the instruction after the actual branch instruction.
		target = mono_arch_get_call_target (target + 4);
	}

	return NULL;
#else
	if ((target >= (guint8*)(amodule->plt)) && (target < (guint8*)(amodule->plt_end)))
		return target;
	else
		return NULL;
#endif
}

/*
 * mono_aot_get_plt_info_offset:
 *
 *   Return the PLT info offset belonging to the plt entry called by CODE.
 */
guint32
mono_aot_get_plt_info_offset (gpointer aot_module, guint8 *plt_entry, host_mgreg_t *regs, guint8 *code)
{
	if (!plt_entry) {
		plt_entry = mono_aot_get_plt_entry (regs, code);
		g_assert (plt_entry);
	}

	/* The offset is embedded inside the code after the plt entry */
#ifdef MONO_ARCH_AOT_SUPPORTED
#ifdef MONO_ARCH_CODE_EXEC_ONLY
	return mono_arch_get_plt_info_offset_exec_only (&((MonoAotModule*)aot_module)->info, plt_entry, regs, code, aot_resolve_plt_info_offset, aot_module);
#else
	return mono_arch_get_plt_info_offset (plt_entry, regs, code);
#endif
#else
	g_assert_not_reached ();
	return 0;
#endif
}

static gpointer
mono_create_ftnptr_malloc (guint8 *code)
{
#ifdef PPC_USES_FUNCTION_DESCRIPTOR
	MonoPPCFunctionDescriptor *ftnptr = g_malloc0 (sizeof (MonoPPCFunctionDescriptor));

	ftnptr->code = code;
	ftnptr->toc = NULL;
	ftnptr->env = NULL;

	return ftnptr;
#else
	return code;
#endif
}

/*
 * load_function_full:
 *
 *   Load the function named NAME from the aot image. 
 */
static gpointer
load_function_full (MonoAotModule *amodule, const char *name, MonoTrampInfo **out_tinfo)
{
	char *symbol;
	guint8 *p;
	int n_patches, pindex;
	MonoMemPool *mp;
	gpointer code;
	guint32 info_offset;

	/* Load the code */

	find_amodule_symbol (amodule, name, &code);
	g_assertf (code, "Symbol '%s' not found in AOT file '%s'.\n", name, amodule->aot_name);

	mono_trace (G_LOG_LEVEL_DEBUG, MONO_TRACE_AOT, "AOT: FOUND function '%s' in AOT file '%s'.", name, amodule->aot_name);

	/* Load info */

	symbol = g_strdup_printf ("%s_p", name);
	find_amodule_symbol (amodule, symbol, (gpointer *)&p);
	g_free (symbol);
	if (!p)
		/* Nothing to patch */
		return code;

	info_offset = *(guint32*)p;
	if (out_tinfo) {
		MonoTrampInfo *tinfo;
		guint32 code_size, uw_info_len, uw_offset;
		guint8 *uw_info;
		/* Construct a MonoTrampInfo from the data in the AOT image */

		p += sizeof (guint32);
		code_size = *(guint32*)p;
		p += sizeof (guint32);
		uw_offset = *(guint32*)p;
		uw_info = amodule->unwind_info + uw_offset;
		uw_info_len = decode_value (uw_info, &uw_info);

		tinfo = g_new0 (MonoTrampInfo, 1);
		tinfo->code = (guint8 *)code;
		tinfo->code_size = code_size;
		tinfo->uw_info_len = uw_info_len;
		if (uw_info_len)
			tinfo->uw_info = uw_info;

		*out_tinfo = tinfo;
	}

	p = amodule->blob + info_offset;

	/* Similar to mono_aot_load_method () */

	n_patches = decode_value (p, &p);

	if (n_patches) {
		MonoJumpInfo *patches;
		guint32 *got_slots;

		mp = mono_mempool_new ();

		patches = load_patch_info (amodule, mp, n_patches, FALSE, &got_slots, p, &p);
		g_assert (patches);

		for (pindex = 0; pindex < n_patches; ++pindex) {
			MonoJumpInfo *ji = &patches [pindex];
			ERROR_DECL (error);
			gpointer target;

			if (amodule->got [got_slots [pindex]])
				continue;

			/*
			 * When this code is executed, the runtime may not be initalized yet, so
			 * resolve the patch info by hand.
			 */
			if (ji->type == MONO_PATCH_INFO_SPECIFIC_TRAMPOLINE_LAZY_FETCH_ADDR) {
				target = mono_create_specific_trampoline (GUINT_TO_POINTER (ji->data.uindex), MONO_TRAMPOLINE_RGCTX_LAZY_FETCH, mono_get_root_domain (), NULL);
				target = mono_create_ftnptr_malloc ((guint8 *)target);
			} else if (ji->type == MONO_PATCH_INFO_SPECIFIC_TRAMPOLINES) {
				target = amodule->info.specific_trampolines;
				g_assert (target);
			} else if (ji->type == MONO_PATCH_INFO_SPECIFIC_TRAMPOLINES_GOT_SLOTS_BASE) {
				target = &amodule->got [amodule->info.trampoline_got_offset_base [MONO_AOT_TRAMP_SPECIFIC]];
			} else if (ji->type == MONO_PATCH_INFO_JIT_ICALL_ADDR) {
				const MonoJitICallId jit_icall_id = (MonoJitICallId)ji->data.jit_icall_id;
				switch (jit_icall_id) {

#undef MONO_AOT_ICALL
#define MONO_AOT_ICALL(x) case MONO_JIT_ICALL_ ## x: target = (gpointer)x; break;

				MONO_AOT_ICALL (mono_get_lmf_addr)
				MONO_AOT_ICALL (mono_thread_force_interruption_checkpoint_noraise)
				MONO_AOT_ICALL (mono_exception_from_token)

				case MONO_JIT_ICALL_mono_debugger_agent_single_step_from_context:
					target = (gpointer)mini_get_dbg_callbacks ()->single_step_from_context;
					break;
				case MONO_JIT_ICALL_mono_debugger_agent_breakpoint_from_context:
					target = (gpointer)mini_get_dbg_callbacks ()->breakpoint_from_context;
					break;
				case MONO_JIT_ICALL_mono_throw_exception:
					target = mono_get_throw_exception_addr ();
					break;
				case MONO_JIT_ICALL_mono_rethrow_preserve_exception:
					target = mono_get_rethrow_preserve_exception_addr ();
					break;

				case MONO_JIT_ICALL_generic_trampoline_jit:
				case MONO_JIT_ICALL_generic_trampoline_jump:
				case MONO_JIT_ICALL_generic_trampoline_rgctx_lazy_fetch:
				case MONO_JIT_ICALL_generic_trampoline_aot:
				case MONO_JIT_ICALL_generic_trampoline_aot_plt:
				case MONO_JIT_ICALL_generic_trampoline_delegate:
				case MONO_JIT_ICALL_generic_trampoline_generic_virtual_remoting:
				case MONO_JIT_ICALL_generic_trampoline_vcall:
					target = (gpointer)mono_get_trampoline_func (mono_jit_icall_id_to_trampoline_type (jit_icall_id));
					break;
				default:
					target = mono_arch_load_function (jit_icall_id);
					g_assertf (target, "Unknown relocation '%p'\n", ji->data.target);
				}
			} else {
				/* Hopefully the code doesn't have patches which need method or 
				 * domain to be set.
				 */
				target = mono_resolve_patch_target (NULL, NULL, (guint8 *)code, ji, FALSE, error);
				mono_error_assert_ok (error);
				g_assert (target);
			}

			if (ji->type != MONO_PATCH_INFO_NONE)
				amodule->got [got_slots [pindex]] = target;
		}

		g_free (got_slots);

		mono_mempool_destroy (mp);
	}

	return code;
}

static gpointer
load_function (MonoAotModule *amodule, const char *name)
{
	return load_function_full (amodule, name, NULL);
}

static MonoAotModule*
get_mscorlib_aot_module (void)
{
	MonoImage *image;
	MonoAotModule *amodule;

	image = mono_defaults.corlib;
	if (image && image->aot_module)
		amodule = image->aot_module;
	else
		amodule = mscorlib_aot_module;
	g_assert (amodule);
	return amodule;
}

static void
mono_no_trampolines (void)
{
	g_assert_not_reached ();
}

/*
 * Return the trampoline identified by NAME from the mscorlib AOT file.
 * On ppc64, this returns a function descriptor.
 */
gpointer
mono_aot_get_trampoline_full (const char *name, MonoTrampInfo **out_tinfo)
{
	MonoAotModule *amodule = get_mscorlib_aot_module ();

	if (mono_llvm_only) {
		*out_tinfo = NULL;
		return (gpointer)mono_no_trampolines;
	}

	return mono_create_ftnptr_malloc ((guint8 *)load_function_full (amodule, name, out_tinfo));
}

gpointer
mono_aot_get_trampoline (const char *name)
{
	MonoTrampInfo *out_tinfo;
	gpointer code;

	code =  mono_aot_get_trampoline_full (name, &out_tinfo);
	mono_aot_tramp_info_register (out_tinfo, NULL);

	return code;
}

static gpointer
read_unwind_info (MonoAotModule *amodule, MonoTrampInfo *info, const char *symbol_name)
{
	gpointer symbol_addr;
	guint32 uw_offset, uw_info_len;
	guint8 *uw_info;

	find_amodule_symbol (amodule, symbol_name, &symbol_addr);

	if (!symbol_addr)
		return NULL;

	uw_offset = *(guint32*)symbol_addr;
	uw_info = amodule->unwind_info + uw_offset;
	uw_info_len = decode_value (uw_info, &uw_info);

	info->uw_info_len = uw_info_len;
	if (uw_info_len)
		info->uw_info = uw_info;
	else
		info->uw_info = NULL;

	/* If successful return the address of the following data */
	return (guint32*)symbol_addr + 1;
}

#ifdef MONOTOUCH
#include <mach/mach.h>

static TrampolinePage* trampoline_pages [MONO_AOT_TRAMP_NUM];

static void
read_page_trampoline_uwinfo (MonoTrampInfo *info, int tramp_type, gboolean is_generic)
{
	char symbol_name [128];

	if (tramp_type == MONO_AOT_TRAMP_SPECIFIC)
		sprintf (symbol_name, "specific_trampolines_page_%s_p", is_generic ? "gen" : "sp");
	else if (tramp_type == MONO_AOT_TRAMP_STATIC_RGCTX)
		sprintf (symbol_name, "rgctx_trampolines_page_%s_p", is_generic ? "gen" : "sp");
	else if (tramp_type == MONO_AOT_TRAMP_IMT)
		sprintf (symbol_name, "imt_trampolines_page_%s_p", is_generic ? "gen" : "sp");
	else if (tramp_type == MONO_AOT_TRAMP_GSHAREDVT_ARG)
		sprintf (symbol_name, "gsharedvt_trampolines_page_%s_p", is_generic ? "gen" : "sp");
	else if (tramp_type == MONO_AOT_TRAMP_UNBOX_ARBITRARY)
		sprintf (symbol_name, "unbox_arbitrary_trampolines_page_%s_p", is_generic ? "gen" : "sp");
	else
		g_assert_not_reached ();

	read_unwind_info (mscorlib_aot_module, info, symbol_name);
}

static unsigned char*
get_new_trampoline_from_page (int tramp_type)
{
	MonoImage *image;
	TrampolinePage *page;
	int count;
	void *tpage;
	vm_address_t addr, taddr;
	kern_return_t ret;
	vm_prot_t prot, max_prot;
	int psize, specific_trampoline_size;
	unsigned char *code;

	specific_trampoline_size = 2 * sizeof (gpointer);

	mono_aot_page_lock ();
	page = trampoline_pages [tramp_type];
	if (page && page->trampolines < page->trampolines_end) {
		code = page->trampolines;
		page->trampolines += specific_trampoline_size;
		mono_aot_page_unlock ();
		return code;
	}
	mono_aot_page_unlock ();

	psize = MONO_AOT_TRAMP_PAGE_SIZE;

	/* the trampoline template page is in the mscorlib module */
	MonoAotModule *amodule = mscorlib_aot_module;
	g_assert (amodule);

	if (tramp_type == MONO_AOT_TRAMP_SPECIFIC)
		tpage = load_function (amodule, "specific_trampolines_page");
	else if (tramp_type == MONO_AOT_TRAMP_STATIC_RGCTX)
		tpage = load_function (amodule, "rgctx_trampolines_page");
	else if (tramp_type == MONO_AOT_TRAMP_IMT)
		tpage = load_function (amodule, "imt_trampolines_page");
	else if (tramp_type == MONO_AOT_TRAMP_GSHAREDVT_ARG)
		tpage = load_function (amodule, "gsharedvt_arg_trampolines_page");
	else if (tramp_type == MONO_AOT_TRAMP_UNBOX_ARBITRARY)
		tpage = load_function (amodule, "unbox_arbitrary_trampolines_page");
	else
		g_error ("Incorrect tramp type for trampolines page");
	g_assert (tpage);
	/*g_warning ("loaded trampolines page at %x", tpage);*/

	/* avoid the unlikely case of looping forever */
	count = 40;
	page = NULL;
	while (page == NULL && count-- > 0) {
		MonoTrampInfo *gen_info, *sp_info;

		addr = 0;
		/* allocate two contiguous pages of memory: the first page will contain the data (like a local constant pool)
		 * while the second will contain the trampolines.
		 */
		do {
			ret = vm_allocate (mach_task_self (), &addr, psize * 2, VM_FLAGS_ANYWHERE);
		} while (ret == KERN_ABORTED);
		if (ret != KERN_SUCCESS) {
			g_error ("Cannot allocate memory for trampolines: %d", ret);
			break;
		}
		/*g_warning ("allocated trampoline double page at %x", addr);*/
		/* replace the second page with a remapped trampoline page */
		taddr = addr + psize;
		vm_deallocate (mach_task_self (), taddr, psize);
		ret = vm_remap (mach_task_self (), &taddr, psize, 0, FALSE, mach_task_self(), (vm_address_t)tpage, FALSE, &prot, &max_prot, VM_INHERIT_SHARE);
		if (ret != KERN_SUCCESS) {
			/* someone else got the page, try again  */
			vm_deallocate (mach_task_self (), addr, psize);
			continue;
		}
		/*g_warning ("remapped trampoline page at %x", taddr);*/

		mono_aot_page_lock ();
		page = trampoline_pages [tramp_type];
		/* some other thread already allocated, so use that to avoid wasting memory */
		if (page && page->trampolines < page->trampolines_end) {
			code = page->trampolines;
			page->trampolines += specific_trampoline_size;
			mono_aot_page_unlock ();
			vm_deallocate (mach_task_self (), addr, psize);
			vm_deallocate (mach_task_self (), taddr, psize);
			return code;
		}
		page = (TrampolinePage*)addr;
		page->next = trampoline_pages [tramp_type];
		trampoline_pages [tramp_type] = page;
		page->trampolines = (guint8*)(taddr + amodule->info.tramp_page_code_offsets [tramp_type]);
		page->trampolines_end = (guint8*)(taddr + psize - 64);
		code = page->trampolines;
		page->trampolines += specific_trampoline_size;
		mono_aot_page_unlock ();

		/* Register the generic part at the beggining of the trampoline page */
		gen_info = mono_tramp_info_create (NULL, (guint8*)taddr, amodule->info.tramp_page_code_offsets [tramp_type], NULL, NULL);
		read_page_trampoline_uwinfo (gen_info, tramp_type, TRUE);
		mono_aot_tramp_info_register (gen_info, NULL);
		/*
		 * FIXME
		 * Registering each specific trampoline produces a lot of
		 * MonoJitInfo structures. Jump trampolines are also registered
		 * separately.
		 */
		if (tramp_type != MONO_AOT_TRAMP_SPECIFIC) {
			/* Register the rest of the page as a single trampoline */
			sp_info = mono_tramp_info_create (NULL, code, page->trampolines_end - code, NULL, NULL);
			read_page_trampoline_uwinfo (sp_info, tramp_type, FALSE);
			mono_aot_tramp_info_register (sp_info, NULL);
		}
		return code;
	}
	g_error ("Cannot allocate more trampoline pages: %d", ret);
	return NULL;
}

#else
static unsigned char*
get_new_trampoline_from_page (int tramp_type)
{
	g_error ("Page trampolines not supported.");
	return NULL;
}
#endif


static gpointer
get_new_specific_trampoline_from_page (gpointer tramp, gpointer arg)
{
	void *code;
	gpointer *data;

	code = get_new_trampoline_from_page (MONO_AOT_TRAMP_SPECIFIC);

	data = (gpointer*)((char*)code - MONO_AOT_TRAMP_PAGE_SIZE);
	data [0] = arg;
	data [1] = tramp;
	/*g_warning ("new trampoline at %p for data %p, tramp %p (stored at %p)", code, arg, tramp, data);*/
	return code;

}

static gpointer
get_new_rgctx_trampoline_from_page (gpointer tramp, gpointer arg)
{
	void *code;
	gpointer *data;

	code = get_new_trampoline_from_page (MONO_AOT_TRAMP_STATIC_RGCTX);

	data = (gpointer*)((char*)code - MONO_AOT_TRAMP_PAGE_SIZE);
	data [0] = arg;
	data [1] = tramp;
	/*g_warning ("new rgctx trampoline at %p for data %p, tramp %p (stored at %p)", code, arg, tramp, data);*/
	return code;

}

static gpointer
get_new_imt_trampoline_from_page (gpointer arg)
{
	void *code;
	gpointer *data;

	code = get_new_trampoline_from_page (MONO_AOT_TRAMP_IMT);

	data = (gpointer*)((char*)code - MONO_AOT_TRAMP_PAGE_SIZE);
	data [0] = arg;
	/*g_warning ("new imt trampoline at %p for data %p, (stored at %p)", code, arg, data);*/
	return code;

}

static gpointer
get_new_gsharedvt_arg_trampoline_from_page (gpointer tramp, gpointer arg)
{
	void *code;
	gpointer *data;

	code = get_new_trampoline_from_page (MONO_AOT_TRAMP_GSHAREDVT_ARG);

	data = (gpointer*)((char*)code - MONO_AOT_TRAMP_PAGE_SIZE);
	data [0] = arg;
	data [1] = tramp;
	/*g_warning ("new rgctx trampoline at %p for data %p, tramp %p (stored at %p)", code, arg, tramp, data);*/
	return code;
}

static gpointer
get_new_unbox_arbitrary_trampoline_frome_page (gpointer addr)
{
	void *code;
	gpointer *data;

	code = get_new_trampoline_from_page (MONO_AOT_TRAMP_UNBOX_ARBITRARY);

	data = (gpointer*)((char*)code - MONO_AOT_TRAMP_PAGE_SIZE);
	data [0] = addr;

	return code;
}

/* Return a given kind of trampoline */
/* FIXME set unwind info for these trampolines */
static gpointer
get_numerous_trampoline (MonoAotTrampoline tramp_type, int n_got_slots, MonoAotModule **out_amodule, guint32 *got_offset, guint32 *out_tramp_size)
{
	MonoImage *image;
	MonoAotModule *amodule = get_mscorlib_aot_module ();
	int index, tramp_size;

	/* Currently, we keep all trampolines in the mscorlib AOT image */
	image = mono_defaults.corlib;

	*out_amodule = amodule;

	mono_aot_lock ();

#ifdef MONOTOUCH
#define	MONOTOUCH_TRAMPOLINES_ERROR ". See http://docs.xamarin.com/ios/troubleshooting for instructions on how to fix this condition."
#else
#define	MONOTOUCH_TRAMPOLINES_ERROR ""
#endif
	if (amodule->trampoline_index [tramp_type] == amodule->info.num_trampolines [tramp_type]) {
		g_error ("Ran out of trampolines of type %d in '%s' (limit %d)%s\n", 
				 tramp_type, image ? image->name : MONO_ASSEMBLY_CORLIB_NAME, amodule->info.num_trampolines [tramp_type], MONOTOUCH_TRAMPOLINES_ERROR);
	}
	index = amodule->trampoline_index [tramp_type] ++;

	mono_aot_unlock ();

	*got_offset = amodule->info.trampoline_got_offset_base [tramp_type] + (index * n_got_slots);

	tramp_size = amodule->info.trampoline_size [tramp_type];

	if (out_tramp_size)
		*out_tramp_size = tramp_size;

	return amodule->trampolines [tramp_type] + (index * tramp_size);
}

static void
no_specific_trampoline (void)
{
	g_assert_not_reached ();
}

/*
 * Return a specific trampoline from the AOT file.
 */
gpointer
mono_aot_create_specific_trampoline (gpointer arg1, MonoTrampolineType tramp_type, MonoDomain *domain, guint32 *code_len)
{
	MonoAotModule *amodule;
	guint32 got_offset, tramp_size;
	guint8 *code, *tramp;
	static gpointer generic_trampolines [MONO_TRAMPOLINE_NUM];
	static gboolean inited;
	static guint32 num_trampolines;

	if (mono_llvm_only) {
		*code_len = 1;
		return (gpointer)no_specific_trampoline;
	}

	if (!inited) {
		mono_aot_lock ();

		if (!inited) {
			mono_counters_register ("Specific trampolines", MONO_COUNTER_JIT | MONO_COUNTER_INT, &num_trampolines);
			inited = TRUE;
		}

		mono_aot_unlock ();
	}

	num_trampolines ++;

	if (!generic_trampolines [tramp_type]) {
		const char *symbol;

		symbol = mono_get_generic_trampoline_name (tramp_type);
		generic_trampolines [tramp_type] = mono_aot_get_trampoline (symbol);
	}

	tramp = (guint8 *)generic_trampolines [tramp_type];
	g_assert (tramp);

	if (USE_PAGE_TRAMPOLINES) {
		code = (guint8 *)get_new_specific_trampoline_from_page (tramp, arg1);
		tramp_size = 8;
	} else {
		code = (guint8 *)get_numerous_trampoline (MONO_AOT_TRAMP_SPECIFIC, 2, &amodule, &got_offset, &tramp_size);

		amodule->got [got_offset] = tramp;
		amodule->got [got_offset + 1] = arg1;
	}

	if (code_len)
		*code_len = tramp_size;

	return code;
}

gpointer
mono_aot_get_static_rgctx_trampoline (gpointer ctx, gpointer addr)
{
	MonoAotModule *amodule;
	guint8 *code;
	guint32 got_offset;

	if (USE_PAGE_TRAMPOLINES) {
		code = (guint8 *)get_new_rgctx_trampoline_from_page (addr, ctx);
	} else {
		code = (guint8 *)get_numerous_trampoline (MONO_AOT_TRAMP_STATIC_RGCTX, 2, &amodule, &got_offset, NULL);

		amodule->got [got_offset] = ctx;
		amodule->got [got_offset + 1] = addr; 
	}

	/* The caller expects an ftnptr */
	return mono_create_ftnptr (mono_domain_get (), code);
}

gpointer
mono_aot_get_unbox_arbitrary_trampoline (gpointer addr)
{
	MonoAotModule *amodule;
	guint8 *code;
	guint32 got_offset;

	if (USE_PAGE_TRAMPOLINES) {
		code = (guint8 *)get_new_unbox_arbitrary_trampoline_frome_page (addr);
	} else {
		code = (guint8 *)get_numerous_trampoline (MONO_AOT_TRAMP_UNBOX_ARBITRARY, 1, &amodule, &got_offset, NULL);
		amodule->got [got_offset] = addr;
	}

	/* The caller expects an ftnptr */
	return mono_create_ftnptr (mono_domain_get (), code);
}

static int
i32_idx_comparer (const void *key, const void *member)
{
	gint32 idx1 = GPOINTER_TO_INT (key);
	gint32 idx2 = *(gint32*)member;
	return idx1 - idx2;
}

static int
i16_idx_comparer (const void *key, const void *member)
{
	int idx1 = GPOINTER_TO_INT (key);
	int idx2 = *(gint16*)member;
	return idx1 - idx2;
}

static gboolean
aot_is_slim_amodule (MonoAotModule *amodule)
{
	if (!amodule)
		return FALSE;

	/* "slim" only applies to mscorlib.dll */
	if (strcmp (amodule->aot_name, "mscorlib"))
		return FALSE;

	guint32 f = amodule->info.flags;
	return (f & MONO_AOT_FILE_FLAG_INTERP) && !(f & MONO_AOT_FILE_FLAG_FULL_AOT);
}

gpointer
mono_aot_get_unbox_trampoline (MonoMethod *method, gpointer addr)
{
	ERROR_DECL (error);
	guint32 method_index = mono_metadata_token_index (method->token) - 1;
	MonoAotModule *amodule;
	gpointer code;
	guint32 *ut, *ut_end, *entry;
	int low, high, entry_index = 0;
	MonoTrampInfo *tinfo;

	if (method->is_inflated && !mono_method_is_generic_sharable_full (method, FALSE, FALSE, FALSE)) {
		method_index = find_aot_method (method, &amodule);
		if (method_index == 0xffffff && mono_method_is_generic_sharable_full (method, FALSE, TRUE, FALSE)) {
			MonoMethod *shared = mini_get_shared_method_full (method, SHARE_MODE_NONE, error);
			mono_error_assert_ok (error);
			method_index = find_aot_method (shared, &amodule);
		}
		if (method_index == 0xffffff && mono_method_is_generic_sharable_full (method, FALSE, TRUE, TRUE)) {
			MonoMethod *shared = mini_get_shared_method_full (method, SHARE_MODE_GSHAREDVT, error);
			mono_error_assert_ok (error);

			method_index = find_aot_method (shared, &amodule);
		}
	} else
		amodule = m_class_get_image (method->klass)->aot_module;

	if (amodule == NULL || method_index == 0xffffff || aot_is_slim_amodule (amodule)) {
		/* couldn't find unbox trampoline specifically generated for that
		 * method. this should only happen when an unbox trampoline is needed
		 * for `fullAOT code -> native-to-interp -> interp` transition if
		 *   (1) it's a virtual call
		 *   (2) the receiver is a value type, thus needs unboxing */
		g_assert (mono_use_interpreter);
		return mono_aot_get_unbox_arbitrary_trampoline (addr);
	}

	if (amodule->info.llvm_unbox_tramp_indexes) {
		int unbox_tramp_idx;

		/* Search the llvm_unbox_tramp_indexes table using a binary search */
		if (amodule->info.llvm_unbox_tramp_elemsize == sizeof (guint32)) {
			void *ptr = mono_binary_search (GINT_TO_POINTER (method_index), amodule->info.llvm_unbox_tramp_indexes, amodule->info.llvm_unbox_tramp_num, amodule->info.llvm_unbox_tramp_elemsize, i32_idx_comparer);
			g_assert (ptr);
			g_assert (*(int*)ptr == method_index);
			unbox_tramp_idx = (guint32*)ptr - (guint32*)amodule->info.llvm_unbox_tramp_indexes;
		} else {
			void *ptr = mono_binary_search (GINT_TO_POINTER (method_index), amodule->info.llvm_unbox_tramp_indexes, amodule->info.llvm_unbox_tramp_num, amodule->info.llvm_unbox_tramp_elemsize, i16_idx_comparer);
			g_assert (ptr);
			g_assert (*(gint16*)ptr == method_index);
			unbox_tramp_idx = (guint16*)ptr - (guint16*)amodule->info.llvm_unbox_tramp_indexes;
		}
		g_assert (unbox_tramp_idx < amodule->info.llvm_unbox_tramp_num);
		code = ((gpointer*)(amodule->info.llvm_unbox_trampolines))[unbox_tramp_idx];
		g_assert (code);
		return code;
	}

	if (amodule->info.llvm_get_unbox_tramp) {
		gpointer (*get_tramp) (int) = (gpointer (*)(int))amodule->info.llvm_get_unbox_tramp;
		code = get_tramp (method_index);

		if (code)
			return code;
	}

	ut = amodule->unbox_trampolines;
	ut_end = amodule->unbox_trampolines_end;

	/* Do a binary search in the sorted table */
	code = NULL;
	low = 0;
	high = (ut_end - ut);
	while (low < high) {
		entry_index = (low + high) / 2;
		entry = &ut [entry_index];
		if (entry [0] < method_index) {
			low = entry_index + 1;
		} else if (entry [0] > method_index) {
			high = entry_index;
		} else {
			break;
		}
	}

	if (amodule->info.flags & MONO_AOT_FILE_FLAG_CODE_EXEC_ONLY)
		code = ((gpointer*)amodule->unbox_trampoline_addresses) [entry_index];
	else
		code = get_call_table_entry (amodule->unbox_trampoline_addresses, entry_index, amodule->info.call_table_entry_size);

	g_assert (code);

	tinfo = mono_tramp_info_create (NULL, (guint8 *)code, 0, NULL, NULL);

	gpointer const symbol_addr = read_unwind_info (amodule, tinfo, "unbox_trampoline_p");
	if (!symbol_addr) {
		mono_tramp_info_free (tinfo);
		return FALSE;
	}

	tinfo->code_size = *(guint32*)symbol_addr;
	mono_aot_tramp_info_register (tinfo, NULL);

	/* The caller expects an ftnptr */
	return mono_create_ftnptr (mono_domain_get (), code);
}

gpointer
mono_aot_get_lazy_fetch_trampoline (guint32 slot)
{
	char *symbol;
	gpointer code;
	MonoAotModule *amodule = mscorlib_aot_module;
	guint32 index = MONO_RGCTX_SLOT_INDEX (slot);
	static int count = 0;

	count ++;
	if (index >= amodule->info.num_rgctx_fetch_trampolines) {
		static gpointer addr;
		gpointer *info;

		/*
		 * Use the general version of the rgctx fetch trampoline. It receives a pair of <slot, trampoline> in the rgctx arg reg.
		 */
		if (!addr)
			addr = load_function (amodule, "rgctx_fetch_trampoline_general");
		info = (void **)mono_domain_alloc0 (mono_get_root_domain (), sizeof (gpointer) * 2);
		info [0] = GUINT_TO_POINTER (slot);
		info [1] = mono_create_specific_trampoline (GUINT_TO_POINTER (slot), MONO_TRAMPOLINE_RGCTX_LAZY_FETCH, mono_get_root_domain (), NULL);
		code = mono_aot_get_static_rgctx_trampoline (info, addr);
		return mono_create_ftnptr (mono_domain_get (), code);
	}

	symbol = mono_get_rgctx_fetch_trampoline_name (slot);
	code = load_function (amodule, symbol);
	g_free (symbol);
	/* The caller expects an ftnptr */
	return mono_create_ftnptr (mono_domain_get (), code);
}

static void
no_imt_trampoline (void)
{
	g_assert_not_reached ();
}

gpointer
mono_aot_get_imt_trampoline (MonoVTable *vtable, MonoDomain *domain, MonoIMTCheckItem **imt_entries, int count, gpointer fail_tramp)
{
	guint32 got_offset;
	gpointer code;
	gpointer *buf;
	int i, index, real_count;
	MonoAotModule *amodule;

	if (mono_llvm_only)
		return (gpointer)no_imt_trampoline;

	real_count = 0;
	for (i = 0; i < count; ++i) {
		MonoIMTCheckItem *item = imt_entries [i];

		if (item->is_equals)
			real_count ++;
	}

	/* Save the entries into an array */
	buf = (void **)mono_domain_alloc (domain, (real_count + 1) * 2 * sizeof (gpointer));
	index = 0;
	for (i = 0; i < count; ++i) {
		MonoIMTCheckItem *item = imt_entries [i];		

		if (!item->is_equals)
			continue;

		g_assert (item->key);

		buf [(index * 2)] = item->key;
		if (item->has_target_code) {
			gpointer *p = (gpointer *)mono_domain_alloc (domain, sizeof (gpointer));
			*p = item->value.target_code;
			buf [(index * 2) + 1] = p;
		} else {
			buf [(index * 2) + 1] = &(vtable->vtable [item->value.vtable_slot]);
		}
		index ++;
	}
	buf [(index * 2)] = NULL;
	buf [(index * 2) + 1] = fail_tramp;
	
	if (USE_PAGE_TRAMPOLINES) {
		code = get_new_imt_trampoline_from_page (buf);
	} else {
		code = get_numerous_trampoline (MONO_AOT_TRAMP_IMT, 1, &amodule, &got_offset, NULL);

		amodule->got [got_offset] = buf;
	}

	return code;
}

gpointer
mono_aot_get_gsharedvt_arg_trampoline (gpointer arg, gpointer addr)
{
	MonoAotModule *amodule;
	guint8 *code;
	guint32 got_offset;

	if (USE_PAGE_TRAMPOLINES) {
		code = (guint8 *)get_new_gsharedvt_arg_trampoline_from_page (addr, arg);
	} else {
		code = (guint8 *)get_numerous_trampoline (MONO_AOT_TRAMP_GSHAREDVT_ARG, 2, &amodule, &got_offset, NULL);

		amodule->got [got_offset] = arg;
		amodule->got [got_offset + 1] = addr; 
	}

	/* The caller expects an ftnptr */
	return mono_create_ftnptr (mono_domain_get (), code);
}

#ifdef MONO_ARCH_HAVE_FTNPTR_ARG_TRAMPOLINE
gpointer
mono_aot_get_ftnptr_arg_trampoline (gpointer arg, gpointer addr)
{
	MonoAotModule *amodule;
	guint8 *code;
	guint32 got_offset;

	if (USE_PAGE_TRAMPOLINES) {
		g_error ("FIXME: ftnptr_arg page trampolines");
	} else {
		code = (guint8 *)get_numerous_trampoline (MONO_AOT_TRAMP_FTNPTR_ARG, 2, &amodule, &got_offset, NULL);

		amodule->got [got_offset] = arg;
		amodule->got [got_offset + 1] = addr;
	}

	/* The caller expects an ftnptr */
	return mono_create_ftnptr (mono_domain_get (), code);
}
#endif


/*
 * mono_aot_set_make_unreadable:
 *
 *   Set whenever to make all mmaped memory unreadable. In conjuction with a
 * SIGSEGV handler, this is useful to find out which pages the runtime tries to read.
 */
void
mono_aot_set_make_unreadable (gboolean unreadable)
{
	static int inited;

	make_unreadable = unreadable;

	if (make_unreadable && !inited) {
		mono_counters_register ("AOT: pagefaults", MONO_COUNTER_JIT | MONO_COUNTER_INT, &n_pagefaults);
	}		
}

typedef struct {
	MonoAotModule *module;
	guint8 *ptr;
} FindMapUserData;

static void
find_map (gpointer key, gpointer value, gpointer user_data)
{
	MonoAotModule *module = (MonoAotModule*)value;
	FindMapUserData *data = (FindMapUserData*)user_data;

	if (!data->module)
		if ((data->ptr >= module->mem_begin) && (data->ptr < module->mem_end))
			data->module = module;
}

static MonoAotModule*
find_module_for_addr (void *ptr)
{
	FindMapUserData data;

	if (!make_unreadable)
		return NULL;

	data.module = NULL;
	data.ptr = (guint8*)ptr;

	mono_aot_lock ();
	g_hash_table_foreach (aot_modules, (GHFunc)find_map, &data);
	mono_aot_unlock ();

	return data.module;
}

/*
 * mono_aot_is_pagefault:
 *
 *   Should be called from a SIGSEGV signal handler to find out whenever @ptr is
 * within memory allocated by this module.
 */
gboolean
mono_aot_is_pagefault (void *ptr)
{
	if (!make_unreadable)
		return FALSE;

	/* 
	 * Not signal safe, but SIGSEGV's are synchronous, and
	 * this is only turned on by a MONO_DEBUG option.
	 */
	return find_module_for_addr (ptr) != NULL;
}

/*
 * mono_aot_handle_pagefault:
 *
 *   Handle a pagefault caused by an unreadable page by making it readable again.
 */
void
mono_aot_handle_pagefault (void *ptr)
{
#ifndef HOST_WIN32
	guint8* start = (guint8*)ROUND_DOWN (((gssize)ptr), mono_pagesize ());
	int res;

	mono_aot_lock ();
	res = mono_mprotect (start, mono_pagesize (), MONO_MMAP_READ|MONO_MMAP_WRITE|MONO_MMAP_EXEC);
	g_assert (res == 0);

	n_pagefaults ++;
	mono_aot_unlock ();
#endif
}

MonoAotMethodFlags
mono_aot_get_method_flags (guint8 *code)
{
	guint32 flags;

	if (!code_to_method_flags)
		return MONO_AOT_METHOD_FLAG_NONE;
	mono_aot_lock ();
	/* Not found and no FLAG_NONE are the same, but its not a problem */
	flags = GPOINTER_TO_UINT (g_hash_table_lookup (code_to_method_flags, code));
	mono_aot_unlock ();
	return (MonoAotMethodFlags)flags;
}

#else
/* AOT disabled */

void
mono_aot_init (void)
{
}

void
mono_aot_cleanup (void)
{
}

guint32
mono_aot_find_method_index (MonoMethod *method)
{
	g_assert_not_reached ();
	return 0;
}

void
mono_aot_init_llvm_method (gpointer aot_module, guint32 method_index)
{
}

gpointer
mono_aot_get_method (MonoDomain *domain,
					 MonoMethod *method, MonoError *error)
{
	error_init (error);
	return NULL;
}

gboolean
mono_aot_is_got_entry (guint8 *code, guint8 *addr)
{
	return FALSE;
}

gboolean
mono_aot_get_cached_class_info (MonoClass *klass, MonoCachedClassInfo *res)
{
	return FALSE;
}

gboolean
mono_aot_get_class_from_name (MonoImage *image, const char *name_space, const char *name, MonoClass **klass)
{
	return FALSE;
}

MonoJitInfo *
mono_aot_find_jit_info (MonoDomain *domain, MonoImage *image, gpointer addr)
{
	return NULL;
}

gpointer
mono_aot_get_method_from_token (MonoDomain *domain, MonoImage *image, guint32 token, MonoError *error)
{
	error_init (error);
	return NULL;
}

guint8*
mono_aot_get_plt_entry (guint8 *code)
{
	return NULL;
}

gpointer
mono_aot_plt_resolve (gpointer aot_module, host_mgreg_t *regs, guint8 *code, MonoError *error)
{
	return NULL;
}

void
mono_aot_patch_plt_entry (gpointer aot_module, guint8 *code, guint8 *plt_entry, gpointer *got, host_mgreg_t *regs, guint8 *addr)
{
}

gpointer
mono_aot_get_method_from_vt_slot (MonoDomain *domain, MonoVTable *vtable, int slot, MonoError *error)
{
	error_init (error);

	return NULL;
}

guint32
mono_aot_get_plt_info_offset (host_mgreg_t *regs, guint8 *code)
{
	g_assert_not_reached ();

	return 0;
}

gpointer
mono_aot_create_specific_trampoline (gpointer arg1, MonoTrampolineType tramp_type, MonoDomain *domain, guint32 *code_len)
{
	g_assert_not_reached ();
	return NULL;
}

gpointer
mono_aot_get_static_rgctx_trampoline (gpointer ctx, gpointer addr)
{
	g_assert_not_reached ();
	return NULL;
}

gpointer
mono_aot_get_trampoline_full (const char *name, MonoTrampInfo **out_tinfo)
{
	g_assert_not_reached ();
	return NULL;
}

gpointer
mono_aot_get_trampoline (const char *name)
{
	g_assert_not_reached ();
	return NULL;
}

gpointer
mono_aot_get_unbox_arbitrary_trampoline (gpointer addr)
{
	g_assert_not_reached ();
	return NULL;
}

gpointer
mono_aot_get_unbox_trampoline (MonoMethod *method, gpointer addr)
{
	g_assert_not_reached ();
	return NULL;
}

gpointer
mono_aot_get_lazy_fetch_trampoline (guint32 slot)
{
	g_assert_not_reached ();
	return NULL;
}

gpointer
mono_aot_get_imt_trampoline (MonoVTable *vtable, MonoDomain *domain, MonoIMTCheckItem **imt_entries, int count, gpointer fail_tramp)
{
	g_assert_not_reached ();
	return NULL;
}	

gpointer
mono_aot_get_gsharedvt_arg_trampoline (gpointer arg, gpointer addr)
{
	g_assert_not_reached ();
	return NULL;
}

#ifdef MONO_ARCH_HAVE_FTNPTR_ARG_TRAMPOLINE
gpointer
mono_aot_get_ftnptr_arg_trampoline (gpointer arg, gpointer addr)
{
	g_assert_not_reached ();
	return NULL;
}
#endif

void
mono_aot_set_make_unreadable (gboolean unreadable)
{
}

gboolean
mono_aot_is_pagefault (void *ptr)
{
	return FALSE;
}

void
mono_aot_handle_pagefault (void *ptr)
{
}

guint8*
mono_aot_get_unwind_info (MonoJitInfo *ji, guint32 *unwind_info_len)
{
	g_assert_not_reached ();
	return NULL;
}

GHashTable *
mono_aot_get_weak_field_indexes (MonoImage *image)
{
	return NULL;
}

MonoAotMethodFlags
mono_aot_get_method_flags (guint8 *code)
{
	return MONO_AOT_METHOD_FLAG_NONE;
}

gboolean
mono_aot_init_llvmonly_method (gpointer aot_module, guint32 method_index, MonoClass *init_class, MonoError *error)
{
	g_assert_not_reached ();
	return FALSE;
}

#endif<|MERGE_RESOLUTION|>--- conflicted
+++ resolved
@@ -4351,11 +4351,7 @@
 	}
 
 	if (mono_llvm_only) {
-<<<<<<< HEAD
-		guint8 flags = amodule->info.method_flags_table [method_index];
-=======
 		guint8 flags = amodule->method_flags_table [method_index];
->>>>>>> cfb1335d
 		/* The caller needs to looks this up, but its hard to do without constructing the full MonoJitInfo, so save it here */
 		if (flags & MONO_AOT_METHOD_FLAG_GSHAREDVT_VARIABLE) {
 			mono_aot_lock ();
@@ -4640,11 +4636,7 @@
 	p += 4;
 
 	code = (guint8 *)amodule->methods [method_index];
-<<<<<<< HEAD
-	guint8 flags = amodule->info.method_flags_table [method_index];
-=======
 	guint8 flags = amodule->method_flags_table [method_index];
->>>>>>> cfb1335d
 
 	if (flags & MONO_AOT_METHOD_FLAG_HAS_CCTOR)
 		klass_to_run_ctor = decode_klass_ref (amodule, p, &p, error);
