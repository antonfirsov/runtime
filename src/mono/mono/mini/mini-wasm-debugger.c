--- conflicted
+++ resolved
@@ -41,32 +41,16 @@
 //JS functions imported that we use
 extern void mono_wasm_add_frame (int il_offset, int method_token, const char *assembly_name);
 extern void mono_wasm_fire_bp (void);
-<<<<<<< HEAD
-extern void mono_wasm_add_bool_var (gint8);
-extern void mono_wasm_add_char_var (double);
-extern void mono_wasm_add_number_var (double);
-extern void mono_wasm_add_string_var (const char*);
-extern void mono_wasm_add_getter_var (const char*);
-=======
->>>>>>> cfb1335d
 extern void mono_wasm_add_obj_var (const char*, const char*, guint64);
 extern void mono_wasm_add_value_type_unexpanded_var (const char*, const char*);
 extern void mono_wasm_begin_value_type_var (const char*, const char*);
 extern void mono_wasm_end_value_type_var (void);
 extern void mono_wasm_add_enum_var (const char*, const char*, guint64);
-<<<<<<< HEAD
-extern void mono_wasm_add_func_var (const char*, guint64);
-extern void mono_wasm_add_array_var (const char*, guint64);
-extern void mono_wasm_add_properties_var (const char*, gint32);
-extern void mono_wasm_add_array_item (int);
-extern void mono_wasm_set_is_async_method (guint64);
-=======
 extern void mono_wasm_add_func_var (const char*, const char*, guint64);
 extern void mono_wasm_add_properties_var (const char*, gint32);
 extern void mono_wasm_add_array_item (int);
 extern void mono_wasm_set_is_async_method (guint64);
 extern void mono_wasm_add_typed_value (const char *type, const char *str_value, int int_value);
->>>>>>> cfb1335d
 
 G_END_DECLS
 
@@ -717,8 +701,6 @@
 	int *pos;
 } FrameDescData;
 
-<<<<<<< HEAD
-=======
 /*
  * this returns a string formatted like
  *
@@ -741,7 +723,6 @@
 	return sig_desc;
 }
 
->>>>>>> cfb1335d
 static guint64
 read_enum_value (const char *mem, int type)
 {
@@ -792,11 +773,7 @@
 			mono_wasm_add_typed_value ("number", NULL, *(guint8*)addr);
 			break;
 		case MONO_TYPE_CHAR:
-<<<<<<< HEAD
-			mono_wasm_add_char_var (*(guint16*)addr);
-=======
 			mono_wasm_add_typed_value ("char", NULL, *(guint16*)addr);
->>>>>>> cfb1335d
 			break;
 		case MONO_TYPE_U2:
 			mono_wasm_add_typed_value ("number", NULL, *(guint16*)addr);
@@ -867,12 +844,6 @@
 			char *class_name = mono_type_full_name (type);
 			int obj_id = get_object_id (obj);
 
-<<<<<<< HEAD
-			if (type->type == MONO_TYPE_SZARRAY || type->type == MONO_TYPE_ARRAY) {
-				mono_wasm_add_array_var (class_name, obj_id);
-			} else if (m_class_is_delegate (klass)) {
-				mono_wasm_add_func_var (class_name, obj_id);
-=======
 			if (type-> type == MONO_TYPE_ARRAY || type->type == MONO_TYPE_SZARRAY) {
 				MonoArray *array = (MonoArray *)obj;
 				EM_ASM ({
@@ -897,7 +868,6 @@
 
 				mono_wasm_add_func_var (class_name, tm_desc, obj_id);
 				g_free (tm_desc);
->>>>>>> cfb1335d
 			} else {
 				char *to_string_val = get_to_string_description (class_name, klass, addr);
 				mono_wasm_add_obj_var (class_name, to_string_val, obj_id);
@@ -1047,11 +1017,7 @@
 			if (!getters_allowed) {
 				// not allowed to call the getter here
 				char *ret_class_name = mono_class_full_name (mono_class_from_mono_type_internal (sig->ret));
-<<<<<<< HEAD
-				mono_wasm_add_getter_var (ret_class_name);
-=======
 				mono_wasm_add_typed_value ("getter", ret_class_name, 0);
->>>>>>> cfb1335d
 				g_free (ret_class_name);
 
 				continue;
@@ -1059,11 +1025,7 @@
 
 			if (is_valuetype && mono_class_from_mono_type_internal (sig->ret) == klass) {
 				// Property of the same valuetype, avoid endlessly recursion!
-<<<<<<< HEAD
-				mono_wasm_add_getter_var (klass_name);
-=======
 				mono_wasm_add_typed_value ("getter", klass_name, 0);
->>>>>>> cfb1335d
 				continue;
 			}
 
@@ -1079,8 +1041,6 @@
 		}
 		pnum ++;
 	}
-<<<<<<< HEAD
-=======
 }
 
 /*
@@ -1103,7 +1063,6 @@
 
 	g_free (sig_desc);
 	return TRUE;
->>>>>>> cfb1335d
 }
 
 static gboolean
@@ -1122,9 +1081,6 @@
 		return FALSE;
 	}
 
-<<<<<<< HEAD
-	describe_object_properties_for_klass (obj, obj->vtable->klass, isAsyncLocalThis, expandValueType);
-=======
 	if (m_class_is_delegate (mono_object_class (obj))) {
 		// delegates get the same id format as regular objects
 		describe_delegate_properties (obj);
@@ -1132,7 +1088,6 @@
 		describe_object_properties_for_klass (obj, obj->vtable->klass, isAsyncLocalThis, expandValueType);
 	}
 
->>>>>>> cfb1335d
 	return TRUE;
 }
 
