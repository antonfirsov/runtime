--- conflicted
+++ resolved
@@ -8728,16 +8728,10 @@
 				*sp = emit_get_rgctx_method (cfg, context_used,
 											 cmethod, MONO_RGCTX_INFO_METHOD);
 				MonoJitICallId function = MONO_JIT_ICALL_ZeroIsReserved;
-<<<<<<< HEAD
-				int n = fsig->param_count;
-				/* Optimize the common cases, use ctor using length for each rank (no lbound). */
-				if (n == m_class_get_rank (cmethod->klass)) {
-=======
 				int rank = m_class_get_rank (cmethod->klass);
 				int n = fsig->param_count;
 				/* Optimize the common cases, use ctor using length for each rank (no lbound). */
 				if (n == rank) {
->>>>>>> cfb1335d
 					switch (n) {
 					case 1: function = MONO_JIT_ICALL_mono_array_new_1;
 						break;
@@ -8752,13 +8746,8 @@
 					}
 				}
 
-<<<<<<< HEAD
-				/* Instancing jagged arrays should not end up here since ctor (int32, int32) for an array with rank 1 represent lenght and lbound. */
-				g_assert (!(m_class_get_rank (cmethod->klass) == 1 && fsig->param_count == 2 && m_class_get_rank (m_class_get_element_class (cmethod->klass))));
-=======
 				/* Instancing jagged arrays should not end up here since ctor (int32, int32) for an array with rank 1 represents length and lbound. */
 				g_assert (!(rank == 1 && fsig->param_count == 2 && m_class_get_rank (m_class_get_element_class (cmethod->klass))));
->>>>>>> cfb1335d
 
 				/* Regular case, rank > 4 or legnth, lbound specified per rank. */
 				if (function == MONO_JIT_ICALL_ZeroIsReserved) {
