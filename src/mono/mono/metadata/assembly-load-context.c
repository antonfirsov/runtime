--- conflicted
+++ resolved
@@ -86,7 +86,6 @@
 		if (!mono_assembly_close_except_image_pools (assembly))
 			tmp->data = NULL;
 	}
-<<<<<<< HEAD
 
 	// Complete the second closing pass on lingering assemblies
 	for (tmp = alc->loaded_assemblies; tmp; tmp = tmp->next) {
@@ -95,16 +94,6 @@
 			mono_assembly_close_finish (assembly);
 	}
 
-=======
-
-	// Complete the second closing pass on lingering assemblies
-	for (tmp = alc->loaded_assemblies; tmp; tmp = tmp->next) {
-		MonoAssembly *assembly = (MonoAssembly *)tmp->data;
-		if (assembly)
-			mono_assembly_close_finish (assembly);
-	}
-
->>>>>>> cfb1335d
 	// Free the loaded_assemblies
 	g_slist_free (alc->loaded_assemblies);
 	alc->loaded_assemblies = NULL;
