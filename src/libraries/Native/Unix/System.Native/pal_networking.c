--- conflicted
+++ resolved
@@ -56,13 +56,10 @@
 #if HAVE_LINUX_CAN_H
 #include <linux/can.h>
 #endif
-<<<<<<< HEAD
 #if HAVE_LINUX_AIO
 #include <linux/aio_abi.h>
 #include <sys/syscall.h>
 #endif
-=======
->>>>>>> cfb1335d
 #if HAVE_SYS_FILIO_H
 #include <sys/filio.h>
 #endif
@@ -2426,6 +2423,48 @@
 #ifndef SOCK_CLOEXEC
     fcntl(ToFileDescriptor(*createdSocket), F_SETFD, FD_CLOEXEC); // ignore any failures; this is best effort
 #endif
+    return Error_SUCCESS;
+}
+
+int32_t SystemNative_GetSocketType(intptr_t socket, int32_t* addressFamily, int32_t* socketType, int32_t* protocolType)
+{
+    if (addressFamily == NULL || socketType == NULL || protocolType == NULL)
+    {
+        return Error_EFAULT;
+    }
+
+    int fd = ToFileDescriptor(socket);
+
+#ifdef SO_DOMAIN
+    int domainValue;
+    socklen_t domainLength = sizeof(int);
+    if (getsockopt(fd, SOL_SOCKET, SO_DOMAIN, &domainValue, &domainLength) != 0 ||
+        !TryConvertAddressFamilyPlatformToPal((sa_family_t)domainValue, addressFamily))
+#endif
+    {
+        *addressFamily = AddressFamily_AF_UNKNOWN;
+    }
+
+#ifdef SO_TYPE
+    int typeValue;
+    socklen_t typeLength = sizeof(int);
+    if (getsockopt(fd, SOL_SOCKET, SO_TYPE, &typeValue, &typeLength) != 0 ||
+        !TryConvertSocketTypePlatformToPal(typeValue, socketType))
+#endif
+    {
+        *socketType = SocketType_UNKNOWN;
+    }
+
+#ifdef SO_PROTOCOL
+    int protocolValue;
+    socklen_t protocolLength = sizeof(int);
+    if (getsockopt(fd, SOL_SOCKET, SO_PROTOCOL, &protocolValue, &protocolLength) != 0 ||
+        !TryConvertProtocolTypePlatformToPal(*addressFamily, protocolValue, protocolType))
+#endif
+    {
+        *protocolType = ProtocolType_PT_UNKNOWN;
+    }
+
     return Error_SUCCESS;
 }
 
