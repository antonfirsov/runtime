// Licensed to the .NET Foundation under one or more agreements.
// The .NET Foundation licenses this file to you under the MIT license.

using System.Collections;
using System.Collections.Generic;
using System.ComponentModel;
using System.Diagnostics;
using System.Diagnostics.CodeAnalysis;
using System.IO;
using System.Runtime.CompilerServices;
using System.Runtime.ExceptionServices;
using System.Runtime.InteropServices;
using System.Runtime.Versioning;
using System.Threading;
using System.Threading.Tasks;
using Microsoft.Win32.SafeHandles;

namespace System.Net.Sockets
{
    // The Sockets.Socket class implements the Berkeley sockets interface.
    public partial class Socket : IDisposable
    {
        internal const int DefaultCloseTimeout = -1; // NOTE: changing this default is a breaking change.

        private static readonly IPAddress s_IPAddressAnyMapToIPv6 = IPAddress.Any.MapToIPv6();
        private static readonly IPEndPoint s_IPEndPointIPv6 = new IPEndPoint(s_IPAddressAnyMapToIPv6, 0);

        private SafeSocketHandle _handle;

        // _rightEndPoint is null if the socket has not been bound.  Otherwise, it is an EndPoint of the
        // correct type (IPEndPoint, etc). The Bind operation sets _rightEndPoint. Other operations must only set
        // it when the value is still null.
        // This enables tracking the file created by UnixDomainSocketEndPoint when the Socket is bound,
        // and to delete that file when the Socket gets disposed.
        internal EndPoint? _rightEndPoint;
        internal EndPoint? _remoteEndPoint;

        // Cached LocalEndPoint value. Cleared on disconnect and error. Cached wildcard addresses are
        // also cleared on connect and accept.
        private EndPoint? _localEndPoint;

        // These flags monitor if the socket was ever connected at any time and if it still is.
        private bool _isConnected;
        private bool _isDisconnected;

        // When the socket is created it will be in blocking mode. We'll only be able to Accept or Connect,
        // so we need to handle one of these cases at a time.
        private bool _willBlock = true; // Desired state of the socket from the user.
        private bool _willBlockInternal = true; // Actual win32 state of the socket.
        private bool _isListening;

        // Our internal state doesn't automatically get updated after a non-blocking connect
        // completes.  Keep track of whether we're doing a non-blocking connect, and make sure
        // to poll for the real state until we're done connecting.
        private bool _nonBlockingConnectInProgress;

        // Keep track of the kind of endpoint used to do a connect, so we can set
        // it to _rightEndPoint when we're connected.
        private EndPoint? _pendingConnectRightEndPoint;

        // These are constants initialized by constructor.
        private AddressFamily _addressFamily;
        private SocketType _socketType;
        private ProtocolType _protocolType;

        // Bool marked true if the native socket option IP_PKTINFO or IPV6_PKTINFO has been set.
        private bool _receivingPacketInformation;

        private int _closeTimeout = Socket.DefaultCloseTimeout;
        private int _disposed; // 0 == false, anything else == true

        public Socket(SocketType socketType, ProtocolType protocolType)
            : this(OSSupportsIPv6 ? AddressFamily.InterNetworkV6 : AddressFamily.InterNetwork, socketType, protocolType)
        {
            if (OSSupportsIPv6)
            {
                DualMode = true;
            }
        }

        // Initializes a new instance of the Sockets.Socket class.
        public Socket(AddressFamily addressFamily, SocketType socketType, ProtocolType protocolType)
        {
            if (NetEventSource.Log.IsEnabled()) NetEventSource.Info(this, addressFamily);

            SocketError errorCode = SocketPal.CreateSocket(addressFamily, socketType, protocolType, out _handle);
            if (errorCode != SocketError.Success)
            {
                Debug.Assert(_handle.IsInvalid);

                // Failed to create the socket, throw.
                throw new SocketException((int)errorCode);
            }

            Debug.Assert(!_handle.IsInvalid);

            _addressFamily = addressFamily;
            _socketType = socketType;
            _protocolType = protocolType;

        }

        /// <summary>Initializes a new instance of the <see cref="Socket"/> class for the specified socket handle.</summary>
        /// <param name="handle">The socket handle for the socket that the <see cref="Socket"/> object will encapsulate.</param>
        /// <exception cref="ArgumentNullException"><paramref name="handle"/> is null.</exception>
        /// <exception cref="ArgumentException"><paramref name="handle"/> is invalid.</exception>
        /// <exception cref="SocketException"><paramref name="handle"/> is not a socket or information about the socket could not be accessed.</exception>
        /// <remarks>
        /// This method populates the <see cref="Socket"/> instance with data gathered from the supplied <see cref="SafeSocketHandle"/>.
        /// Different operating systems provide varying levels of support for querying a socket handle or file descriptor for its
        /// properties and configuration, which means some of the public APIs on the resulting <see cref="Socket"/> instance may
        /// differ based on operating system, such as <see cref="Socket.ProtocolType"/> and <see cref="Socket.Blocking"/>.
        /// </remarks>
        public Socket(SafeSocketHandle handle) :
            this(ValidateHandle(handle), loadPropertiesFromHandle: true)
        {
        }

        private unsafe Socket(SafeSocketHandle handle, bool loadPropertiesFromHandle)
        {
            _handle = handle;
            _addressFamily = AddressFamily.Unknown;
            _socketType = SocketType.Unknown;
            _protocolType = ProtocolType.Unknown;

            if (!loadPropertiesFromHandle)
            {
                return;
            }

            try
            {
                // Get properties like address family and blocking mode from the OS.
                LoadSocketTypeFromHandle(handle, out _addressFamily, out _socketType, out _protocolType, out _willBlockInternal, out _isListening, out bool isSocket);

                if (isSocket)
                {
                    // We should change stackalloc if this ever grows too big.
                    Debug.Assert(SocketPal.MaximumAddressSize <= 512);
                    // Try to get the address of the socket.
                    Span<byte> buffer = stackalloc byte[SocketPal.MaximumAddressSize];
                    int bufferLength = buffer.Length;
                    fixed (byte* bufferPtr = buffer)
                    {
                        if (SocketPal.GetSockName(handle, bufferPtr, &bufferLength) != SocketError.Success)
                        {
                            return;
                        }
                    }

                    Debug.Assert(bufferLength <= buffer.Length);

                    // Try to get the local end point.  That will in turn enable the remote
                    // end point to be retrieved on-demand when the property is accessed.
                    switch (_addressFamily)
                    {
                        case AddressFamily.InterNetwork:
                            _rightEndPoint = new IPEndPoint(
                                new IPAddress((long)SocketAddressPal.GetIPv4Address(buffer.Slice(0, bufferLength)) & 0x0FFFFFFFF),
                                SocketAddressPal.GetPort(buffer));
                            break;

                        case AddressFamily.InterNetworkV6:
                            Span<byte> address = stackalloc byte[IPAddressParserStatics.IPv6AddressBytes];
                            SocketAddressPal.GetIPv6Address(buffer.Slice(0, bufferLength), address, out uint scope);
                            _rightEndPoint = new IPEndPoint(
                                new IPAddress(address, scope),
                                SocketAddressPal.GetPort(buffer));
                            break;

                        case AddressFamily.Unix:
                            _rightEndPoint = new UnixDomainSocketEndPoint(buffer.Slice(0, bufferLength));
                            break;
                    }

                    // Try to determine if we're connected, based on querying for a peer, just as we would in RemoteEndPoint,
                    // but ignoring any failures; this is best-effort (RemoteEndPoint also does a catch-all around the Create call).
                    if (_rightEndPoint != null)
                    {
                        try
                        {
                            // Local and remote end points may be different sizes for protocols like Unix Domain Sockets.
                            bufferLength = buffer.Length;
                            switch (SocketPal.GetPeerName(handle, buffer, ref bufferLength))
                            {
                                case SocketError.Success:
                                    switch (_addressFamily)
                                    {
                                        case AddressFamily.InterNetwork:
                                            _remoteEndPoint = new IPEndPoint(
                                                new IPAddress((long)SocketAddressPal.GetIPv4Address(buffer.Slice(0, bufferLength)) & 0x0FFFFFFFF),
                                                SocketAddressPal.GetPort(buffer));
                                            break;

                                        case AddressFamily.InterNetworkV6:
                                            Span<byte> address = stackalloc byte[IPAddressParserStatics.IPv6AddressBytes];
                                            SocketAddressPal.GetIPv6Address(buffer.Slice(0, bufferLength), address, out uint scope);
                                            _remoteEndPoint = new IPEndPoint(
                                                new IPAddress(address, scope),
                                                SocketAddressPal.GetPort(buffer));
                                            break;

                                        case AddressFamily.Unix:
                                            _remoteEndPoint = new UnixDomainSocketEndPoint(buffer.Slice(0, bufferLength));
                                            break;
                                    }

                                    _isConnected = true;
                                    break;

                                case SocketError.InvalidArgument:
                                    // On some OSes (e.g. macOS), EINVAL means the socket has been shut down.
                                    // This can happen if, for example, socketpair was used and the parent
                                    // process closed its copy of the child's socket.  Since we don't know
                                    // whether we're actually connected or not, err on the side of saying
                                    // we're connected.
                                    _isConnected = true;
                                    break;
                            }
                        }
                        catch { }
                    }
                }
            }
            catch
            {
                _handle = null!;
                GC.SuppressFinalize(this);
                throw;
            }
        }

        private static SafeSocketHandle ValidateHandle(SafeSocketHandle handle)
        {
            ArgumentNullException.ThrowIfNull(handle);

            if (handle.IsInvalid)
            {
                throw new ArgumentException(SR.Arg_InvalidHandle, nameof(handle));
            }

            return handle;
        }

        //
        // Properties
        //

        // The CLR allows configuration of these properties, separately from whether the OS supports IPv4/6.  We
        // do not provide these config options, so SupportsIPvX === OSSupportsIPvX.
        [Obsolete("SupportsIPv4 has been deprecated. Use OSSupportsIPv4 instead.")]
        public static bool SupportsIPv4 => OSSupportsIPv4;
        [Obsolete("SupportsIPv6 has been deprecated. Use OSSupportsIPv6 instead.")]
        public static bool SupportsIPv6 => OSSupportsIPv6;

        public static bool OSSupportsIPv4 => SocketProtocolSupportPal.OSSupportsIPv4;
        public static bool OSSupportsIPv6 => SocketProtocolSupportPal.OSSupportsIPv6;
        public static bool OSSupportsUnixDomainSockets => SocketProtocolSupportPal.OSSupportsUnixDomainSockets;

        // Gets the amount of data pending in the network's input buffer that can be
        // read from the socket.
        public int Available
        {
            get
            {
                ThrowIfDisposed();

                int argp;

                // This may throw ObjectDisposedException.
                SocketError errorCode = SocketPal.GetAvailable(_handle, out argp);

                if (NetEventSource.Log.IsEnabled()) NetEventSource.Info(this, $"GetAvailable returns errorCode:{errorCode}");

                // Throw an appropriate SocketException if the native call fails.
                if (errorCode != SocketError.Success)
                {
                    UpdateStatusAfterSocketErrorAndThrowException(errorCode);
                }

                return argp;
            }
        }

        // Gets the local end point.
        public EndPoint? LocalEndPoint
        {
            get
            {
                ThrowIfDisposed();

                CheckNonBlockingConnectCompleted();

                if (_rightEndPoint == null)
                {
                    return null;
                }

                if (_localEndPoint == null)
                {
                    Span<byte> buffer = stackalloc byte[SocketAddress.GetMaximumAddressSize(_addressFamily)];
                    int size = buffer.Length;

                    unsafe
                    {
                        fixed (byte* ptr = &MemoryMarshal.GetReference(buffer))
                        {
                            // This may throw ObjectDisposedException.
                            SocketError errorCode = SocketPal.GetSockName(_handle, ptr, &size);
                            if (errorCode != SocketError.Success)
                            {
                                UpdateStatusAfterSocketErrorAndThrowException(errorCode);
                            }
                        }
                    }

                    if (_addressFamily == AddressFamily.InterNetwork || _addressFamily == AddressFamily.InterNetworkV6)
                    {
                        _localEndPoint = IPEndPointExtensions.CreateIPEndPoint(buffer.Slice(0, size));
                    }
                    else
                    {
                        SocketAddress socketAddress = new SocketAddress(_rightEndPoint.AddressFamily, size);
                        buffer.Slice(0, size).CopyTo(socketAddress.Buffer.Span);
                        _localEndPoint = _rightEndPoint.Create(socketAddress);
                    }
                }

                return _localEndPoint;
            }
        }

        // Gets the remote end point.
        public EndPoint? RemoteEndPoint
        {
            get
            {
                ThrowIfDisposed();

                if (_remoteEndPoint == null)
                {
                    CheckNonBlockingConnectCompleted();

                    if (_rightEndPoint == null || !_isConnected)
                    {
                        return null;
                    }

                    Span<byte> buffer = stackalloc byte[SocketAddress.GetMaximumAddressSize(_addressFamily)];
                    int size = buffer.Length;
                    // This may throw ObjectDisposedException.
                    SocketError errorCode = SocketPal.GetPeerName(
                        _handle,
                        buffer,
                        ref size);
                    if (errorCode != SocketError.Success)
                    {
                        UpdateStatusAfterSocketErrorAndThrowException(errorCode);
                    }

                    try
                    {
                        if (_addressFamily == AddressFamily.InterNetwork || _addressFamily == AddressFamily.InterNetworkV6)
                        {
                            _remoteEndPoint = IPEndPointExtensions.CreateIPEndPoint(buffer.Slice(0, size));
                        }
                        else
                        {
                            SocketAddress socketAddress = new SocketAddress(_rightEndPoint.AddressFamily, size);
                            buffer.Slice(0, size).CopyTo(socketAddress.Buffer.Span);
                            _remoteEndPoint = _rightEndPoint.Create(socketAddress);
                        }
                    }
                    catch
                    {
                    }
                }

                return _remoteEndPoint;
            }
        }

        public IntPtr Handle => SafeHandle.DangerousGetHandle();

        public SafeSocketHandle SafeHandle
        {
            get
            {
                _handle.SetExposed();
                return _handle;
            }
        }

        internal SafeSocketHandle InternalSafeHandle => _handle; // returns _handle without calling SetExposed.

        // Gets and sets the blocking mode of a socket.
        public bool Blocking
        {
            get
            {
                // Return the user's desired blocking behaviour (not the actual win32 state).
                return _willBlock;
            }
            set
            {
                ThrowIfDisposed();

                if (NetEventSource.Log.IsEnabled()) NetEventSource.Info(this, $"value:{value} willBlock:{_willBlock} willBlockInternal:{_willBlockInternal}");

                bool current;

                SocketError errorCode = InternalSetBlocking(value, out current);

                if (errorCode != SocketError.Success)
                {
                    UpdateStatusAfterSocketErrorAndThrowException(errorCode);
                }

                // The native call succeeded, update the user's desired state.
                _willBlock = current;
            }
        }

        // On .NET Framework, this property functions as a socket-level switch between IOCP-based and Win32 event based async IO.
        // On that platform, setting UseOnlyOverlappedIO = true prevents assigning a completion port to the socket,
        // allowing calls to DuplicateAndClose() even after performing asynchronous IO.
        // .NET (Core) Windows sockets are entirely IOCP-based, and the concept of "overlapped IO"
        // does not exist on other platforms, therefore UseOnlyOverlappedIO is a dummy, compat-only property.
        [Obsolete("UseOnlyOverlappedIO has been deprecated and is not supported.")]
        [EditorBrowsable(EditorBrowsableState.Never)]
        public bool UseOnlyOverlappedIO
        {
            get { return false; }
            set { }
        }

        // Gets the connection state of the Socket. This property will return the latest
        // known state of the Socket. When it returns false, the Socket was either never connected
        // or it is not connected anymore. When it returns true, though, there's no guarantee that the Socket
        // is still connected, but only that it was connected at the time of the last IO operation.
        public bool Connected
        {
            get
            {
                if (NetEventSource.Log.IsEnabled()) NetEventSource.Info(this, $"_isConnected:{_isConnected}");

                CheckNonBlockingConnectCompleted();

                return _isConnected;
            }
        }

        // Gets the socket's address family.
        public AddressFamily AddressFamily
        {
            get
            {
                return _addressFamily;
            }
        }

        // Gets the socket's socketType.
        public SocketType SocketType
        {
            get
            {
                return _socketType;
            }
        }

        // Gets the socket's protocol socketType.
        public ProtocolType ProtocolType
        {
            get
            {
                return _protocolType;
            }
        }

        public bool IsBound
        {
            get
            {
                return (_rightEndPoint != null);
            }
        }

        public bool ExclusiveAddressUse
        {
            get
            {
                return (int)GetSocketOption(SocketOptionLevel.Socket, SocketOptionName.ExclusiveAddressUse)! != 0 ? true : false;
            }
            set
            {
                if (IsBound)
                {
                    throw new InvalidOperationException(SR.net_sockets_mustnotbebound);
                }
                SetSocketOption(SocketOptionLevel.Socket, SocketOptionName.ExclusiveAddressUse, value ? 1 : 0);
            }
        }

        public int ReceiveBufferSize
        {
            get
            {
                return (int)GetSocketOption(SocketOptionLevel.Socket, SocketOptionName.ReceiveBuffer)!;
            }
            set
            {
                ArgumentOutOfRangeException.ThrowIfNegative(value);

                SetSocketOption(SocketOptionLevel.Socket, SocketOptionName.ReceiveBuffer, value);
            }
        }

        public int SendBufferSize
        {
            get
            {
                return (int)GetSocketOption(SocketOptionLevel.Socket, SocketOptionName.SendBuffer)!;
            }

            set
            {
                ArgumentOutOfRangeException.ThrowIfNegative(value);

                SetSocketOption(SocketOptionLevel.Socket, SocketOptionName.SendBuffer, value);
            }
        }

        public int ReceiveTimeout
        {
            get
            {
                return (int)GetSocketOption(SocketOptionLevel.Socket, SocketOptionName.ReceiveTimeout)!;
            }
            set
            {
                ArgumentOutOfRangeException.ThrowIfLessThan(value, -1);
                if (value == -1)
                {
                    value = 0;
                }

                SetSocketOption(SocketOptionLevel.Socket, SocketOptionName.ReceiveTimeout, value);
            }
        }

        public int SendTimeout
        {
            get
            {
                return (int)GetSocketOption(SocketOptionLevel.Socket, SocketOptionName.SendTimeout)!;
            }

            set
            {
                ArgumentOutOfRangeException.ThrowIfLessThan(value, -1);
                if (value == -1)
                {
                    value = 0;
                }

                SetSocketOption(SocketOptionLevel.Socket, SocketOptionName.SendTimeout, value);
            }
        }

        [DisallowNull]
        public LingerOption? LingerState
        {
            get
            {
                return (LingerOption?)GetSocketOption(SocketOptionLevel.Socket, SocketOptionName.Linger);
            }
            set
            {
                SetSocketOption(SocketOptionLevel.Socket, SocketOptionName.Linger, value!);
            }
        }

        public bool NoDelay
        {
            get
            {
                return (int)GetSocketOption(SocketOptionLevel.Tcp, SocketOptionName.NoDelay)! != 0 ? true : false;
            }
            set
            {
                SetSocketOption(SocketOptionLevel.Tcp, SocketOptionName.NoDelay, value ? 1 : 0);
            }
        }

        public short Ttl
        {
            get
            {
                if (_addressFamily == AddressFamily.InterNetwork)
                {
                    return (short)(int)GetSocketOption(SocketOptionLevel.IP, SocketOptionName.IpTimeToLive)!;
                }
                else if (_addressFamily == AddressFamily.InterNetworkV6)
                {
                    return (short)(int)GetSocketOption(SocketOptionLevel.IPv6, SocketOptionName.IpTimeToLive)!;
                }
                else
                {
                    throw new NotSupportedException(SR.net_invalidversion);
                }
            }

            set
            {
                // Valid values are from 0 to 255 since TTL is really just a byte value on the wire.
                ArgumentOutOfRangeException.ThrowIfNegative(value);
                ArgumentOutOfRangeException.ThrowIfGreaterThan(value, 255);

                if (_addressFamily == AddressFamily.InterNetwork)
                {
                    SetSocketOption(SocketOptionLevel.IP, SocketOptionName.IpTimeToLive, value);
                }

                else if (_addressFamily == AddressFamily.InterNetworkV6)
                {
                    SetSocketOption(SocketOptionLevel.IPv6, SocketOptionName.IpTimeToLive, value);
                }
                else
                {
                    throw new NotSupportedException(SR.net_invalidversion);
                }
            }
        }

        public bool DontFragment
        {
            get
            {
                if (_addressFamily == AddressFamily.InterNetwork || (_addressFamily == AddressFamily.InterNetworkV6 && DualMode))
                {
                    return (int)GetSocketOption(SocketOptionLevel.IP, SocketOptionName.DontFragment)! != 0 ? true : false;
                }
                else
                {
                    throw new NotSupportedException(SR.net_invalidversion);
                }
            }

            set
            {
                if (_addressFamily == AddressFamily.InterNetwork || (_addressFamily == AddressFamily.InterNetworkV6 && DualMode))
                {
                    SetSocketOption(SocketOptionLevel.IP, SocketOptionName.DontFragment, value ? 1 : 0);
                }
                else
                {
                    throw new NotSupportedException(SR.net_invalidversion);
                }
            }
        }

        public bool MulticastLoopback
        {
            get
            {
                if (_addressFamily == AddressFamily.InterNetwork)
                {
                    return (int)GetSocketOption(SocketOptionLevel.IP, SocketOptionName.MulticastLoopback)! != 0 ? true : false;
                }
                else if (_addressFamily == AddressFamily.InterNetworkV6)
                {
                    return (int)GetSocketOption(SocketOptionLevel.IPv6, SocketOptionName.MulticastLoopback)! != 0 ? true : false;
                }
                else
                {
                    throw new NotSupportedException(SR.net_invalidversion);
                }
            }

            set
            {
                if (_addressFamily == AddressFamily.InterNetwork)
                {
                    SetSocketOption(SocketOptionLevel.IP, SocketOptionName.MulticastLoopback, value ? 1 : 0);
                }

                else if (_addressFamily == AddressFamily.InterNetworkV6)
                {
                    SetSocketOption(SocketOptionLevel.IPv6, SocketOptionName.MulticastLoopback, value ? 1 : 0);
                }
                else
                {
                    throw new NotSupportedException(SR.net_invalidversion);
                }
            }
        }

        public bool EnableBroadcast
        {
            get
            {
                if (SocketType == SocketType.Stream)
                {
                    return false;
                }
                return (int)GetSocketOption(SocketOptionLevel.Socket, SocketOptionName.Broadcast)! != 0 ? true : false;
            }
            set
            {
                SetSocketOption(SocketOptionLevel.Socket, SocketOptionName.Broadcast, value ? 1 : 0);
            }
        }

        // NOTE: on *nix, the OS IP stack changes a dual-mode socket back to a
        //       normal IPv6 socket once the socket is bound to an IPv6-specific
        //       address. This can cause behavioral differences in code that checks
        //       the value of DualMode (e.g. the checks in CanTryAddressFamily).
        public bool DualMode
        {
            get
            {
                if (AddressFamily != AddressFamily.InterNetworkV6)
                {
                    return false;
                }
                return ((int)GetSocketOption(SocketOptionLevel.IPv6, SocketOptionName.IPv6Only)! == 0);
            }
            set
            {
                if (AddressFamily != AddressFamily.InterNetworkV6)
                {
                    throw new NotSupportedException(SR.net_invalidversion);
                }
                SetSocketOption(SocketOptionLevel.IPv6, SocketOptionName.IPv6Only, value ? 0 : 1);
            }
        }

        private bool IsDualMode
        {
            get
            {
                return AddressFamily == AddressFamily.InterNetworkV6 && DualMode;
            }
        }

        internal bool CanTryAddressFamily(AddressFamily family)
        {
            return (family == _addressFamily) || (family == AddressFamily.InterNetwork && IsDualMode);
        }

        //
        // Public Methods
        //

        // Associates a socket with an end point.
        public void Bind(EndPoint localEP)
        {
            if (NetEventSource.Log.IsEnabled()) NetEventSource.Info(this, localEP);
            ThrowIfDisposed();
            ArgumentNullException.ThrowIfNull(localEP);

            if (NetEventSource.Log.IsEnabled()) NetEventSource.Info(this, $"localEP:{localEP}");

            SocketAddress socketAddress = Serialize(ref localEP);
            DoBind(localEP, socketAddress);
        }

        private void DoBind(EndPoint endPointSnapshot, SocketAddress socketAddress)
        {
            // Mitigation for Blue Screen of Death (Win7, maybe others).
            IPEndPoint? ipEndPoint = endPointSnapshot as IPEndPoint;
            if (!OSSupportsIPv4 && ipEndPoint != null && ipEndPoint.Address.IsIPv4MappedToIPv6)
            {
                UpdateStatusAfterSocketErrorAndThrowException(SocketError.InvalidArgument);
            }

            // This may throw ObjectDisposedException.
            SocketError errorCode = SocketPal.Bind(
                _handle,
                _protocolType,
                socketAddress.Buffer.Span.Slice(0, socketAddress.Size));

            // Throw an appropriate SocketException if the native call fails.
            if (errorCode != SocketError.Success)
            {
                UpdateStatusAfterSocketErrorAndThrowException(errorCode);
            }

            // Save a copy of the EndPoint so we can use it for Create().
            // For UnixDomainSocketEndPoint, track the file to delete on Dispose.
            _rightEndPoint = endPointSnapshot is UnixDomainSocketEndPoint unixEndPoint ?
                                unixEndPoint.CreateBoundEndPoint() :
                                endPointSnapshot;
        }

        // Establishes a connection to a remote system.
        public void Connect(EndPoint remoteEP)
        {
            ThrowIfDisposed();
            ArgumentNullException.ThrowIfNull(remoteEP);

            if (_isDisconnected)
            {
                throw new InvalidOperationException(SR.net_sockets_disconnectedConnect);
            }

            if (_isListening)
            {
                throw new InvalidOperationException(SR.net_sockets_mustnotlisten);
            }

            ThrowIfConnectedStreamSocket();

            ValidateBlockingMode();

            if (NetEventSource.Log.IsEnabled()) NetEventSource.Info(this, $"DST:{remoteEP}");

            DnsEndPoint? dnsEP = remoteEP as DnsEndPoint;
            if (dnsEP != null)
            {
                ValidateForMultiConnect(isMultiEndpoint: true); // needs to come before CanTryAddressFamily call

                if (dnsEP.AddressFamily != AddressFamily.Unspecified && !CanTryAddressFamily(dnsEP.AddressFamily))
                {
                    throw new NotSupportedException(SR.net_invalidversion);
                }

                Connect(dnsEP.Host, dnsEP.Port);
                return;
            }

            ValidateForMultiConnect(isMultiEndpoint: false);

            SocketAddress socketAddress = Serialize(ref remoteEP);
            _pendingConnectRightEndPoint = remoteEP;
            _nonBlockingConnectInProgress = !Blocking;

            DoConnect(remoteEP, socketAddress);
        }

        public void Connect(IPAddress address, int port)
        {
            ThrowIfDisposed();
            ArgumentNullException.ThrowIfNull(address);

            if (!TcpValidationHelpers.ValidatePortNumber(port))
            {
                throw new ArgumentOutOfRangeException(nameof(port));
            }

            ThrowIfConnectedStreamSocket();

            ValidateForMultiConnect(isMultiEndpoint: false); // needs to come before CanTryAddressFamily call

            if (!CanTryAddressFamily(address.AddressFamily))
            {
                throw new NotSupportedException(SR.net_invalidversion);
            }

            IPEndPoint remoteEP = new IPEndPoint(address, port);
            Connect(remoteEP);
        }

        public void Connect(string host, int port)
        {
            ThrowIfDisposed();
            ArgumentNullException.ThrowIfNull(host);

            if (!TcpValidationHelpers.ValidatePortNumber(port))
            {
                throw new ArgumentOutOfRangeException(nameof(port));
            }
            if (_addressFamily != AddressFamily.InterNetwork && _addressFamily != AddressFamily.InterNetworkV6)
            {
                throw new NotSupportedException(SR.net_invalidversion);
            }

            // No need to call ValidateForMultiConnect(), as the validation
            // will be handled by the delegated Connect overloads.

            IPAddress? parsedAddress;
            if (IPAddress.TryParse(host, out parsedAddress))
            {
                Connect(parsedAddress, port);
            }
            else
            {
                IPAddress[] addresses = Dns.GetHostAddresses(host);
                Connect(addresses, port);
            }
        }

        public void Connect(IPAddress[] addresses, int port)
        {
            ThrowIfDisposed();
            ArgumentNullException.ThrowIfNull(addresses);

            if (addresses.Length == 0)
            {
                throw new ArgumentException(SR.net_sockets_invalid_ipaddress_length, nameof(addresses));
            }
            if (!TcpValidationHelpers.ValidatePortNumber(port))
            {
                throw new ArgumentOutOfRangeException(nameof(port));
            }
            if (_addressFamily != AddressFamily.InterNetwork && _addressFamily != AddressFamily.InterNetworkV6)
            {
                throw new NotSupportedException(SR.net_invalidversion);
            }

            ThrowIfConnectedStreamSocket();

            ValidateForMultiConnect(isMultiEndpoint: true); // needs to come before CanTryAddressFamily call

            ExceptionDispatchInfo? lastex = null;
            foreach (IPAddress address in addresses)
            {
                if (CanTryAddressFamily(address.AddressFamily))
                {
                    try
                    {
                        Connect(new IPEndPoint(address, port));
                        lastex = null;
                        break;
                    }
                    catch (Exception ex) when (!ExceptionCheck.IsFatal(ex))
                    {
                        lastex = ExceptionDispatchInfo.Capture(ex);
                    }
                }
            }

            lastex?.Throw();

            // If we're not connected, then we didn't get a valid ipaddress in the list.
            if (!Connected)
            {
                throw new ArgumentException(SR.net_invalidAddressList, nameof(addresses));
            }
        }

        public void Close()
        {
            if (NetEventSource.Log.IsEnabled()) NetEventSource.Info(this, $"timeout = {_closeTimeout}");
            Dispose();
        }

        public void Close(int timeout)
        {
            ArgumentOutOfRangeException.ThrowIfLessThan(timeout, -1);

            _closeTimeout = timeout;

            if (NetEventSource.Log.IsEnabled()) NetEventSource.Info(this, $"timeout = {_closeTimeout}");

            Dispose();
        }

        /// <summary>
        /// Places a <see cref="Socket"/> in a listening state.
        /// </summary>
        /// <remarks>
        /// The maximum length of the pending connections queue will be determined automatically.
        /// </remarks>
        public void Listen() => Listen(int.MaxValue);

        /// <summary>
        /// Places a <see cref="Socket"/> in a listening state.
        /// </summary>
        /// <param name="backlog">The maximum length of the pending connections queue.</param>
        public void Listen(int backlog)
        {
            if (NetEventSource.Log.IsEnabled()) NetEventSource.Info(this, backlog);
            ThrowIfDisposed();

            // This may throw ObjectDisposedException.
            SocketError errorCode = SocketPal.Listen(_handle, backlog);

            // Throw an appropriate SocketException if the native call fails.
            if (errorCode != SocketError.Success)
            {
                UpdateStatusAfterSocketErrorAndThrowException(errorCode);
            }
            _isListening = true;
        }

        // Creates a new Sockets.Socket instance to handle an incoming connection.
        public Socket Accept()
        {
            ThrowIfDisposed();

            if (_rightEndPoint == null)
            {
                throw new InvalidOperationException(SR.net_sockets_mustbind);
            }

            if (!_isListening)
            {
                throw new InvalidOperationException(SR.net_sockets_mustlisten);
            }

            if (_isDisconnected)
            {
                throw new InvalidOperationException(SR.net_sockets_disconnectedAccept);
            }

            ValidateBlockingMode();
            if (NetEventSource.Log.IsEnabled()) NetEventSource.Info(this, $"SRC:{LocalEndPoint}");

            SocketAddress socketAddress = new SocketAddress(_addressFamily);

            if (SocketsTelemetry.Log.IsEnabled()) SocketsTelemetry.Log.AcceptStart(socketAddress);

            // This may throw ObjectDisposedException.
            SafeSocketHandle acceptedSocketHandle;
            SocketError errorCode;
            int socketAddressLen;
            try
            {
                errorCode = SocketPal.Accept(
                    _handle,
                    socketAddress.Buffer,
                    out socketAddressLen,
                    out acceptedSocketHandle);
                socketAddress.Size = socketAddressLen;
            }
            catch (Exception ex)
            {
                SocketsTelemetry.Log.AfterAccept(SocketError.Interrupted, ex.Message);
                throw;
            }

            // Throw an appropriate SocketException if the native call fails.
            if (errorCode != SocketError.Success)
            {
                Debug.Assert(acceptedSocketHandle.IsInvalid);
                UpdateAcceptSocketErrorForDisposed(ref errorCode);

                SocketsTelemetry.Log.AfterAccept(errorCode);

                acceptedSocketHandle.Dispose();
                UpdateStatusAfterSocketErrorAndThrowException(errorCode);
            }

            SocketsTelemetry.Log.AfterAccept(SocketError.Success);

            Debug.Assert(!acceptedSocketHandle.IsInvalid);

            Socket socket = CreateAcceptSocket(acceptedSocketHandle, _rightEndPoint.Create(socketAddress));
            if (NetEventSource.Log.IsEnabled()) NetEventSource.Accepted(socket, socket.RemoteEndPoint!, socket.LocalEndPoint);
            return socket;
        }

        // Sends a data buffer to a connected socket.
        public int Send(byte[] buffer, int size, SocketFlags socketFlags)
        {
            return Send(buffer, 0, size, socketFlags);
        }

        public int Send(byte[] buffer, SocketFlags socketFlags)
        {
            return Send(buffer, 0, buffer != null ? buffer.Length : 0, socketFlags);
        }

        public int Send(byte[] buffer)
        {
            return Send(buffer, 0, buffer != null ? buffer.Length : 0, SocketFlags.None);
        }

        public int Send(IList<ArraySegment<byte>> buffers)
        {
            return Send(buffers, SocketFlags.None);
        }

        public int Send(IList<ArraySegment<byte>> buffers, SocketFlags socketFlags)
        {
            SocketError errorCode;
            int bytesTransferred = Send(buffers, socketFlags, out errorCode);
            if (errorCode != SocketError.Success)
            {
                throw new SocketException((int)errorCode);
            }
            return bytesTransferred;
        }

        public int Send(IList<ArraySegment<byte>> buffers, SocketFlags socketFlags, out SocketError errorCode)
        {
            ThrowIfDisposed();
            ArgumentNullException.ThrowIfNull(buffers);

            if (buffers.Count == 0)
            {
                throw new ArgumentException(SR.Format(SR.net_sockets_zerolist, nameof(buffers)), nameof(buffers));
            }

            ValidateBlockingMode();
            if (NetEventSource.Log.IsEnabled()) NetEventSource.Info(this, $"SRC:{LocalEndPoint} DST:{RemoteEndPoint}");

            int bytesTransferred;
            errorCode = SocketPal.Send(_handle, buffers, socketFlags, out bytesTransferred);

            if (errorCode != SocketError.Success)
            {
                UpdateSendSocketErrorForDisposed(ref errorCode);

                // Update the internal state of this socket according to the error before throwing.
                UpdateStatusAfterSocketError(errorCode);
                if (NetEventSource.Log.IsEnabled()) NetEventSource.Error(this, new SocketException((int)errorCode));
                // Don't log transferred byte count in case of a failure.
                return 0;
            }
            else if (SocketsTelemetry.Log.IsEnabled())
            {
                SocketsTelemetry.Log.BytesSent(bytesTransferred);
                if (SocketType == SocketType.Dgram) SocketsTelemetry.Log.DatagramSent();
            }

            return bytesTransferred;
        }

        // Sends data to a connected socket, starting at the indicated location in the buffer.
        public int Send(byte[] buffer, int offset, int size, SocketFlags socketFlags)
        {
            SocketError errorCode;
            int bytesTransferred = Send(buffer, offset, size, socketFlags, out errorCode);
            if (errorCode != SocketError.Success)
            {
                throw new SocketException((int)errorCode);
            }
            return bytesTransferred;
        }

        public int Send(byte[] buffer, int offset, int size, SocketFlags socketFlags, out SocketError errorCode)
        {
            ThrowIfDisposed();

            ValidateBufferArguments(buffer, offset, size);

            ValidateBlockingMode();
            if (NetEventSource.Log.IsEnabled()) NetEventSource.Info(this, $"SRC:{LocalEndPoint} DST:{RemoteEndPoint} size:{size}");

            int bytesTransferred;
            errorCode = SocketPal.Send(_handle, buffer, offset, size, socketFlags, out bytesTransferred);

            // Throw an appropriate SocketException if the native call fails.
            if (errorCode != SocketError.Success)
            {
                UpdateSendSocketErrorForDisposed(ref errorCode);

                // Update the internal state of this socket according to the error before throwing.
                UpdateStatusAfterSocketError(errorCode);
                if (NetEventSource.Log.IsEnabled()) NetEventSource.Error(this, new SocketException((int)errorCode));
                return 0;
            }
            else if (SocketsTelemetry.Log.IsEnabled())
            {
                SocketsTelemetry.Log.BytesSent(bytesTransferred);
                if (SocketType == SocketType.Dgram) SocketsTelemetry.Log.DatagramSent();
            }

            if (NetEventSource.Log.IsEnabled())
            {
                NetEventSource.Info(this, $"Send returns:{bytesTransferred}");
                NetEventSource.DumpBuffer(this, buffer, offset, bytesTransferred);
            }

            return bytesTransferred;
        }

        public int Send(ReadOnlySpan<byte> buffer) => Send(buffer, SocketFlags.None);

        public int Send(ReadOnlySpan<byte> buffer, SocketFlags socketFlags)
        {
            int bytesTransferred = Send(buffer, socketFlags, out SocketError errorCode);
            return errorCode == SocketError.Success ?
                bytesTransferred :
                throw new SocketException((int)errorCode);
        }

        public int Send(ReadOnlySpan<byte> buffer, SocketFlags socketFlags, out SocketError errorCode)
        {
            ThrowIfDisposed();
            ValidateBlockingMode();

            int bytesTransferred;
            errorCode = SocketPal.Send(_handle, buffer, socketFlags, out bytesTransferred);

            if (errorCode != SocketError.Success)
            {
                UpdateSendSocketErrorForDisposed(ref errorCode);

                UpdateStatusAfterSocketError(errorCode);
                if (NetEventSource.Log.IsEnabled()) NetEventSource.Error(this, new SocketException((int)errorCode));
                bytesTransferred = 0;
            }
            else if (SocketsTelemetry.Log.IsEnabled())
            {
                SocketsTelemetry.Log.BytesSent(bytesTransferred);
                if (SocketType == SocketType.Dgram) SocketsTelemetry.Log.DatagramSent();
            }

            return bytesTransferred;
        }

        public void SendFile(string? fileName)
        {
            SendFile(fileName, ReadOnlySpan<byte>.Empty, ReadOnlySpan<byte>.Empty, TransmitFileOptions.UseDefaultWorkerThread);
        }

        /// <summary>
        /// Sends the file <paramref name="fileName"/> and buffers of data to a connected <see cref="Socket"/> object
        /// using the specified <see cref="TransmitFileOptions"/> value.
        /// </summary>
        /// <param name="fileName">
        /// A <see cref="string"/> that contains the path and name of the file to be sent. This parameter can be <see langword="null"/>.
        /// </param>
        /// <param name="preBuffer">
        /// A <see cref="byte"/> array that contains data to be sent before the file is sent. This parameter can be <see langword="null"/>.
        /// </param>
        /// <param name="postBuffer">
        /// A <see cref="byte"/> array that contains data to be sent after the file is sent. This parameter can be <see langword="null"/>.
        /// </param>
        /// <param name="flags">
        /// One or more of <see cref="TransmitFileOptions"/> values.
        /// </param>
        /// <exception cref="ObjectDisposedException">The <see cref="Socket"/> object has been closed.</exception>
        /// <exception cref="NotSupportedException">The <see cref="Socket"/> object is not connected to a remote host.</exception>
        /// <exception cref="InvalidOperationException">The <see cref="Socket"/> object is not in blocking mode and cannot accept this synchronous call.</exception>
        /// <exception cref="FileNotFoundException">The file <paramref name="fileName"/> was not found.</exception>
        /// <exception cref="SocketException">An error occurred when attempting to access the socket.</exception>
        public void SendFile(string? fileName, byte[]? preBuffer, byte[]? postBuffer, TransmitFileOptions flags)
        {
            SendFile(fileName, preBuffer.AsSpan(), postBuffer.AsSpan(), flags);
        }

        /// <summary>
        /// Sends the file <paramref name="fileName"/> and buffers of data to a connected <see cref="Socket"/> object
        /// using the specified <see cref="TransmitFileOptions"/> value.
        /// </summary>
        /// <param name="fileName">
        /// A <see cref="string"/> that contains the path and name of the file to be sent. This parameter can be <see langword="null"/>.
        /// </param>
        /// <param name="preBuffer">
        /// A <see cref="ReadOnlySpan{T}"/> that contains data to be sent before the file is sent. This buffer can be empty.
        /// </param>
        /// <param name="postBuffer">
        /// A <see cref="ReadOnlySpan{T}"/> that contains data to be sent after the file is sent. This buffer can be empty.
        /// </param>
        /// <param name="flags">
        /// One or more of <see cref="TransmitFileOptions"/> values.
        /// </param>
        /// <exception cref="ObjectDisposedException">The <see cref="Socket"/> object has been closed.</exception>
        /// <exception cref="NotSupportedException">The <see cref="Socket"/> object is not connected to a remote host.</exception>
        /// <exception cref="InvalidOperationException">The <see cref="Socket"/> object is not in blocking mode and cannot accept this synchronous call.</exception>
        /// <exception cref="FileNotFoundException">The file <paramref name="fileName"/> was not found.</exception>
        /// <exception cref="SocketException">An error occurred when attempting to access the socket.</exception>
        public void SendFile(string? fileName, ReadOnlySpan<byte> preBuffer, ReadOnlySpan<byte> postBuffer, TransmitFileOptions flags)
        {
            ThrowIfDisposed();

            if (!IsConnectionOriented || !Connected)
            {
                throw new NotSupportedException(SR.net_notconnected);
            }

            ValidateBlockingMode();

            if (NetEventSource.Log.IsEnabled()) NetEventSource.Info(this, $"::SendFile() SRC:{LocalEndPoint} DST:{RemoteEndPoint} fileName:{fileName}");

            SendFileInternal(fileName, preBuffer, postBuffer, flags);
        }

        // Sends data to a specific end point, starting at the indicated location in the buffer.
        public int SendTo(byte[] buffer, int offset, int size, SocketFlags socketFlags, EndPoint remoteEP)
        {
            ThrowIfDisposed();

            ValidateBufferArguments(buffer, offset, size);
            ArgumentNullException.ThrowIfNull(remoteEP);

            ValidateBlockingMode();
            if (NetEventSource.Log.IsEnabled()) NetEventSource.Info(this, $"SRC:{LocalEndPoint} size:{size} remoteEP:{remoteEP}");

            SocketAddress socketAddress = Serialize(ref remoteEP);

            int bytesTransferred;
            SocketError errorCode = SocketPal.SendTo(_handle, buffer, offset, size, socketFlags, socketAddress.Buffer.Slice(0, socketAddress.Size), out bytesTransferred);

            // Throw an appropriate SocketException if the native call fails.
            if (errorCode != SocketError.Success)
            {
                UpdateSendSocketErrorForDisposed(ref errorCode);

                UpdateStatusAfterSocketErrorAndThrowException(errorCode);
            }
            else if (SocketsTelemetry.Log.IsEnabled())
            {
                SocketsTelemetry.Log.BytesSent(bytesTransferred);
                if (SocketType == SocketType.Dgram) SocketsTelemetry.Log.DatagramSent();
            }

            // Save a copy of the EndPoint so we can use it for Create().
            _rightEndPoint ??= remoteEP;

            if (NetEventSource.Log.IsEnabled()) NetEventSource.DumpBuffer(this, buffer, offset, size);
            return bytesTransferred;
        }

        // Sends data to a specific end point, starting at the indicated location in the data.
        public int SendTo(byte[] buffer, int size, SocketFlags socketFlags, EndPoint remoteEP)
        {
            return SendTo(buffer, 0, size, socketFlags, remoteEP);
        }

        public int SendTo(byte[] buffer, SocketFlags socketFlags, EndPoint remoteEP)
        {
            return SendTo(buffer, 0, buffer != null ? buffer.Length : 0, socketFlags, remoteEP);
        }

        public int SendTo(byte[] buffer, EndPoint remoteEP)
        {
            return SendTo(buffer, 0, buffer != null ? buffer.Length : 0, SocketFlags.None, remoteEP);
        }

        /// <summary>
        /// Sends data to the specified endpoint.
        /// </summary>
        /// <param name="buffer">A span of bytes that contains the data to be sent.</param>
        /// <param name="remoteEP">The <see cref="EndPoint"/> that represents the destination for the data.</param>
        /// <returns>The number of bytes sent.</returns>
        /// <exception cref="ArgumentNullException"><c>remoteEP</c> is <see langword="null" />.</exception>
        /// <exception cref="SocketException">An error occurred when attempting to access the socket.</exception>
        /// <exception cref="ObjectDisposedException">The <see cref="Socket"/> has been closed.</exception>
        public int SendTo(ReadOnlySpan<byte> buffer, EndPoint remoteEP)
        {
            return SendTo(buffer, SocketFlags.None, remoteEP);
        }

        /// <summary>
        /// Sends data to a specific endpoint using the specified <see cref="SocketFlags"/>.
        /// </summary>
        /// <param name="buffer">A span of bytes that contains the data to be sent.</param>
        /// <param name="socketFlags">A bitwise combination of the <see cref="SocketFlags"/> values.</param>
        /// <param name="remoteEP">The <see cref="EndPoint"/> that represents the destination for the data.</param>
        /// <returns>The number of bytes sent.</returns>
        /// <exception cref="ArgumentNullException"><c>remoteEP</c> is <see langword="null" />.</exception>
        /// <exception cref="SocketException">An error occurred when attempting to access the socket.</exception>
        /// <exception cref="ObjectDisposedException">The <see cref="Socket"/> has been closed.</exception>
        public int SendTo(ReadOnlySpan<byte> buffer, SocketFlags socketFlags, EndPoint remoteEP)
        {
            ThrowIfDisposed();
            ArgumentNullException.ThrowIfNull(remoteEP);

            ValidateBlockingMode();

            SocketAddress socketAddress = Serialize(ref remoteEP);

            int bytesTransferred;
            SocketError errorCode = SocketPal.SendTo(_handle, buffer, socketFlags, socketAddress.Buffer.Slice(0, socketAddress.Size), out bytesTransferred);

            // Throw an appropriate SocketException if the native call fails.
            if (errorCode != SocketError.Success)
            {
                UpdateSendSocketErrorForDisposed(ref errorCode);

                UpdateStatusAfterSocketErrorAndThrowException(errorCode);
            }
            else if (SocketsTelemetry.Log.IsEnabled())
            {
                SocketsTelemetry.Log.BytesSent(bytesTransferred);
                if (SocketType == SocketType.Dgram) SocketsTelemetry.Log.DatagramSent();
            }

            // Save a copy of the EndPoint so we can use it for Create().
            _rightEndPoint ??= remoteEP;

            return bytesTransferred;
        }

        /// <summary>
        /// Sends data to a specific endpoint using the specified <see cref="SocketFlags"/>.
        /// </summary>
        /// <param name="buffer">A span of bytes that contains the data to be sent.</param>
        /// <param name="socketFlags">A bitwise combination of the <see cref="SocketFlags"/> values.</param>
        /// <param name="socketAddress">The <see cref="SocketAddress"/> that represents the destination for the data.</param>
        /// <returns>The number of bytes sent.</returns>
        /// <exception cref="ArgumentNullException"><c>remoteEP</c> is <see langword="null" />.</exception>
        /// <exception cref="SocketException">An error occurred when attempting to access the socket.</exception>
        /// <exception cref="ObjectDisposedException">The <see cref="Socket"/> has been closed.</exception>
        public int SendTo(ReadOnlySpan<byte> buffer, SocketFlags socketFlags, SocketAddress socketAddress)
        {
            ThrowIfDisposed();
            ArgumentNullException.ThrowIfNull(socketAddress);

            ValidateBlockingMode();

            int bytesTransferred;
            SocketError errorCode = SocketPal.SendTo(_handle, buffer, socketFlags, socketAddress.Buffer.Slice(0, socketAddress.Size), out bytesTransferred);

            // Throw an appropriate SocketException if the native call fails.
            if (errorCode != SocketError.Success)
            {
                UpdateSendSocketErrorForDisposed(ref errorCode);

                UpdateStatusAfterSocketErrorAndThrowException(errorCode);
            }
            else if (SocketsTelemetry.Log.IsEnabled())
            {
                SocketsTelemetry.Log.BytesSent(bytesTransferred);
                if (SocketType == SocketType.Dgram) SocketsTelemetry.Log.DatagramSent();
            }

            return bytesTransferred;
        }

        // Receives data from a connected socket.
        public int Receive(byte[] buffer, int size, SocketFlags socketFlags)
        {
            return Receive(buffer, 0, size, socketFlags);
        }

        public int Receive(byte[] buffer, SocketFlags socketFlags)
        {
            return Receive(buffer, 0, buffer != null ? buffer.Length : 0, socketFlags);
        }

        public int Receive(byte[] buffer)
        {
            return Receive(buffer, 0, buffer != null ? buffer.Length : 0, SocketFlags.None);
        }

        // Receives data from a connected socket into a specific location of the receive buffer.
        public int Receive(byte[] buffer, int offset, int size, SocketFlags socketFlags)
        {
            SocketError errorCode;
            int bytesTransferred = Receive(buffer, offset, size, socketFlags, out errorCode);
            if (errorCode != SocketError.Success)
            {
                throw new SocketException((int)errorCode);
            }
            return bytesTransferred;
        }

        public int Receive(byte[] buffer, int offset, int size, SocketFlags socketFlags, out SocketError errorCode)
        {
            ThrowIfDisposed();
            ValidateBufferArguments(buffer, offset, size);
            ValidateBlockingMode();
            if (NetEventSource.Log.IsEnabled()) NetEventSource.Info(this, $"SRC:{LocalEndPoint} DST:{RemoteEndPoint} size:{size}");

            int bytesTransferred;
            errorCode = SocketPal.Receive(_handle, buffer, offset, size, socketFlags, out bytesTransferred);

            UpdateReceiveSocketErrorForDisposed(ref errorCode, bytesTransferred);

            if (errorCode != SocketError.Success)
            {
                // Update the internal state of this socket according to the error before throwing.
                UpdateStatusAfterSocketError(errorCode);
                if (NetEventSource.Log.IsEnabled()) NetEventSource.Error(this, new SocketException((int)errorCode));
                return 0;
            }
            else if (SocketsTelemetry.Log.IsEnabled())
            {
                SocketsTelemetry.Log.BytesReceived(bytesTransferred);
                if (SocketType == SocketType.Dgram) SocketsTelemetry.Log.DatagramReceived();
            }

            if (NetEventSource.Log.IsEnabled()) NetEventSource.DumpBuffer(this, buffer, offset, bytesTransferred);

            return bytesTransferred;
        }

        public int Receive(Span<byte> buffer) => Receive(buffer, SocketFlags.None);

        public int Receive(Span<byte> buffer, SocketFlags socketFlags)
        {
            int bytesTransferred = Receive(buffer, socketFlags, out SocketError errorCode);
            return errorCode == SocketError.Success ?
                bytesTransferred :
                throw new SocketException((int)errorCode);
        }

        public int Receive(Span<byte> buffer, SocketFlags socketFlags, out SocketError errorCode)
        {
            ThrowIfDisposed();
            ValidateBlockingMode();

            int bytesTransferred;
            errorCode = SocketPal.Receive(_handle, buffer, socketFlags, out bytesTransferred);

            UpdateReceiveSocketErrorForDisposed(ref errorCode, bytesTransferred);

            if (errorCode != SocketError.Success)
            {
                UpdateStatusAfterSocketError(errorCode);
                if (NetEventSource.Log.IsEnabled()) NetEventSource.Error(this, new SocketException((int)errorCode));
                bytesTransferred = 0;
            }
            else if (SocketsTelemetry.Log.IsEnabled())
            {
                SocketsTelemetry.Log.BytesReceived(bytesTransferred);
                if (SocketType == SocketType.Dgram) SocketsTelemetry.Log.DatagramReceived();
            }

            return bytesTransferred;
        }

        public int Receive(IList<ArraySegment<byte>> buffers)
        {
            return Receive(buffers, SocketFlags.None);
        }

        public int Receive(IList<ArraySegment<byte>> buffers, SocketFlags socketFlags)
        {
            SocketError errorCode;
            int bytesTransferred = Receive(buffers, socketFlags, out errorCode);
            if (errorCode != SocketError.Success)
            {
                throw new SocketException((int)errorCode);
            }
            return bytesTransferred;
        }

        public int Receive(IList<ArraySegment<byte>> buffers, SocketFlags socketFlags, out SocketError errorCode)
        {
            ThrowIfDisposed();
            ArgumentNullException.ThrowIfNull(buffers);

            if (buffers.Count == 0)
            {
                throw new ArgumentException(SR.Format(SR.net_sockets_zerolist, nameof(buffers)), nameof(buffers));
            }


            ValidateBlockingMode();
            if (NetEventSource.Log.IsEnabled()) NetEventSource.Info(this, $"SRC:{LocalEndPoint} DST:{RemoteEndPoint}");

            int bytesTransferred;
            errorCode = SocketPal.Receive(_handle, buffers, socketFlags, out bytesTransferred);

            UpdateReceiveSocketErrorForDisposed(ref errorCode, bytesTransferred);

            if (errorCode != SocketError.Success)
            {
                // Update the internal state of this socket according to the error before throwing.
                UpdateStatusAfterSocketError(errorCode);
                if (NetEventSource.Log.IsEnabled()) NetEventSource.Error(this, new SocketException((int)errorCode));
                return 0;
            }
            else if (SocketsTelemetry.Log.IsEnabled())
            {
                SocketsTelemetry.Log.BytesReceived(bytesTransferred);
                if (SocketType == SocketType.Dgram) SocketsTelemetry.Log.DatagramReceived();
            }

            return bytesTransferred;
        }

        // Receives a datagram into a specific location in the data buffer and stores
        // the end point.
        public int ReceiveMessageFrom(byte[] buffer, int offset, int size, ref SocketFlags socketFlags, ref EndPoint remoteEP, out IPPacketInformation ipPacketInformation)
        {
            ThrowIfDisposed();
            ValidateBufferArguments(buffer, offset, size);
            ValidateReceiveFromEndpointAndState(remoteEP, nameof(remoteEP));

            SocketPal.CheckDualModePacketInfoSupport(this);
            ValidateBlockingMode();

            // We don't do a CAS demand here because the contents of remoteEP aren't used by
            // WSARecvMsg; all that matters is that we generate a unique-to-this-call SocketAddress
            // with the right address family.
            EndPoint endPointSnapshot = remoteEP;
            SocketAddress socketAddress = Serialize(ref endPointSnapshot);

            SetReceivingPacketInformation();

            SocketAddress receiveAddress;
            int bytesTransferred;
            SocketError errorCode = SocketPal.ReceiveMessageFrom(this, _handle, buffer, offset, size, ref socketFlags, socketAddress, out receiveAddress, out ipPacketInformation, out bytesTransferred);

            UpdateReceiveSocketErrorForDisposed(ref errorCode, bytesTransferred);
            // Throw an appropriate SocketException if the native call fails.
            if (errorCode != SocketError.Success && errorCode != SocketError.MessageSize)
            {
                UpdateStatusAfterSocketErrorAndThrowException(errorCode);
            }
            else if (SocketsTelemetry.Log.IsEnabled())
            {
                SocketsTelemetry.Log.BytesReceived(bytesTransferred);
                if (errorCode == SocketError.Success && SocketType == SocketType.Dgram) SocketsTelemetry.Log.DatagramReceived();
            }

            if (!SocketAddressExtensions.Equals(socketAddress, remoteEP))
            {
                try
                {
                    remoteEP = endPointSnapshot.Create(receiveAddress);
                }
                catch
                {
                }
                // Save a copy of the EndPoint so we can use it for Create().
                _rightEndPoint ??= endPointSnapshot;
            }

            if (NetEventSource.Log.IsEnabled()) NetEventSource.Error(this, errorCode);
            return bytesTransferred;
        }

        /// <summary>
        /// Receives the specified number of bytes of data into the specified location of the data buffer,
        /// using the specified <paramref name="socketFlags"/>, and stores the endpoint and packet information.
        /// </summary>
        /// <param name="buffer">
        /// An <see cref="Span{T}"/> of type <see cref="byte"/> that is the storage location for received data.
        /// </param>
        /// <param name="socketFlags">
        /// A bitwise combination of the <see cref="SocketFlags"/> values.
        /// </param>
        /// <param name="remoteEP">
        /// An <see cref="EndPoint"/>, passed by reference, that represents the remote server.
        /// </param>
        /// <param name="ipPacketInformation">
        /// An <see cref="IPPacketInformation"/> holding address and interface information.
        /// </param>
        /// <returns>
        /// The number of bytes received.
        /// </returns>
        /// <exception cref="ObjectDisposedException">The <see cref="Socket"/> object has been closed.</exception>
        /// <exception cref="ArgumentNullException">The <see cref="EndPoint"/> remoteEP is null.</exception>
        /// <exception cref="ArgumentException">The <see cref="AddressFamily"/> of the <see cref="EndPoint"/> used in
        /// <see cref="Socket.ReceiveMessageFrom(Span{byte}, ref SocketFlags, ref EndPoint, out IPPacketInformation)"/>
        /// needs to match the <see cref="AddressFamily"/> of the <see cref="EndPoint"/> used in SendTo.</exception>
        /// <exception cref="InvalidOperationException">
        /// <para>The <see cref="Socket"/> object is not in blocking mode and cannot accept this synchronous call.</para>
        /// <para>You must call the Bind method before performing this operation.</para></exception>
        public int ReceiveMessageFrom(Span<byte> buffer, ref SocketFlags socketFlags, ref EndPoint remoteEP, out IPPacketInformation ipPacketInformation)
        {
            ThrowIfDisposed();
            ArgumentNullException.ThrowIfNull(remoteEP);

            if (!CanTryAddressFamily(remoteEP.AddressFamily))
            {
                throw new ArgumentException(SR.Format(SR.net_InvalidEndPointAddressFamily, remoteEP.AddressFamily, _addressFamily), nameof(remoteEP));
            }
            if (_rightEndPoint == null)
            {
                throw new InvalidOperationException(SR.net_sockets_mustbind);
            }

            SocketPal.CheckDualModePacketInfoSupport(this);
            ValidateBlockingMode();

            // We don't do a CAS demand here because the contents of remoteEP aren't used by
            // WSARecvMsg; all that matters is that we generate a unique-to-this-call SocketAddress
            // with the right address family.
            EndPoint endPointSnapshot = remoteEP;
            SocketAddress socketAddress = Serialize(ref endPointSnapshot);

            SetReceivingPacketInformation();

            SocketAddress receiveAddress;
            int bytesTransferred;
            SocketError errorCode = SocketPal.ReceiveMessageFrom(this, _handle, buffer, ref socketFlags, socketAddress, out receiveAddress, out ipPacketInformation, out bytesTransferred);

            UpdateReceiveSocketErrorForDisposed(ref errorCode, bytesTransferred);
            // Throw an appropriate SocketException if the native call fails.
            if (errorCode != SocketError.Success && errorCode != SocketError.MessageSize)
            {
                UpdateStatusAfterSocketErrorAndThrowException(errorCode);
            }
            else if (SocketsTelemetry.Log.IsEnabled())
            {
                SocketsTelemetry.Log.BytesReceived(bytesTransferred);
                if (errorCode == SocketError.Success && SocketType == SocketType.Dgram) SocketsTelemetry.Log.DatagramReceived();
            }

            if (!SocketAddressExtensions.Equals(socketAddress, remoteEP))
            {
                try
                {
                    remoteEP = endPointSnapshot.Create(receiveAddress);
                }
                catch
                {
                }
                // Save a copy of the EndPoint so we can use it for Create().
                _rightEndPoint ??= endPointSnapshot;
            }

            if (NetEventSource.Log.IsEnabled()) NetEventSource.Error(this, errorCode);
            return bytesTransferred;
        }

        // Receives a datagram into a specific location in the data buffer and stores
        // the end point.
        public int ReceiveFrom(byte[] buffer, int offset, int size, SocketFlags socketFlags, ref EndPoint remoteEP)
        {
            ThrowIfDisposed();
            ValidateBufferArguments(buffer, offset, size);
            ValidateReceiveFromEndpointAndState(remoteEP, nameof(remoteEP));

            ValidateBlockingMode();
            if (NetEventSource.Log.IsEnabled()) NetEventSource.Info(this, $"SRC{LocalEndPoint} size:{size} remoteEP:{remoteEP}");

            // We don't do a CAS demand here because the contents of remoteEP aren't used by
            // WSARecvFrom; all that matters is that we generate a unique-to-this-call SocketAddress
            // with the right address family.
            EndPoint endPointSnapshot = remoteEP;
            SocketAddress socketAddress = new SocketAddress(AddressFamily);
            if (endPointSnapshot.AddressFamily == AddressFamily.InterNetwork && IsDualMode)
            {
                endPointSnapshot = s_IPEndPointIPv6;
            }

            int bytesTransferred;
            SocketError errorCode = SocketPal.ReceiveFrom(_handle, buffer, offset, size, socketFlags, socketAddress.Buffer, out int socketAddressLength, out bytesTransferred);

            UpdateReceiveSocketErrorForDisposed(ref errorCode, bytesTransferred);
            // If the native call fails we'll throw a SocketException.
            SocketException? socketException = null;
            if (errorCode != SocketError.Success)
            {
                socketException = new SocketException((int)errorCode);
                UpdateStatusAfterSocketError(socketException);
                if (NetEventSource.Log.IsEnabled()) NetEventSource.Error(this, socketException);

                if (socketException.SocketErrorCode != SocketError.MessageSize)
                {
                    throw socketException;
                }
            }
            else if (SocketsTelemetry.Log.IsEnabled())
            {
                SocketsTelemetry.Log.BytesReceived(bytesTransferred);
                if (SocketType == SocketType.Dgram) SocketsTelemetry.Log.DatagramReceived();
            }

            socketAddress.Size = socketAddressLength;

            if (socketAddressLength > 0 && !socketAddress.Equals(remoteEP) || remoteEP.AddressFamily != socketAddress.Family)
            {
                try
                {
                    if (endPointSnapshot.AddressFamily == socketAddress.Family)
                    {
                        remoteEP = endPointSnapshot.Create(socketAddress);
                    }
                    //else if (socketAddress.Family == AddressFamily.InterNetworkV6 && IsDualMode)
                    //{
                    //    remoteEP = socketAddress.GetIPEndPoint();
                    //}
                    else if (AddressFamily == AddressFamily.InterNetworkV6 && socketAddress.Family == AddressFamily.InterNetwork)
                    {
                        // We expect IPv6 on DualMode sockets but we can also get plain old IPv4
                        remoteEP = new IPEndPoint(socketAddress.GetIPAddress().MapToIPv6(), socketAddress.GetPort());
                    }
                }
                catch
                {
                }
                // Save a copy of the EndPoint so we can use it for Create().
                _rightEndPoint ??= endPointSnapshot;
            }

            if (socketException != null)
            {
                throw socketException;
            }

            if (NetEventSource.Log.IsEnabled()) NetEventSource.DumpBuffer(this, buffer, offset, size);
            return bytesTransferred;
        }

        // Receives a datagram and stores the source end point.
        public int ReceiveFrom(byte[] buffer, int size, SocketFlags socketFlags, ref EndPoint remoteEP)
        {
            return ReceiveFrom(buffer, 0, size, socketFlags, ref remoteEP);
        }

        public int ReceiveFrom(byte[] buffer, SocketFlags socketFlags, ref EndPoint remoteEP)
        {
            return ReceiveFrom(buffer, 0, buffer != null ? buffer.Length : 0, socketFlags, ref remoteEP);
        }

        public int ReceiveFrom(byte[] buffer, ref EndPoint remoteEP)
        {
            return ReceiveFrom(buffer, 0, buffer != null ? buffer.Length : 0, SocketFlags.None, ref remoteEP);
        }

        /// <summary>
        /// Receives a datagram into the data buffer and stores the endpoint.
        /// </summary>
        /// <param name="buffer">A span of bytes that is the storage location for received data.</param>
        /// <param name="remoteEP">An <see cref="EndPoint"/>, passed by reference, that represents the remote server.</param>
        /// <returns>The number of bytes received.</returns>
        /// <exception cref="ArgumentNullException"><c>remoteEP</c> is <see langword="null" />.</exception>
        /// <exception cref="SocketException">An error occurred when attempting to access the socket.</exception>
        /// <exception cref="ObjectDisposedException">The <see cref="Socket"/> has been closed.</exception>
        public int ReceiveFrom(Span<byte> buffer, ref EndPoint remoteEP)
        {
            return ReceiveFrom(buffer, SocketFlags.None, ref remoteEP);
        }

        /// <summary>
        /// Receives a datagram into the data buffer, using the specified <see cref="SocketFlags"/>, and stores the endpoint.
        /// </summary>
        /// <param name="buffer">A span of bytes that is the storage location for received data.</param>
        /// <param name="socketFlags">A bitwise combination of the <see cref="SocketFlags"/> values.</param>
        /// <param name="remoteEP">An <see cref="EndPoint"/>, passed by reference, that represents the remote server.</param>
        /// <returns>The number of bytes received.</returns>
        /// <exception cref="ArgumentNullException"><c>remoteEP</c> is <see langword="null" />.</exception>
        /// <exception cref="SocketException">An error occurred when attempting to access the socket.</exception>
        /// <exception cref="ObjectDisposedException">The <see cref="Socket"/> has been closed.</exception>
        public int ReceiveFrom(Span<byte> buffer, SocketFlags socketFlags, ref EndPoint remoteEP)
        {
            ThrowIfDisposed();
            ValidateReceiveFromEndpointAndState(remoteEP, nameof(remoteEP));

            ValidateBlockingMode();

            // We don't do a CAS demand here because the contents of remoteEP aren't used by
            // WSARecvFrom; all that matters is that we generate a unique-to-this-call SocketAddress
            // with the right address family.
            EndPoint endPointSnapshot = remoteEP;
            SocketAddress socketAddress = new SocketAddress(AddressFamily);
            if (endPointSnapshot.AddressFamily == AddressFamily.InterNetwork && IsDualMode)
            {
                endPointSnapshot = s_IPEndPointIPv6;
            }

            int bytesTransferred;
            SocketError errorCode = SocketPal.ReceiveFrom(_handle, buffer, socketFlags, socketAddress.Buffer, out int socketAddressLength, out bytesTransferred);

            UpdateReceiveSocketErrorForDisposed(ref errorCode, bytesTransferred);
            // If the native call fails we'll throw a SocketException.
            SocketException? socketException = null;
            if (errorCode != SocketError.Success)
            {
                socketException = new SocketException((int)errorCode);
                UpdateStatusAfterSocketError(socketException);
                if (NetEventSource.Log.IsEnabled()) NetEventSource.Error(this, socketException);

                if (socketException.SocketErrorCode != SocketError.MessageSize)
                {
                    throw socketException;
                }
            }
            else if (SocketsTelemetry.Log.IsEnabled())
            {
                SocketsTelemetry.Log.BytesReceived(bytesTransferred);
                if (SocketType == SocketType.Dgram) SocketsTelemetry.Log.DatagramReceived();
            }

            socketAddress.Size = socketAddressLength;
            if (socketAddressLength > 0 && !socketAddress.Equals(remoteEP) || remoteEP.AddressFamily != socketAddress.Family)
            {
                try
                {
                    if (endPointSnapshot.AddressFamily == socketAddress.Family)
                    {
                        remoteEP = endPointSnapshot.Create(socketAddress);
                    }
                    else if (endPointSnapshot.AddressFamily == AddressFamily.InterNetworkV6 && socketAddress.Family == AddressFamily.InterNetwork)
                    {
                        // We expect IPv6 on DalMode sockets but we can also get plain old IPv4
                        remoteEP = new IPEndPoint(socketAddress.GetIPAddress().MapToIPv6(), socketAddress.GetPort());
                    }
                }
                catch
                {
                }

                // Save a copy of the EndPoint so we can use it for Create().
                _rightEndPoint ??= endPointSnapshot;
            }

            if (socketException != null)
            {
                throw socketException;
            }

            return bytesTransferred;
        }

        /// <summary>
        /// Receives a datagram into the data buffer, using the specified <see cref="SocketFlags"/>, and stores the endpoint.
        /// </summary>
        /// <param name="buffer">A span of bytes that is the storage location for received data.</param>
        /// <param name="socketFlags">A bitwise combination of the <see cref="SocketFlags"/> values.</param>
        /// <param name="receivedAddress">An <see cref="SocketAddress"/>, that will be updated with value of the remote peer.</param>
        /// <returns>The number of bytes received.</returns>
        /// <exception cref="ArgumentNullException"><c>remoteEP</c> is <see langword="null" />.</exception>
        /// <exception cref="SocketException">An error occurred when attempting to access the socket.</exception>
        /// <exception cref="ObjectDisposedException">The <see cref="Socket"/> has been closed.</exception>
        public int ReceiveFrom(Span<byte> buffer, SocketFlags socketFlags, SocketAddress receivedAddress)
        {
            ThrowIfDisposed();
            ArgumentNullException.ThrowIfNull(receivedAddress, nameof(receivedAddress));

            if (receivedAddress.Size < SocketAddress.GetMaximumAddressSize(AddressFamily))
            {
                throw new ArgumentOutOfRangeException(nameof(receivedAddress), SR.net_sockets_address_small);
            }

            ValidateBlockingMode();

            int bytesTransferred;
            SocketError errorCode = SocketPal.ReceiveFrom(_handle, buffer, socketFlags, receivedAddress.Buffer, out int socketAddressSize, out bytesTransferred);
            UpdateReceiveSocketErrorForDisposed(ref errorCode, bytesTransferred);
            // If the native call fails we'll throw a SocketException.
            if (errorCode != SocketError.Success)
            {
                SocketException socketException = new SocketException((int)errorCode);
                UpdateStatusAfterSocketError(socketException);
                if (NetEventSource.Log.IsEnabled()) NetEventSource.Error(this, socketException);

                throw socketException;
            }
            else if (SocketsTelemetry.Log.IsEnabled())
            {
                SocketsTelemetry.Log.BytesReceived(bytesTransferred);
                if (SocketType == SocketType.Dgram) SocketsTelemetry.Log.DatagramReceived();
            }

            receivedAddress.Size = socketAddressSize;
            return bytesTransferred;
        }

        public int IOControl(int ioControlCode, byte[]? optionInValue, byte[]? optionOutValue)
        {
            ThrowIfDisposed();

            int realOptionLength;

            // IOControl is used for Windows-specific IOCTL operations.  If we need to add support for IOCTLs specific
            // to other platforms, we will likely need to add a new API, as the control codes may overlap with those
            // from Windows.  Generally it would be preferable to add new methods/properties to abstract these across
            // platforms, however.
            SocketError errorCode = SocketPal.WindowsIoctl(_handle, ioControlCode, optionInValue, optionOutValue, out realOptionLength);

            if (NetEventSource.Log.IsEnabled()) NetEventSource.Info(this, $"WindowsIoctl returns errorCode:{errorCode}");

            // Throw an appropriate SocketException if the native call fails.
            if (errorCode != SocketError.Success)
            {
                UpdateStatusAfterSocketErrorAndThrowException(errorCode);
            }

            return realOptionLength;
        }

        public int IOControl(IOControlCode ioControlCode, byte[]? optionInValue, byte[]? optionOutValue)
        {
            return IOControl(unchecked((int)ioControlCode), optionInValue, optionOutValue);
        }

        // Sets the specified option to the specified value.
        public void SetSocketOption(SocketOptionLevel optionLevel, SocketOptionName optionName, int optionValue)
        {
            ThrowIfDisposed();
            if (NetEventSource.Log.IsEnabled()) NetEventSource.Info(this, $"optionLevel:{optionLevel} optionName:{optionName} optionValue:{optionValue}");

            SetSocketOption(optionLevel, optionName, optionValue, false);
        }

        public void SetSocketOption(SocketOptionLevel optionLevel, SocketOptionName optionName, byte[] optionValue)
        {
            ThrowIfDisposed();

            if (NetEventSource.Log.IsEnabled()) NetEventSource.Info(this, $"optionLevel:{optionLevel} optionName:{optionName} optionValue:{optionValue}");

            // This can throw ObjectDisposedException.
            SocketError errorCode = SocketPal.SetSockOpt(_handle, optionLevel, optionName, optionValue);

            if (NetEventSource.Log.IsEnabled()) NetEventSource.Info(this, $"SetSockOpt returns errorCode:{errorCode}");

            // Throw an appropriate SocketException if the native call fails.
            if (errorCode != SocketError.Success)
            {
                UpdateStatusAfterSocketOptionErrorAndThrowException(errorCode);
            }
        }

        // Sets the specified option to the specified value.
        public void SetSocketOption(SocketOptionLevel optionLevel, SocketOptionName optionName, bool optionValue)
        {
            SetSocketOption(optionLevel, optionName, (optionValue ? 1 : 0));
        }

        // Sets the specified option to the specified value.
        public void SetSocketOption(SocketOptionLevel optionLevel, SocketOptionName optionName, object optionValue)
        {
            ThrowIfDisposed();
            ArgumentNullException.ThrowIfNull(optionValue);

            if (NetEventSource.Log.IsEnabled()) NetEventSource.Info(this, $"optionLevel:{optionLevel} optionName:{optionName} optionValue:{optionValue}");

            if (optionLevel == SocketOptionLevel.Socket && optionName == SocketOptionName.Linger)
            {
                LingerOption? lingerOption = optionValue as LingerOption;
                if (lingerOption == null)
                {
                    throw new ArgumentException(SR.Format(SR.net_sockets_invalid_optionValue, "LingerOption"), nameof(optionValue));
                }
                if (lingerOption.LingerTime < 0 || lingerOption.LingerTime > (int)ushort.MaxValue)
                {
                    throw new ArgumentException(SR.Format(SR.ArgumentOutOfRange_Bounds_Lower_Upper_Named, 0, (int)ushort.MaxValue, "optionValue.LingerTime"), nameof(optionValue));
                }
                SetLingerOption(lingerOption);
            }
            else if (optionLevel == SocketOptionLevel.IP && (optionName == SocketOptionName.AddMembership || optionName == SocketOptionName.DropMembership))
            {
                MulticastOption? multicastOption = optionValue as MulticastOption;
                if (multicastOption == null)
                {
                    throw new ArgumentException(SR.Format(SR.net_sockets_invalid_optionValue, "MulticastOption"), nameof(optionValue));
                }
                SetMulticastOption(optionName, multicastOption);
            }
            else if (optionLevel == SocketOptionLevel.IPv6 && (optionName == SocketOptionName.AddMembership || optionName == SocketOptionName.DropMembership))
            {
                // IPv6 Changes: Handle IPv6 Multicast Add / Drop
                IPv6MulticastOption? multicastOption = optionValue as IPv6MulticastOption;
                if (multicastOption == null)
                {
                    throw new ArgumentException(SR.Format(SR.net_sockets_invalid_optionValue, "IPv6MulticastOption"), nameof(optionValue));
                }
                SetIPv6MulticastOption(optionName, multicastOption);
            }
            else
            {
                throw new ArgumentException(SR.net_sockets_invalid_optionValue_all, nameof(optionValue));
            }
        }

        /// <summary>Sets a socket option value using platform-specific level and name identifiers.</summary>
        /// <param name="optionLevel">The platform-defined option level.</param>
        /// <param name="optionName">The platform-defined option name.</param>
        /// <param name="optionValue">The value to which the option should be set.</param>
        /// <exception cref="ObjectDisposedException">The <see cref="Socket"/> has been closed.</exception>
        /// <exception cref="SocketException">An error occurred when attempting to access the socket.</exception>
        /// <remarks>
        /// In general, the SetSocketOption method should be used whenever setting a <see cref="Socket"/> option.
        /// The <see cref="SetRawSocketOption"/> should be used only when <see cref="SocketOptionLevel"/> and <see cref="SocketOptionName"/>
        /// do not expose the required option.
        /// </remarks>
        public void SetRawSocketOption(int optionLevel, int optionName, ReadOnlySpan<byte> optionValue)
        {
            ThrowIfDisposed();

            SocketError errorCode = SocketPal.SetRawSockOpt(_handle, optionLevel, optionName, optionValue);

            if (NetEventSource.Log.IsEnabled()) NetEventSource.Info(this, $"SetSockOpt optionLevel:{optionLevel} optionName:{optionName} returns errorCode:{errorCode}");

            if (errorCode != SocketError.Success)
            {
                UpdateStatusAfterSocketOptionErrorAndThrowException(errorCode);
            }
        }

        // Gets the value of a socket option.
        public object? GetSocketOption(SocketOptionLevel optionLevel, SocketOptionName optionName)
        {
            ThrowIfDisposed();
            if (optionLevel == SocketOptionLevel.Socket && optionName == SocketOptionName.Linger)
            {
                return GetLingerOpt();
            }
            else if (optionLevel == SocketOptionLevel.IP && (optionName == SocketOptionName.AddMembership || optionName == SocketOptionName.DropMembership))
            {
                return GetMulticastOpt(optionName);
            }
            else if (optionLevel == SocketOptionLevel.IPv6 && (optionName == SocketOptionName.AddMembership || optionName == SocketOptionName.DropMembership))
            {
                // Handle IPv6 case
                return GetIPv6MulticastOpt(optionName);
            }

            int optionValue;

            // This can throw ObjectDisposedException.
            SocketError errorCode = SocketPal.GetSockOpt(
                _handle,
                optionLevel,
                optionName,
                out optionValue);

            if (NetEventSource.Log.IsEnabled()) NetEventSource.Info(this, $"GetSockOpt returns errorCode:{errorCode}");

            // Throw an appropriate SocketException if the native call fails.
            if (errorCode != SocketError.Success)
            {
                UpdateStatusAfterSocketOptionErrorAndThrowException(errorCode);
            }

            return optionValue;
        }

        public void GetSocketOption(SocketOptionLevel optionLevel, SocketOptionName optionName, byte[] optionValue)
        {
            ThrowIfDisposed();

            int optionLength = optionValue != null ? optionValue.Length : 0;

            // This can throw ObjectDisposedException.
            SocketError errorCode = SocketPal.GetSockOpt(
                _handle,
                optionLevel,
                optionName,
                optionValue!,
                ref optionLength);

            if (NetEventSource.Log.IsEnabled()) NetEventSource.Info(this, $"GetSockOpt returns errorCode:{errorCode}");

            // Throw an appropriate SocketException if the native call fails.
            if (errorCode != SocketError.Success)
            {
                UpdateStatusAfterSocketOptionErrorAndThrowException(errorCode);
            }
        }

        public byte[] GetSocketOption(SocketOptionLevel optionLevel, SocketOptionName optionName, int optionLength)
        {
            ThrowIfDisposed();

            byte[] optionValue = new byte[optionLength];
            int realOptionLength = optionLength;

            // This can throw ObjectDisposedException.
            SocketError errorCode = SocketPal.GetSockOpt(
                _handle,
                optionLevel,
                optionName,
                optionValue,
                ref realOptionLength);

            if (NetEventSource.Log.IsEnabled()) NetEventSource.Info(this, $"GetSockOpt returns errorCode:{errorCode}");

            // Throw an appropriate SocketException if the native call fails.
            if (errorCode != SocketError.Success)
            {
                UpdateStatusAfterSocketOptionErrorAndThrowException(errorCode);
            }

            if (optionLength != realOptionLength)
            {
                byte[] newOptionValue = new byte[realOptionLength];
                Buffer.BlockCopy(optionValue, 0, newOptionValue, 0, realOptionLength);
                optionValue = newOptionValue;
            }

            return optionValue;
        }

        /// <summary>Gets a socket option value using platform-specific level and name identifiers.</summary>
        /// <param name="optionLevel">The platform-defined option level.</param>
        /// <param name="optionName">The platform-defined option name.</param>
        /// <param name="optionValue">The span into which the retrieved option value should be stored.</param>
        /// <returns>The number of bytes written into <paramref name="optionValue"/> for a successfully retrieved value.</returns>
        /// <exception cref="ObjectDisposedException">The <see cref="Socket"/> has been closed.</exception>
        /// <exception cref="SocketException">An error occurred when attempting to access the socket.</exception>
        /// <remarks>
        /// In general, the GetSocketOption method should be used whenever getting a <see cref="Socket"/> option.
        /// The <see cref="GetRawSocketOption"/> should be used only when <see cref="SocketOptionLevel"/> and <see cref="SocketOptionName"/>
        /// do not expose the required option.
        /// </remarks>
        public int GetRawSocketOption(int optionLevel, int optionName, Span<byte> optionValue)
        {
            ThrowIfDisposed();

            int realOptionLength = optionValue.Length;
            SocketError errorCode = SocketPal.GetRawSockOpt(_handle, optionLevel, optionName, optionValue, ref realOptionLength);

            if (NetEventSource.Log.IsEnabled()) NetEventSource.Info(this, $"GetRawSockOpt optionLevel:{optionLevel} optionName:{optionName} returned errorCode:{errorCode}");

            if (errorCode != SocketError.Success)
            {
                UpdateStatusAfterSocketOptionErrorAndThrowException(errorCode);
            }

            return realOptionLength;
        }

        [SupportedOSPlatform("windows")]
        public void SetIPProtectionLevel(IPProtectionLevel level)
        {
            if (level == IPProtectionLevel.Unspecified)
            {
                throw new ArgumentException(SR.net_sockets_invalid_optionValue_all, nameof(level));
            }

            if (_addressFamily == AddressFamily.InterNetworkV6)
            {
                SocketPal.SetIPProtectionLevel(this, SocketOptionLevel.IPv6, (int)level);
            }
            else if (_addressFamily == AddressFamily.InterNetwork)
            {
                SocketPal.SetIPProtectionLevel(this, SocketOptionLevel.IP, (int)level);
            }
            else
            {
                throw new NotSupportedException(SR.net_invalidversion);
            }
        }

        /// <summary>Determines the status of the <see cref="Socket"/>.</summary>
        /// <param name="microSeconds">The time to wait for a response, in microseconds.</param>
        /// <param name="mode">One of the <see cref="SelectMode"/> values.</param>
        /// <returns>
        /// The status of the <see cref="Socket"/> based on the polling mode value passed in the <paramref name="mode"/> parameter.
        /// For <see cref="SelectMode.SelectRead"/>, it returns <see langword="true"/> if <see cref="M:Listen"/> has been called and
        /// a connection is pending, if data is available for reading, or if the connection has been closed, reset, or terminated.
        /// For <see cref="SelectMode.SelectWrite"/>, it returns <see langword="true"/> if processing a <see cref="M:Connect"/> and
        /// the connection has succeeded or if data can be sent.
        /// For <see cref="SelectMode.SelectError"/>, it returns <see langword="true"/> if processing a <see cref="M:Connect"/> that
        /// does not block and the connection has failed, or if OutOfBandInline is not set and out-of-band data is available.
        /// Otherwise, it returns <see langword="false"/>.
        /// </returns>
        /// <exception cref="SocketException">An error occurred when attempting to access the socket.</exception>
        /// <exception cref="ObjectDisposedException">The <see cref="Socket"/> has been closed.</exception>
        public bool Poll(int microSeconds, SelectMode mode)
        {
            ThrowIfDisposed();

            bool status;
            SocketError errorCode = SocketPal.Poll(_handle, microSeconds, mode, out status);
            if (NetEventSource.Log.IsEnabled()) NetEventSource.Info(this, $"Poll returns socketCount:{(int)errorCode}");

            // Throw an appropriate SocketException if the native call fails.
            if (errorCode != SocketError.Success)
            {
                UpdateStatusAfterSocketErrorAndThrowException(errorCode);
            }

            return status;
        }

        /// <summary>Determines the status of the <see cref="Socket"/>.</summary>
        /// <param name="timeout">The time to wait for a response. <see cref="Timeout.InfiniteTimeSpan"/> indicates an infinite timeout.</param>
        /// <param name="mode">One of the <see cref="SelectMode"/> values.</param>
        /// <returns>
        /// The status of the <see cref="Socket"/> based on the polling mode value passed in the <paramref name="mode"/> parameter.
        /// For <see cref="SelectMode.SelectRead"/>, it returns <see langword="true"/> if <see cref="M:Listen"/> has been called and
        /// a connection is pending, if data is available for reading, or if the connection has been closed, reset, or terminated.
        /// For <see cref="SelectMode.SelectWrite"/>, it returns <see langword="true"/> if processing a <see cref="M:Connect"/> and
        /// the connection has succeeded or if data can be sent.
        /// For <see cref="SelectMode.SelectError"/>, it returns <see langword="true"/> if processing a <see cref="M:Connect"/> that
        /// does not block and the connection has failed, or if OutOfBandInline is not set and out-of-band data is available.
        /// Otherwise, it returns <see langword="false"/>.
        /// </returns>
        /// <exception cref="ArgumentOutOfRangeException"><paramref name="timeout"/> was negative or greater than TimeSpan.FromMicroseconds(int.MaxValue).</exception>
        /// <exception cref="SocketException">An error occurred when attempting to access the socket.</exception>
        /// <exception cref="ObjectDisposedException">The <see cref="Socket"/> has been closed.</exception>
        public bool Poll(TimeSpan timeout, SelectMode mode) =>
            Poll(ToTimeoutMicroseconds(timeout), mode);

        /// <summary>Determines the status of one or more sockets.</summary>
        /// <param name="checkRead">An <see cref="IList"/> of <see cref="Socket"/> instances to check for readability.</param>
        /// <param name="checkWrite">An <see cref="IList"/> of <see cref="Socket"/> instances to check for writability.</param>
        /// <param name="checkError">An <see cref="IList"/> of <see cref="Socket"/> instances to check for errors.</param>
        /// <param name="microSeconds">The timeout value, in microseconds. A -1 value indicates an infinite timeout.</param>
        /// <exception cref="ArgumentNullException">The <paramref name="checkRead"/>, <paramref name="checkWrite"/>, or <paramref name="checkError"/> parameter is <see langword="null"/> or empty.</exception>
        /// <exception cref="ArgumentOutOfRangeException">The <paramref name="checkRead"/>, <paramref name="checkWrite"/>, or <paramref name="checkError"/> parameter contains too many sockets.</exception>
        /// <exception cref="SocketException">An error occurred when attempting to access the socket.</exception>
        /// <exception cref="ObjectDisposedException">One or more sockets was disposed.</exception>
        public static void Select(IList? checkRead, IList? checkWrite, IList? checkError, int microSeconds)
        {
            if ((checkRead == null || checkRead.Count == 0) &&
                (checkWrite == null || checkWrite.Count == 0) &&
                (checkError == null || checkError.Count == 0))
            {
                throw new ArgumentNullException(null, SR.net_sockets_empty_select);
            }
            const int MaxSelect = 65536;
            if (checkRead != null && checkRead.Count > MaxSelect)
            {
                throw new ArgumentOutOfRangeException(nameof(checkRead), SR.Format(SR.net_sockets_toolarge_select, nameof(checkRead), MaxSelect.ToString()));
            }
            if (checkWrite != null && checkWrite.Count > MaxSelect)
            {
                throw new ArgumentOutOfRangeException(nameof(checkWrite), SR.Format(SR.net_sockets_toolarge_select, nameof(checkWrite), MaxSelect.ToString()));
            }
            if (checkError != null && checkError.Count > MaxSelect)
            {
                throw new ArgumentOutOfRangeException(nameof(checkError), SR.Format(SR.net_sockets_toolarge_select, nameof(checkError), MaxSelect.ToString()));
            }

            SocketError errorCode = SocketPal.Select(checkRead, checkWrite, checkError, microSeconds);

            // Throw an appropriate SocketException if the native call fails.
            if (errorCode != SocketError.Success)
            {
                throw new SocketException((int)errorCode);
            }
        }

        /// <summary>Determines the status of one or more sockets.</summary>
        /// <param name="checkRead">An <see cref="IList"/> of <see cref="Socket"/> instances to check for readability.</param>
        /// <param name="checkWrite">An <see cref="IList"/> of <see cref="Socket"/> instances to check for writability.</param>
        /// <param name="checkError">An <see cref="IList"/> of <see cref="Socket"/> instances to check for errors.</param>
        /// <param name="timeout">The timeout value. A value equal to <see cref="Timeout.InfiniteTimeSpan"/> indicates an infinite timeout.</param>
        /// <exception cref="ArgumentNullException">The <paramref name="checkRead"/>, <paramref name="checkWrite"/>, or <paramref name="checkError"/> parameter is <see langword="null"/> or empty.</exception>
        /// <exception cref="ArgumentOutOfRangeException">The <paramref name="checkRead"/>, <paramref name="checkWrite"/>, or <paramref name="checkError"/> parameter contains too many sockets.</exception>
        /// <exception cref="ArgumentOutOfRangeException">The <paramref name="timeout"/> was negative or greater than TimeSpan.FromMicroseconds(int.MaxValue).</exception>
        /// <exception cref="SocketException">An error occurred when attempting to access the socket.</exception>
        /// <exception cref="ObjectDisposedException">One or more sockets was disposed.</exception>
        public static void Select(IList? checkRead, IList? checkWrite, IList? checkError, TimeSpan timeout) =>
            Select(checkRead, checkWrite, checkError, ToTimeoutMicroseconds(timeout));

        private static int ToTimeoutMicroseconds(TimeSpan timeout)
        {
            if (timeout == Timeout.InfiniteTimeSpan)
            {
                return -1;
            }

            ArgumentOutOfRangeException.ThrowIfLessThan(timeout, TimeSpan.Zero);
            long totalMicroseconds = (long)timeout.TotalMicroseconds;
            ArgumentOutOfRangeException.ThrowIfGreaterThan(totalMicroseconds, int.MaxValue, nameof(timeout));

            return (int)totalMicroseconds;
        }

        public IAsyncResult BeginConnect(EndPoint remoteEP, AsyncCallback? callback, object? state) =>
            TaskToAsyncResult.Begin(ConnectAsync(remoteEP), callback, state);

        public IAsyncResult BeginConnect(string host, int port, AsyncCallback? requestCallback, object? state) =>
            TaskToAsyncResult.Begin(ConnectAsync(host, port), requestCallback, state);

        public IAsyncResult BeginConnect(IPAddress address, int port, AsyncCallback? requestCallback, object? state) =>
            TaskToAsyncResult.Begin(ConnectAsync(address, port), requestCallback, state);

        public IAsyncResult BeginConnect(IPAddress[] addresses, int port, AsyncCallback? requestCallback, object? state) =>
            TaskToAsyncResult.Begin(ConnectAsync(addresses, port), requestCallback, state);

        public void EndConnect(IAsyncResult asyncResult) => TaskToAsyncResult.End(asyncResult);

        public IAsyncResult BeginDisconnect(bool reuseSocket, AsyncCallback? callback, object? state) =>
            TaskToAsyncResult.Begin(DisconnectAsync(reuseSocket).AsTask(), callback, state);

        public void Disconnect(bool reuseSocket)
        {
            ThrowIfDisposed();

            SocketError errorCode;

            // This can throw ObjectDisposedException (handle, and retrieving the delegate).
            errorCode = SocketPal.Disconnect(this, _handle, reuseSocket);

            if (NetEventSource.Log.IsEnabled()) NetEventSource.Info(this, $"UnsafeNclNativeMethods.OSSOCK.DisConnectEx returns:{errorCode}");

            if (errorCode != SocketError.Success)
            {
                UpdateStatusAfterSocketErrorAndThrowException(errorCode);
            }

            SetToDisconnected();
            _remoteEndPoint = null;
            _localEndPoint = null;
        }

        public void EndDisconnect(IAsyncResult asyncResult) => TaskToAsyncResult.End(asyncResult);

        public IAsyncResult BeginSend(byte[] buffer, int offset, int size, SocketFlags socketFlags, AsyncCallback? callback, object? state)
        {
            ThrowIfDisposed();
            ValidateBufferArguments(buffer, offset, size);

            return TaskToAsyncResult.Begin(SendAsync(new ReadOnlyMemory<byte>(buffer, offset, size), socketFlags, default).AsTask(), callback, state);
        }

        public IAsyncResult? BeginSend(byte[] buffer, int offset, int size, SocketFlags socketFlags, out SocketError errorCode, AsyncCallback? callback, object? state)
        {
            ThrowIfDisposed();
            ValidateBufferArguments(buffer, offset, size);

            Task<int> t = SendAsync(new ReadOnlyMemory<byte>(buffer, offset, size), socketFlags, default).AsTask();
            if (t.IsFaulted || t.IsCanceled)
            {
                errorCode = GetSocketErrorFromFaultedTask(t);
                return null;
            }

            errorCode = SocketError.Success;
            return TaskToAsyncResult.Begin(t, callback, state);
        }

        public IAsyncResult BeginSend(IList<ArraySegment<byte>> buffers, SocketFlags socketFlags, AsyncCallback? callback, object? state)
        {
            ThrowIfDisposed();

            return TaskToAsyncResult.Begin(SendAsync(buffers, socketFlags), callback, state);
        }

        public IAsyncResult? BeginSend(IList<ArraySegment<byte>> buffers, SocketFlags socketFlags, out SocketError errorCode, AsyncCallback? callback, object? state)
        {
            ThrowIfDisposed();

            Task<int> t = SendAsync(buffers, socketFlags);
            if (t.IsFaulted || t.IsCanceled)
            {
                errorCode = GetSocketErrorFromFaultedTask(t);
                return null;
            }

            errorCode = SocketError.Success;
            return TaskToAsyncResult.Begin(t, callback, state);
        }

        public int EndSend(IAsyncResult asyncResult) => TaskToAsyncResult.End<int>(asyncResult);

        public int EndSend(IAsyncResult asyncResult, out SocketError errorCode) =>
            EndSendReceive(asyncResult, out errorCode);

        public IAsyncResult BeginSendFile(string? fileName, AsyncCallback? callback, object? state)
        {
            return BeginSendFile(fileName, null, null, TransmitFileOptions.UseDefaultWorkerThread, callback, state);
        }

        public IAsyncResult BeginSendFile(string? fileName, byte[]? preBuffer, byte[]? postBuffer, TransmitFileOptions flags, AsyncCallback? callback, object? state)
        {
            ThrowIfDisposed();

            if (!Connected)
            {
                throw new NotSupportedException(SR.net_notconnected);
            }

            if (NetEventSource.Log.IsEnabled()) NetEventSource.Info(this, $"::DoBeginSendFile() SRC:{LocalEndPoint} DST:{RemoteEndPoint} fileName:{fileName}");

            return TaskToAsyncResult.Begin(SendFileAsync(fileName, preBuffer, postBuffer, flags).AsTask(), callback, state);
        }

        public void EndSendFile(IAsyncResult asyncResult) => TaskToAsyncResult.End(asyncResult);

        public IAsyncResult BeginSendTo(byte[] buffer, int offset, int size, SocketFlags socketFlags, EndPoint remoteEP, AsyncCallback? callback, object? state)
        {
            ThrowIfDisposed();
            ValidateBufferArguments(buffer, offset, size);
            ArgumentNullException.ThrowIfNull(remoteEP);

            Task<int> t = SendToAsync(buffer.AsMemory(offset, size), socketFlags, remoteEP).AsTask();
            return TaskToAsyncResult.Begin(t, callback, state);
        }

        public int EndSendTo(IAsyncResult asyncResult) => TaskToAsyncResult.End<int>(asyncResult);

        public IAsyncResult BeginReceive(byte[] buffer, int offset, int size, SocketFlags socketFlags, AsyncCallback? callback, object? state)
        {
            ThrowIfDisposed();
            ValidateBufferArguments(buffer, offset, size);
            return TaskToAsyncResult.Begin(ReceiveAsync(new ArraySegment<byte>(buffer, offset, size), socketFlags, fromNetworkStream: false, default).AsTask(), callback, state);
        }

        public IAsyncResult? BeginReceive(byte[] buffer, int offset, int size, SocketFlags socketFlags, out SocketError errorCode, AsyncCallback? callback, object? state)
        {
            ThrowIfDisposed();
            ValidateBufferArguments(buffer, offset, size);
            Task<int> t = ReceiveAsync(new ArraySegment<byte>(buffer, offset, size), socketFlags, fromNetworkStream: false, default).AsTask();

            if (t.IsFaulted || t.IsCanceled)
            {
                errorCode = GetSocketErrorFromFaultedTask(t);
                return null;
            }

            errorCode = SocketError.Success;
            return TaskToAsyncResult.Begin(t, callback, state);
        }

        public IAsyncResult BeginReceive(IList<ArraySegment<byte>> buffers, SocketFlags socketFlags, AsyncCallback? callback, object? state)
        {
            ThrowIfDisposed();
            return TaskToAsyncResult.Begin(ReceiveAsync(buffers, socketFlags), callback, state);
        }

        public IAsyncResult? BeginReceive(IList<ArraySegment<byte>> buffers, SocketFlags socketFlags, out SocketError errorCode, AsyncCallback? callback, object? state)
        {
            ThrowIfDisposed();
            Task<int> t = ReceiveAsync(buffers, socketFlags);

            if (t.IsFaulted || t.IsCanceled)
            {
                errorCode = GetSocketErrorFromFaultedTask(t);
                return null;
            }

            errorCode = SocketError.Success;
            return TaskToAsyncResult.Begin(t, callback, state);
        }

        public int EndReceive(IAsyncResult asyncResult) => TaskToAsyncResult.End<int>(asyncResult);

        public int EndReceive(IAsyncResult asyncResult, out SocketError errorCode) =>
            EndSendReceive(asyncResult, out errorCode);

        private static int EndSendReceive(IAsyncResult asyncResult, out SocketError errorCode)
        {
            Task<int> ti = TaskToAsyncResult.Unwrap<int>(asyncResult);

            ((Task)ti).ConfigureAwait(ConfigureAwaitOptions.SuppressThrowing).GetAwaiter().GetResult();

            if (ti.IsCompletedSuccessfully)
            {
                errorCode = SocketError.Success;
                return ti.Result;
            }

            errorCode = GetSocketErrorFromFaultedTask(ti);
            return 0;
        }

        public IAsyncResult BeginReceiveMessageFrom(byte[] buffer, int offset, int size, SocketFlags socketFlags, ref EndPoint remoteEP, AsyncCallback? callback, object? state)
        {
            if (NetEventSource.Log.IsEnabled()) NetEventSource.Info(this, $"size:{size}");

            ThrowIfDisposed();
            ValidateBufferArguments(buffer, offset, size);
            ValidateReceiveFromEndpointAndState(remoteEP, nameof(remoteEP));

            Task<SocketReceiveMessageFromResult> t = ReceiveMessageFromAsync(buffer.AsMemory(offset, size), socketFlags, remoteEP).AsTask();
            // In case of synchronous completion, ReceiveMessageFromAsync() returns a completed task.
            // When this happens, we need to update 'remoteEP' in order to conform to the historical behavior of BeginReceiveMessageFrom().
            if (t.IsCompletedSuccessfully)
            {
                EndPoint resultEp = t.Result.RemoteEndPoint;
                if (!remoteEP.Equals(resultEp)) remoteEP = resultEp;
            }
            IAsyncResult asyncResult = TaskToAsyncResult.Begin(t, callback, state);
            if (NetEventSource.Log.IsEnabled()) NetEventSource.Info(this, $"size:{size} returning AsyncResult:{asyncResult}");
            return asyncResult;
        }

        public int EndReceiveMessageFrom(IAsyncResult asyncResult, ref SocketFlags socketFlags, ref EndPoint endPoint, out IPPacketInformation ipPacketInformation)
        {
            ArgumentNullException.ThrowIfNull(endPoint);
            if (!CanTryAddressFamily(endPoint.AddressFamily))
            {
                throw new ArgumentException(SR.Format(SR.net_InvalidEndPointAddressFamily, endPoint.AddressFamily, _addressFamily), nameof(endPoint));
            }

            SocketReceiveMessageFromResult result = TaskToAsyncResult.End<SocketReceiveMessageFromResult>(asyncResult);
            if (!endPoint.Equals(result.RemoteEndPoint))
            {
                endPoint = result.RemoteEndPoint;
            }
            socketFlags = result.SocketFlags;
            ipPacketInformation = result.PacketInformation;
            return result.ReceivedBytes;
        }

        public IAsyncResult BeginReceiveFrom(byte[] buffer, int offset, int size, SocketFlags socketFlags, ref EndPoint remoteEP, AsyncCallback? callback, object? state)
        {
            ThrowIfDisposed();
            ValidateBufferArguments(buffer, offset, size);
            ValidateReceiveFromEndpointAndState(remoteEP, nameof(remoteEP));

            Task<SocketReceiveFromResult> t = ReceiveFromAsync(buffer.AsMemory(offset, size), socketFlags, remoteEP).AsTask();
            // In case of synchronous completion, ReceiveFromAsync() returns a completed task.
            // When this happens, we need to update 'remoteEP' in order to conform to the historical behavior of BeginReceiveFrom().
            if (t.IsCompletedSuccessfully)
            {
                EndPoint resultEp = t.Result.RemoteEndPoint;
                if (!remoteEP.Equals(resultEp)) remoteEP = resultEp;
            }

            return TaskToAsyncResult.Begin(t, callback, state);
        }

        public int EndReceiveFrom(IAsyncResult asyncResult, ref EndPoint endPoint)
        {
            ArgumentNullException.ThrowIfNull(endPoint);
            if (!CanTryAddressFamily(endPoint.AddressFamily))
            {
                throw new ArgumentException(SR.Format(SR.net_InvalidEndPointAddressFamily, endPoint.AddressFamily, _addressFamily), nameof(endPoint));
            }

            SocketReceiveFromResult result = TaskToAsyncResult.End<SocketReceiveFromResult>(asyncResult);
            if (!endPoint.Equals(result.RemoteEndPoint))
            {
                endPoint = result.RemoteEndPoint;
            }
            return result.ReceivedBytes;
        }

        public IAsyncResult BeginAccept(AsyncCallback? callback, object? state) =>
            TaskToAsyncResult.Begin(AcceptAsync(), callback, state);

        public Socket EndAccept(IAsyncResult asyncResult) => TaskToAsyncResult.End<Socket>(asyncResult);

        // This method provides support for legacy BeginAccept methods that take a "receiveSize" argument and
        // allow data to be received as part of the accept operation.
        // There's no direct equivalent of this in the Task APIs, so we mimic it here.
        private async Task<(Socket s, byte[] buffer, int bytesReceived)> AcceptAndReceiveHelperAsync(Socket? acceptSocket, int receiveSize)
        {
            ArgumentOutOfRangeException.ThrowIfNegative(receiveSize);

            Socket s = await AcceptAsync(acceptSocket).ConfigureAwait(false);

            byte[] buffer;
            int bytesReceived;
            if (receiveSize == 0)
            {
                buffer = Array.Empty<byte>();
                bytesReceived = 0;
            }
            else
            {
                buffer = new byte[receiveSize];
                try
                {
                    bytesReceived = await s.ReceiveAsync(buffer, SocketFlags.None).ConfigureAwait(false);
                }
                catch
                {
                    s.Dispose();
                    throw;
                }
            }

            return (s, buffer, bytesReceived);
        }

        public IAsyncResult BeginAccept(int receiveSize, AsyncCallback? callback, object? state) =>
            BeginAccept(acceptSocket: null, receiveSize, callback, state);

        public IAsyncResult BeginAccept(Socket? acceptSocket, int receiveSize, AsyncCallback? callback, object? state) =>
            TaskToAsyncResult.Begin(AcceptAndReceiveHelperAsync(acceptSocket, receiveSize), callback, state);

        public Socket EndAccept(out byte[] buffer, IAsyncResult asyncResult)
        {
            Socket socket = EndAccept(out byte[] innerBuffer, out int bytesTransferred, asyncResult);
            buffer = new byte[bytesTransferred];
            Buffer.BlockCopy(innerBuffer, 0, buffer, 0, bytesTransferred);
            return socket;
        }

        public Socket EndAccept(out byte[] buffer, out int bytesTransferred, IAsyncResult asyncResult)
        {
            Socket s;
            (s, buffer, bytesTransferred) = TaskToAsyncResult.End<(Socket, byte[], int)>(asyncResult);
            return s;
        }

        // Disables sends and receives on a socket.
        public void Shutdown(SocketShutdown how)
        {
            ThrowIfDisposed();

            if (NetEventSource.Log.IsEnabled()) NetEventSource.Info(this, $"how:{how}");

            // This can throw ObjectDisposedException.
            SocketError errorCode = SocketPal.Shutdown(_handle, _isConnected, _isDisconnected, how);

            if (NetEventSource.Log.IsEnabled()) NetEventSource.Info(this, $"Shutdown returns errorCode:{errorCode}");

            // Skip good cases: success, socket already closed.
            if (errorCode != SocketError.Success && errorCode != SocketError.NotSocket)
            {
                UpdateStatusAfterSocketErrorAndThrowException(errorCode);
            }

            SetToDisconnected();
            InternalSetBlocking(_willBlockInternal);
        }

        //
        // Async methods
        //

        public bool AcceptAsync(SocketAsyncEventArgs e) => AcceptAsync(e, CancellationToken.None);

        private bool AcceptAsync(SocketAsyncEventArgs e, CancellationToken cancellationToken)
        {
            ThrowIfDisposed();

            ArgumentNullException.ThrowIfNull(e);
            if (e.HasMultipleBuffers)
            {
                throw new ArgumentException(SR.net_multibuffernotsupported, nameof(e));
            }
            if (_rightEndPoint == null)
            {
                throw new InvalidOperationException(SR.net_sockets_mustbind);
            }
            if (!_isListening)
            {
                throw new InvalidOperationException(SR.net_sockets_mustlisten);
            }

            // Handle AcceptSocket property.
            SafeSocketHandle? acceptHandle;
            e.AcceptSocket = GetOrCreateAcceptSocket(e.AcceptSocket, true, "AcceptSocket", out acceptHandle);

            if (SocketsTelemetry.Log.IsEnabled()) SocketsTelemetry.Log.AcceptStart(_rightEndPoint!);

            // Prepare for and make the native call.
            e.StartOperationCommon(this, SocketAsyncOperation.Accept);
            e.StartOperationAccept();
            SocketError socketError;
            try
            {
                socketError = e.DoOperationAccept(this, _handle, acceptHandle, cancellationToken);
            }
            catch (Exception ex)
            {
                SocketsTelemetry.Log.AfterAccept(SocketError.Interrupted, ex.Message);

                // Clear in-use flag on event args object.
                e.Complete();
                throw;
            }

            return socketError == SocketError.IOPending;
        }

        public bool ConnectAsync(SocketAsyncEventArgs e) =>
            ConnectAsync(e, userSocket: true, saeaCancelable: true);

        internal bool ConnectAsync(SocketAsyncEventArgs e, bool userSocket, bool saeaCancelable)
        {
            bool pending;

            ThrowIfDisposed();

            ArgumentNullException.ThrowIfNull(e);
            if (e.HasMultipleBuffers)
            {
                throw new ArgumentException(SR.net_multibuffernotsupported, "BufferList");
            }
            ArgumentNullException.ThrowIfNull(e.RemoteEndPoint, "remoteEP");
            if (_isListening)
            {
                throw new InvalidOperationException(SR.net_sockets_mustnotlisten);
            }

            ThrowIfConnectedStreamSocket();

            // Prepare SocketAddress.
            EndPoint? endPointSnapshot = e.RemoteEndPoint;
            DnsEndPoint? dnsEP = endPointSnapshot as DnsEndPoint;

            if (dnsEP != null)
            {
                if (NetEventSource.Log.IsEnabled()) NetEventSource.ConnectedAsyncDns(this);

                ValidateForMultiConnect(isMultiEndpoint: true); // needs to come before CanTryAddressFamily call

                if (dnsEP.AddressFamily != AddressFamily.Unspecified && !CanTryAddressFamily(dnsEP.AddressFamily))
                {
                    throw new NotSupportedException(SR.net_invalidversion);
                }

                e.StartOperationCommon(this, SocketAsyncOperation.Connect);
                e.StartOperationConnect(saeaCancelable, userSocket);
                try
                {
                    pending = e.DnsConnectAsync(dnsEP, default, default);
                }
                catch
                {
                    e.Complete(); // Clear in-use flag on event args object.
                    throw;
                }
            }
            else
            {
                ValidateForMultiConnect(isMultiEndpoint: false); // needs to come before CanTryAddressFamily call

                // Throw if remote address family doesn't match socket.
                if (!CanTryAddressFamily(e.RemoteEndPoint.AddressFamily))
                {
                    throw new NotSupportedException(SR.net_invalidversion);
                }

                e._socketAddress = Serialize(ref endPointSnapshot);
                _pendingConnectRightEndPoint = endPointSnapshot;
                _nonBlockingConnectInProgress = false;

                WildcardBindForConnectIfNecessary(endPointSnapshot.AddressFamily);

<<<<<<< HEAD
                e._activity = SocketsTelemetry.Log.ConnectStart(e._socketAddress!, keepActivityCurrent: true);
=======
                e._activity = SocketsTelemetry.Log.ConnectStart(e._socketAddress!, endPointSnapshot, keepActivityCurrent: true);
>>>>>>> fd608202

                // Prepare for the native call.
                try
                {
                    e.StartOperationCommon(this, SocketAsyncOperation.Connect);
                    e.StartOperationConnect(saeaMultiConnectCancelable: false, userSocket);
                }
                catch (Exception ex)
                {
                    SocketsTelemetry.Log.AfterConnect(SocketError.NotSocket, e._activity, ex.Message);
                    e._activity = null;
                    throw;
                }

                // Make the native call.
                try
                {
                    // ConnectEx supports connection-oriented sockets but not UDS. The socket must be bound before calling ConnectEx.
                    bool canUseConnectEx = _socketType == SocketType.Stream && endPointSnapshot.AddressFamily != AddressFamily.Unix;
                    SocketError socketError = canUseConnectEx ?
                        e.DoOperationConnectEx(this, _handle) :
                        e.DoOperationConnect(_handle); // For connectionless protocols, Connect is not an I/O call.
                    pending = socketError == SocketError.IOPending;
                }
                catch (Exception ex)
                {
                    SocketsTelemetry.Log.AfterConnect(SocketError.NotSocket, e._activity, ex.Message);
                    e._activity = null;

                    _localEndPoint = null;

                    // Clear in-use flag on event args object.
                    e.Complete();
                    throw;
                }
            }

            return pending;
        }

        public static bool ConnectAsync(SocketType socketType, ProtocolType protocolType, SocketAsyncEventArgs e)
        {
            ArgumentNullException.ThrowIfNull(e);

            if (e.HasMultipleBuffers)
            {
                throw new ArgumentException(SR.net_multibuffernotsupported, nameof(e));
            }
            if (e.RemoteEndPoint == null)
            {
                throw new ArgumentException(SR.Format(SR.InvalidNullArgument, "e.RemoteEndPoint"), nameof(e));
            }

            EndPoint endPointSnapshot = e.RemoteEndPoint;
            DnsEndPoint? dnsEP = endPointSnapshot as DnsEndPoint;

            bool pending;
            if (dnsEP != null)
            {
                Socket? attemptSocket = dnsEP.AddressFamily != AddressFamily.Unspecified ? new Socket(dnsEP.AddressFamily, socketType, protocolType) : null;
                e.StartOperationCommon(attemptSocket, SocketAsyncOperation.Connect);
                e.StartOperationConnect(saeaMultiConnectCancelable: true, userSocket: false);
                try
                {
                    pending = e.DnsConnectAsync(dnsEP, socketType, protocolType);
                }
                catch
                {
                    e.Complete(); // Clear in-use flag on event args object.
                    throw;
                }
            }
            else
            {
                Socket attemptSocket = new Socket(endPointSnapshot.AddressFamily, socketType, protocolType);
                pending = attemptSocket.ConnectAsync(e, userSocket: false, saeaCancelable: true);
            }

            return pending;
        }

        /// <summary>Binds an unbound socket to "any" if necessary to support a connect.</summary>
        partial void WildcardBindForConnectIfNecessary(AddressFamily addressFamily);

        public static void CancelConnectAsync(SocketAsyncEventArgs e)
        {
            ArgumentNullException.ThrowIfNull(e);

            e.CancelConnectAsync();
        }

        public bool DisconnectAsync(SocketAsyncEventArgs e) => DisconnectAsync(e, default);

        private bool DisconnectAsync(SocketAsyncEventArgs e, CancellationToken cancellationToken)
        {
            // Throw if socket disposed
            ThrowIfDisposed();

            ArgumentNullException.ThrowIfNull(e);

            // Prepare for and make the native call.
            e.StartOperationCommon(this, SocketAsyncOperation.Disconnect);
            SocketError socketError;
            try
            {
                socketError = e.DoOperationDisconnect(this, _handle, cancellationToken);
            }
            catch
            {
                // clear in-use on event arg object
                e.Complete();
                throw;
            }

            return socketError == SocketError.IOPending;
        }

        public bool ReceiveAsync(SocketAsyncEventArgs e) => ReceiveAsync(e, default(CancellationToken));

        private bool ReceiveAsync(SocketAsyncEventArgs e, CancellationToken cancellationToken)
        {
            ThrowIfDisposed();

            ArgumentNullException.ThrowIfNull(e);

            // Prepare for and make the native call.
            e.StartOperationCommon(this, SocketAsyncOperation.Receive);
            SocketError socketError;
            try
            {
                socketError = e.DoOperationReceive(_handle, cancellationToken);
            }
            catch
            {
                // Clear in-use flag on event args object.
                e.Complete();
                throw;
            }

            return socketError == SocketError.IOPending;
        }

        public bool ReceiveFromAsync(SocketAsyncEventArgs e) => ReceiveFromAsync(e, default);

        private bool ReceiveFromAsync(SocketAsyncEventArgs e, CancellationToken cancellationToken)
        {
            ThrowIfDisposed();

            ArgumentNullException.ThrowIfNull(e);
            EndPoint? endPointSnapshot = e.RemoteEndPoint;
            if (e._socketAddress == null)
            {
                if (endPointSnapshot is DnsEndPoint)
                {
                    throw new ArgumentException(SR.Format(SR.net_sockets_invalid_dnsendpoint, "e.RemoteEndPoint"), nameof(e));
                }

                if (endPointSnapshot == null)
                {
                    throw new ArgumentException(SR.Format(SR.InvalidNullArgument, "e.RemoteEndPoint"), nameof(e));
                }
                if (!CanTryAddressFamily(endPointSnapshot.AddressFamily))
                {
                    throw new ArgumentException(SR.Format(SR.net_InvalidEndPointAddressFamily, endPointSnapshot.AddressFamily, _addressFamily), nameof(e));
                }

                // We don't do a CAS demand here because the contents of remoteEP aren't used by
                // WSARecvFrom; all that matters is that we generate a unique-to-this-call SocketAddress
                // with the right address family.

                if (endPointSnapshot.AddressFamily == AddressFamily.InterNetwork && IsDualMode)
                {
                    endPointSnapshot = s_IPEndPointIPv6;
                }
                e._socketAddress ??= new SocketAddress(AddressFamily);
            }

            // DualMode sockets may have updated the endPointSnapshot, and it has to have the same AddressFamily as
            // e.m_SocketAddres for Create to work later.
            e.RemoteEndPoint = endPointSnapshot;

            // Prepare for and make the native call.
            e.StartOperationCommon(this, SocketAsyncOperation.ReceiveFrom);
            SocketError socketError;
            try
            {
                socketError = e.DoOperationReceiveFrom(_handle, cancellationToken);
            }
            catch
            {
                // Clear in-use flag on event args object.
                e.Complete();
                throw;
            }

            bool pending = (socketError == SocketError.IOPending);
            return pending;
        }

        public bool ReceiveMessageFromAsync(SocketAsyncEventArgs e) => ReceiveMessageFromAsync(e, default);

        private bool ReceiveMessageFromAsync(SocketAsyncEventArgs e, CancellationToken cancellationToken)
        {
            ThrowIfDisposed();

            ArgumentNullException.ThrowIfNull(e);
            if (e.RemoteEndPoint == null)
            {
                throw new ArgumentException(SR.Format(SR.InvalidNullArgument, "e.RemoteEndPoint"), nameof(e));
            }
            if (!CanTryAddressFamily(e.RemoteEndPoint.AddressFamily))
            {
                throw new ArgumentException(SR.Format(SR.net_InvalidEndPointAddressFamily, e.RemoteEndPoint.AddressFamily, _addressFamily), nameof(e));
            }

            SocketPal.CheckDualModePacketInfoSupport(this);

            // We don't do a CAS demand here because the contents of remoteEP aren't used by
            // WSARecvMsg; all that matters is that we generate a unique-to-this-call SocketAddress
            // with the right address family.
            EndPoint endPointSnapshot = e.RemoteEndPoint;
            e._socketAddress = Serialize(ref endPointSnapshot);

            // DualMode may have updated the endPointSnapshot, and it has to have the same AddressFamily as
            // e.m_SocketAddres for Create to work later.
            e.RemoteEndPoint = endPointSnapshot;

            SetReceivingPacketInformation();

            // Prepare for and make the native call.
            e.StartOperationCommon(this, SocketAsyncOperation.ReceiveMessageFrom);
            SocketError socketError;
            try
            {
                socketError = e.DoOperationReceiveMessageFrom(this, _handle, cancellationToken);
            }
            catch
            {
                // Clear in-use flag on event args object.
                e.Complete();
                throw;
            }

            return socketError == SocketError.IOPending;
        }

        public bool SendAsync(SocketAsyncEventArgs e) => SendAsync(e, default(CancellationToken));

        private bool SendAsync(SocketAsyncEventArgs e, CancellationToken cancellationToken)
        {
            ThrowIfDisposed();

            ArgumentNullException.ThrowIfNull(e);

            // Prepare for and make the native call.
            e.StartOperationCommon(this, SocketAsyncOperation.Send);
            SocketError socketError;
            try
            {
                socketError = e.DoOperationSend(_handle, cancellationToken);
            }
            catch
            {
                // Clear in-use flag on event args object.
                e.Complete();
                throw;
            }

            return socketError == SocketError.IOPending;
        }

        public bool SendPacketsAsync(SocketAsyncEventArgs e) => SendPacketsAsync(e, default(CancellationToken));

        private bool SendPacketsAsync(SocketAsyncEventArgs e, CancellationToken cancellationToken)
        {
            ThrowIfDisposed();

            ArgumentNullException.ThrowIfNull(e);
            if (e.SendPacketsElements == null)
            {
                throw new ArgumentException(SR.Format(SR.InvalidNullArgument, "e.SendPacketsElements"), nameof(e));
            }
            if (!Connected)
            {
                throw new NotSupportedException(SR.net_notconnected);
            }

            // Prepare for and make the native call.
            e.StartOperationCommon(this, SocketAsyncOperation.SendPackets);
            SocketError socketError;
            try
            {
                socketError = e.DoOperationSendPackets(this, _handle, cancellationToken);
            }
            catch (Exception)
            {
                // Clear in-use flag on event args object.
                e.Complete();
                throw;
            }

            return socketError == SocketError.IOPending;
        }

        public bool SendToAsync(SocketAsyncEventArgs e) => SendToAsync(e, default);

        private bool SendToAsync(SocketAsyncEventArgs e, CancellationToken cancellationToken)
        {
            ThrowIfDisposed();

            ArgumentNullException.ThrowIfNull(e);

            EndPoint? endPointSnapshot = e.RemoteEndPoint;

            // RemoteEndPoint should be set unless somebody used SendTo with their own SA.
            // In that case RemoteEndPoint will be null and we take provided SA as given.
            if (endPointSnapshot == null && e._socketAddress == null)
            {
                throw new ArgumentException(SR.Format(SR.InvalidNullArgument, "e.RemoteEndPoint"), nameof(e));
            }

            if (e._socketAddress != null && endPointSnapshot is IPEndPoint ipep && e._socketAddress.Family == endPointSnapshot?.AddressFamily)
            {
                // we have matching SocketAddress. Since this is only used internally, it is ok to overwrite it without
                ipep.Serialize(e._socketAddress.Buffer.Span);
            }
            else if (endPointSnapshot != null)
            {
                // Prepare new SocketAddress
                e._socketAddress = Serialize(ref endPointSnapshot);
            }

            // Prepare for and make the native call.
            e.StartOperationCommon(this, SocketAsyncOperation.SendTo);

            EndPoint? oldEndPoint = _rightEndPoint;
            _rightEndPoint ??= endPointSnapshot;

            SocketError socketError;
            try
            {
                socketError = e.DoOperationSendTo(_handle, cancellationToken);
            }
            catch
            {
                _rightEndPoint = oldEndPoint;
                _localEndPoint = null;
                // Clear in-use flag on event args object.
                e.Complete();
                throw;
            }

            if (!CheckErrorAndUpdateStatus(socketError))
            {
                _rightEndPoint = oldEndPoint;
                _localEndPoint = null;
            }

            return socketError == SocketError.IOPending;
        }

        //
        // Internal and private properties
        //

        internal bool Disposed => _disposed != 0;

        //
        // Internal and private methods
        //

        internal static void GetIPProtocolInformation(AddressFamily addressFamily, SocketAddress socketAddress, out bool isIPv4, out bool isIPv6)
        {
            bool isIPv4MappedToIPv6 = socketAddress.Family == AddressFamily.InterNetworkV6 && socketAddress.GetIPAddress().IsIPv4MappedToIPv6;
            isIPv4 = addressFamily == AddressFamily.InterNetwork || isIPv4MappedToIPv6; // DualMode
            isIPv6 = addressFamily == AddressFamily.InterNetworkV6;
        }

        internal static int GetAddressSize(EndPoint endPoint)
        {
            AddressFamily fam = endPoint.AddressFamily;
            return
                fam == AddressFamily.InterNetwork ? SocketAddressPal.IPv4AddressSize :
                fam == AddressFamily.InterNetworkV6 ? SocketAddressPal.IPv6AddressSize :
                endPoint.Serialize().Size;
        }

        private SocketAddress Serialize(ref EndPoint remoteEP)
        {
            if (remoteEP is IPEndPoint ip)
            {
                IPAddress addr = ip.Address;
                if (addr.AddressFamily == AddressFamily.InterNetwork && IsDualMode)
                {
                    addr = addr.MapToIPv6(); // For DualMode, use an IPv6 address.
                    remoteEP = new IPEndPoint(addr, ip.Port);
                }
            }
            else if (remoteEP is DnsEndPoint)
            {
                throw new ArgumentException(SR.Format(SR.net_sockets_invalid_dnsendpoint, nameof(remoteEP)), nameof(remoteEP));
            }

            return remoteEP.Serialize();
        }

        private void DoConnect(EndPoint endPointSnapshot, SocketAddress socketAddress)
        {
<<<<<<< HEAD
            Activity? activity = SocketsTelemetry.Log.ConnectStart(socketAddress, keepActivityCurrent: false);
=======
            Activity? activity = SocketsTelemetry.Log.ConnectStart(socketAddress, endPointSnapshot, keepActivityCurrent: false);
>>>>>>> fd608202
            SocketError errorCode;
            try
            {
                errorCode = SocketPal.Connect(_handle, socketAddress.Buffer.Slice(0, socketAddress.Size));
            }
            catch (Exception ex)
            {
                SocketsTelemetry.Log.AfterConnect(SocketError.NotSocket, activity, ex.Message);
                throw;
            }

            // Throw an appropriate SocketException if the native call fails.
            if (errorCode != SocketError.Success)
            {
                UpdateConnectSocketErrorForDisposed(ref errorCode);
                // Update the internal state of this socket according to the error before throwing.
                SocketException socketException = SocketExceptionFactory.CreateSocketException((int)errorCode, endPointSnapshot);
                UpdateStatusAfterSocketError(socketException);
                if (NetEventSource.Log.IsEnabled()) NetEventSource.Error(this, socketException);

                SocketsTelemetry.Log.AfterConnect(errorCode, activity);

                throw socketException;
            }

            SocketsTelemetry.Log.AfterConnect(SocketError.Success, activity);

            if (NetEventSource.Log.IsEnabled()) NetEventSource.Info(this, $"connection to:{endPointSnapshot}");

            // Update state and performance counters.
            _pendingConnectRightEndPoint = endPointSnapshot;
            _nonBlockingConnectInProgress = false;
            SetToConnected();
            if (NetEventSource.Log.IsEnabled()) NetEventSource.Connected(this, LocalEndPoint, RemoteEndPoint);
        }

        protected virtual void Dispose(bool disposing)
        {
            if (NetEventSource.Log.IsEnabled())
            {
                try
                {
                    NetEventSource.Info(this, $"disposing:{disposing} Disposed:{Disposed}");
                }
                catch (Exception exception) when (!ExceptionCheck.IsFatal(exception)) { }
            }

            // Make sure we're the first call to Dispose
            if (Interlocked.CompareExchange(ref _disposed, 1, 0) == 1)
            {
                return;
            }

            SetToDisconnected();

            SafeSocketHandle? handle = _handle;
            if (handle is not null)
            {
                if (!disposing)
                {
                    // When we are running on the finalizer thread, we don't call CloseAsIs
                    // because it may lead to blocking the finalizer thread when trying
                    // to abort on-going operations. We directly dispose the SafeHandle.
                    if (NetEventSource.Log.IsEnabled()) NetEventSource.Info(this, "Calling _handle.Dispose()");
                    handle.Dispose();
                }
                else if (handle.OwnsHandle)
                {
                    // Close the handle in one of several ways depending on the timeout.
                    // Ignore ObjectDisposedException just in case the handle somehow gets disposed elsewhere.
                    try
                    {
                        int timeout = _closeTimeout;
                        if (timeout == 0)
                        {
                            // Abortive.
                            if (NetEventSource.Log.IsEnabled()) NetEventSource.Info(this, "Calling _handle.CloseAsIs()");
                            handle.CloseAsIs(abortive: true);
                        }
                        else
                        {
                            SocketError errorCode;

                            // Go to blocking mode.
                            if (!_willBlock || !_willBlockInternal)
                            {
                                bool willBlock;
                                errorCode = SocketPal.SetBlocking(handle, false, out willBlock);
                                if (NetEventSource.Log.IsEnabled()) NetEventSource.Info(this, $"handle:{handle} ioctlsocket(FIONBIO):{errorCode}");
                            }

                            if (timeout < 0)
                            {
                                // Close with existing user-specified linger option.
                                if (NetEventSource.Log.IsEnabled()) NetEventSource.Info(this, "Calling _handle.CloseAsIs()");
                                handle.CloseAsIs(abortive: false);
                            }
                            else
                            {
                                // Since our timeout is in ms and linger is in seconds, implement our own sortof linger here.
                                errorCode = SocketPal.Shutdown(handle, _isConnected, _isDisconnected, SocketShutdown.Send);
                                if (NetEventSource.Log.IsEnabled()) NetEventSource.Info(this, $"handle:{handle} shutdown():{errorCode}");

                                // This should give us a timeout in milliseconds.
                                errorCode = SocketPal.SetSockOpt(
                                    handle,
                                    SocketOptionLevel.Socket,
                                    SocketOptionName.ReceiveTimeout,
                                    timeout);
                                if (NetEventSource.Log.IsEnabled()) NetEventSource.Info(this, $"handle:{handle} setsockopt():{errorCode}");

                                if (errorCode != SocketError.Success)
                                {
                                    handle.CloseAsIs(abortive: true);
                                }
                                else
                                {
                                    int unused;
                                    errorCode = SocketPal.Receive(handle, Array.Empty<byte>(), 0, 0, SocketFlags.None, out unused);
                                    if (NetEventSource.Log.IsEnabled()) NetEventSource.Info(this, $"handle:{handle} recv():{errorCode}");

                                    if (errorCode != (SocketError)0)
                                    {
                                        // We got a timeout - abort.
                                        handle.CloseAsIs(abortive: true);
                                    }
                                    else
                                    {
                                        // We got a FIN or data.  Use ioctlsocket to find out which.
                                        int dataAvailable = 0;
                                        errorCode = SocketPal.GetAvailable(handle, out dataAvailable);
                                        if (NetEventSource.Log.IsEnabled()) NetEventSource.Info(this, $"handle:{handle} ioctlsocket(FIONREAD):{errorCode}");

                                        if (errorCode != SocketError.Success || dataAvailable != 0)
                                        {
                                            // If we have data or don't know, safest thing is to reset.
                                            handle.CloseAsIs(abortive: true);
                                        }
                                        else
                                        {
                                            // We got a FIN.  It'd be nice to block for the remainder of the timeout for the handshake to finish.
                                            // Since there's no real way to do that, close the socket with the user's preferences.  This lets
                                            // the user decide how best to handle this case via the linger options.
                                            handle.CloseAsIs(abortive: false);
                                        }
                                    }
                                }
                            }
                        }
                    }
                    catch (ObjectDisposedException)
                    {
                    }
                }
                else
                {
                    if (NetEventSource.Log.IsEnabled()) NetEventSource.Info(this, "Calling _handle.CloseAsIs() for non-owned handle");
                    handle.CloseAsIs(abortive: false);
                }

                // Delete file of bound UnixDomainSocketEndPoint.
                if (_rightEndPoint is UnixDomainSocketEndPoint unixEndPoint &&
                    unixEndPoint.BoundFileName is not null)
                {
                    try
                    {
                        File.Delete(unixEndPoint.BoundFileName);
                    }
                    catch
                    { }
                }
            }

            // Clean up any cached data
            DisposeCachedTaskSocketAsyncEventArgs();
        }

        public void Dispose()
        {
            if (NetEventSource.Log.IsEnabled()) NetEventSource.Info(this, $"timeout = {_closeTimeout}");
            Dispose(true);
            GC.SuppressFinalize(this);
        }

        ~Socket()
        {
            Dispose(false);
        }

        // This version does not throw.
        internal void InternalShutdown(SocketShutdown how)
        {

            if (Disposed || _handle.IsInvalid)
            {
                return;
            }

            try
            {
                SocketPal.Shutdown(_handle, _isConnected, _isDisconnected, how);
            }
            catch (ObjectDisposedException) { }
        }

        // Set the socket option to begin receiving packet information if it has not been
        // set for this socket previously.
        internal void SetReceivingPacketInformation()
        {
            if (!_receivingPacketInformation)
            {
                // DualMode: When bound to IPv6Any you must enable both socket options.
                // When bound to an IPv4 mapped IPv6 address you must enable the IPv4 socket option.
                IPEndPoint? ipEndPoint = _rightEndPoint as IPEndPoint;
                IPAddress? boundAddress = ipEndPoint?.Address;
                Debug.Assert(boundAddress != null, "Not Bound");
                if (_addressFamily == AddressFamily.InterNetwork)
                {
                    SetSocketOption(SocketOptionLevel.IP, SocketOptionName.PacketInformation, true);
                }

                if ((boundAddress != null && IsDualMode && (boundAddress.IsIPv4MappedToIPv6 || boundAddress.Equals(IPAddress.IPv6Any))))
                {
                    SocketPal.SetReceivingDualModeIPv4PacketInformation(this);
                }

                if (_addressFamily == AddressFamily.InterNetworkV6
                    && (boundAddress == null || !boundAddress.IsIPv4MappedToIPv6))
                {
                    SetSocketOption(SocketOptionLevel.IPv6, SocketOptionName.PacketInformation, true);
                }

                _receivingPacketInformation = true;
            }
        }

        internal unsafe void SetSocketOption(SocketOptionLevel optionLevel, SocketOptionName optionName, int optionValue, bool silent)
        {
            if (silent && (Disposed || _handle.IsInvalid))
            {
                if (NetEventSource.Log.IsEnabled()) NetEventSource.Info(this, "skipping the call");
                return;
            }
            SocketError errorCode;
            try
            {
                errorCode = SocketPal.SetSockOpt(_handle, optionLevel, optionName, optionValue);
                if (NetEventSource.Log.IsEnabled()) NetEventSource.Info(this, $"SetSockOpt returns errorCode:{errorCode}");
            }
            catch
            {
                if (silent && _handle.IsInvalid)
                {
                    return;
                }
                throw;
            }

            // Keep the internal state in sync if the user manually resets this.
            if (optionName == SocketOptionName.PacketInformation && optionValue == 0 &&
                errorCode == SocketError.Success)
            {
                _receivingPacketInformation = false;
            }

            if (silent)
            {
                return;
            }

            // Throw an appropriate SocketException if the native call fails.
            if (errorCode != SocketError.Success)
            {
                UpdateStatusAfterSocketOptionErrorAndThrowException(errorCode);
            }
        }

        private void SetMulticastOption(SocketOptionName optionName, MulticastOption MR)
        {
            SocketError errorCode = SocketPal.SetMulticastOption(_handle, optionName, MR);

            if (NetEventSource.Log.IsEnabled()) NetEventSource.Info(this, $"SetMulticastOption returns errorCode:{errorCode}");

            // Throw an appropriate SocketException if the native call fails.
            if (errorCode != SocketError.Success)
            {
                UpdateStatusAfterSocketOptionErrorAndThrowException(errorCode);
            }
        }

        // IPv6 setsockopt for JOIN / LEAVE multicast group.
        private void SetIPv6MulticastOption(SocketOptionName optionName, IPv6MulticastOption MR)
        {
            SocketError errorCode = SocketPal.SetIPv6MulticastOption(_handle, optionName, MR);

            if (NetEventSource.Log.IsEnabled()) NetEventSource.Info(this, $"SetIPv6MulticastOption returns errorCode:{errorCode}");

            // Throw an appropriate SocketException if the native call fails.
            if (errorCode != SocketError.Success)
            {
                UpdateStatusAfterSocketErrorAndThrowException(errorCode);
            }
        }

        private void SetLingerOption(LingerOption lref)
        {
            SocketError errorCode = SocketPal.SetLingerOption(_handle, lref);

            if (NetEventSource.Log.IsEnabled()) NetEventSource.Info(this, $"SetLingerOption returns errorCode:{errorCode}");

            // Throw an appropriate SocketException if the native call fails.
            if (errorCode != SocketError.Success)
            {
                UpdateStatusAfterSocketOptionErrorAndThrowException(errorCode);
            }
        }

        private LingerOption? GetLingerOpt()
        {
            LingerOption? lingerOption;
            SocketError errorCode = SocketPal.GetLingerOption(_handle, out lingerOption);

            if (NetEventSource.Log.IsEnabled()) NetEventSource.Info(this, $"GetLingerOption returns errorCode:{errorCode}");

            // Throw an appropriate SocketException if the native call fails.
            if (errorCode != SocketError.Success)
            {
                UpdateStatusAfterSocketOptionErrorAndThrowException(errorCode);
            }

            return lingerOption;
        }

        private MulticastOption? GetMulticastOpt(SocketOptionName optionName)
        {
            MulticastOption? multicastOption;
            SocketError errorCode = SocketPal.GetMulticastOption(_handle, optionName, out multicastOption);

            if (NetEventSource.Log.IsEnabled()) NetEventSource.Info(this, $"GetMulticastOption returns errorCode:{errorCode}");

            // Throw an appropriate SocketException if the native call fails.
            if (errorCode != SocketError.Success)
            {
                UpdateStatusAfterSocketOptionErrorAndThrowException(errorCode);
            }

            return multicastOption;
        }

        // IPv6 getsockopt for JOIN / LEAVE multicast group.
        private IPv6MulticastOption? GetIPv6MulticastOpt(SocketOptionName optionName)
        {
            IPv6MulticastOption? multicastOption;
            SocketError errorCode = SocketPal.GetIPv6MulticastOption(_handle, optionName, out multicastOption);

            if (NetEventSource.Log.IsEnabled()) NetEventSource.Info(this, $"GetIPv6MulticastOption returns errorCode:{errorCode}");

            // Throw an appropriate SocketException if the native call fails.
            if (errorCode != SocketError.Success)
            {
                UpdateStatusAfterSocketOptionErrorAndThrowException(errorCode);
            }

            return multicastOption;
        }

        // This method will ignore failures, but returns the win32
        // error code, and will update internal state on success.
        private SocketError InternalSetBlocking(bool desired, out bool current)
        {
            if (Disposed)
            {
                current = _willBlock;
                return SocketError.Success;
            }

            // Can we avoid this call if willBlockInternal is already correct?
            bool willBlock = false;
            SocketError errorCode;
            try
            {
                errorCode = SocketPal.SetBlocking(_handle, desired, out willBlock);
            }
            catch (ObjectDisposedException)
            {
                errorCode = SocketError.NotSocket;
            }

            if (NetEventSource.Log.IsEnabled()) NetEventSource.Info(this, $"SetBlocking returns errorCode:{errorCode}");

            // We will update only internal state but only on successful win32 call
            // so if the native call fails, the state will remain the same.
            if (errorCode == SocketError.Success)
            {
                _willBlockInternal = willBlock;
            }

            if (NetEventSource.Log.IsEnabled()) NetEventSource.Info(this, $"errorCode:{errorCode} willBlock:{_willBlock} willBlockInternal:{_willBlockInternal}");

            current = _willBlockInternal;
            return errorCode;
        }

        // This method ignores all failures.
        internal void InternalSetBlocking(bool desired)
        {
            InternalSetBlocking(desired, out _);
        }

        // CreateAcceptSocket - pulls unmanaged results and assembles them into a new Socket object.
        internal Socket CreateAcceptSocket(SafeSocketHandle fd, EndPoint remoteEP)
        {
            // Internal state of the socket is inherited from listener.
            Debug.Assert(fd != null && !fd.IsInvalid);
            Socket socket = new Socket(fd, loadPropertiesFromHandle: false);
            return UpdateAcceptSocket(socket, remoteEP);
        }

        internal Socket UpdateAcceptSocket(Socket socket, EndPoint remoteEP)
        {
            // Internal state of the socket is inherited from listener.
            socket._addressFamily = _addressFamily;
            socket._socketType = _socketType;
            socket._protocolType = _protocolType;
            socket._remoteEndPoint = remoteEP;

            // If the _rightEndpoint tracks a UnixDomainSocketEndPoint to delete
            // then create a new EndPoint.
            if (_rightEndPoint is UnixDomainSocketEndPoint unixEndPoint &&
                     unixEndPoint.BoundFileName is not null)
            {
                socket._rightEndPoint = unixEndPoint.CreateUnboundEndPoint();
            }
            else
            {
                socket._rightEndPoint = _rightEndPoint;
            }

            // If the listener socket was bound to a wildcard address, then the `accept` system call
            // will assign a specific address to the accept socket's local endpoint instead of a
            // wildcard address. In that case we should not copy listener's wildcard local endpoint.

            socket._localEndPoint = !IsWildcardEndPoint(_localEndPoint) ? _localEndPoint : null;

            // The socket is connected.
            socket.SetToConnected();

            // if the socket is returned by an End(), the socket might have
            // inherited the WSAEventSelect() call from the accepting socket.
            // we need to cancel this otherwise the socket will be in non-blocking
            // mode and we cannot force blocking mode using the ioctlsocket() in
            // Socket.set_Blocking(), since it fails returning 10022 as documented in MSDN.
            // (note that the m_AsyncEvent event will not be created in this case.

            socket._willBlock = _willBlock;

            // We need to make sure the Socket is in the right blocking state
            // even if we don't have to call UnsetAsyncEventSelect
            socket.InternalSetBlocking(_willBlock);

            return socket;
        }

        internal void SetToConnected()
        {
            if (_isConnected)
            {
                // Socket was already connected.
                return;
            }

            Debug.Assert(_nonBlockingConnectInProgress == false);

            // Update the status: this socket was indeed connected at
            // some point in time update the perf counter as well.
            _isConnected = true;
            _isDisconnected = false;
            _rightEndPoint ??= _pendingConnectRightEndPoint;
            _pendingConnectRightEndPoint = null;
            UpdateLocalEndPointOnConnect();
            if (NetEventSource.Log.IsEnabled()) NetEventSource.Info(this, "now connected");
        }

        private void UpdateLocalEndPointOnConnect()
        {
            // If the client socket was bound to a wildcard address, then the `connect` system call
            // will assign a specific address to the client socket's local endpoint instead of a
            // wildcard address. In that case we should clear the cached wildcard local endpoint.

            if (IsWildcardEndPoint(_localEndPoint))
            {
                _localEndPoint = null;
            }
        }

        private static bool IsWildcardEndPoint(EndPoint? endPoint)
        {
            if (endPoint == null)
            {
                return false;
            }

            if (endPoint is IPEndPoint ipEndpoint)
            {
                IPAddress address = ipEndpoint.Address;
                return IPAddress.Any.Equals(address) || IPAddress.IPv6Any.Equals(address) || s_IPAddressAnyMapToIPv6.Equals(address);
            }

            return false;
        }

        internal void SetToDisconnected()
        {
            if (!_isConnected)
            {
                // Socket was already disconnected.
                return;
            }

            // Update the status: this socket was indeed disconnected at
            // some point in time, clear any async select bits.
            _isConnected = false;
            _isDisconnected = true;

            if (!Disposed)
            {
                if (NetEventSource.Log.IsEnabled()) NetEventSource.Info(this, "!Disposed");
            }
        }

        private void UpdateStatusAfterSocketOptionErrorAndThrowException(SocketError error, [CallerMemberName] string? callerName = null)
        {
            // Don't disconnect socket for unknown options.
            bool disconnectOnFailure = error != SocketError.ProtocolOption &&
                                       error != SocketError.OperationNotSupported;
            UpdateStatusAfterSocketErrorAndThrowException(error, disconnectOnFailure, callerName);
        }

        private void UpdateStatusAfterSocketErrorAndThrowException(SocketError error, bool disconnectOnFailure = true, [CallerMemberName] string? callerName = null)
        {
            // Update the internal state of this socket according to the error before throwing.
            var socketException = new SocketException((int)error);
            UpdateStatusAfterSocketError(socketException, disconnectOnFailure);
            if (NetEventSource.Log.IsEnabled()) NetEventSource.Error(this, socketException, memberName: callerName);
            throw socketException;
        }

        // UpdateStatusAfterSocketError(socketException) - updates the status of a connected socket
        // on which a failure occurred. it'll go to winsock and check if the connection
        // is still open and if it needs to update our internal state.
        internal void UpdateStatusAfterSocketError(SocketException socketException, bool disconnectOnFailure = true)
        {
            UpdateStatusAfterSocketError(socketException.SocketErrorCode, disconnectOnFailure);
        }

        internal void UpdateStatusAfterSocketError(SocketError errorCode, bool disconnectOnFailure = true)
        {
            // If we already know the socket is disconnected
            // we don't need to do anything else.
            if (NetEventSource.Log.IsEnabled()) NetEventSource.Error(this, $"errorCode:{errorCode}, disconnectOnFailure:{disconnectOnFailure}");

            if (disconnectOnFailure && _isConnected && (_handle.IsInvalid || (errorCode != SocketError.WouldBlock &&
                    errorCode != SocketError.IOPending && errorCode != SocketError.NoBufferSpaceAvailable &&
                    errorCode != SocketError.TimedOut && errorCode != SocketError.OperationAborted)))
            {
                // The socket is no longer a valid socket.
                if (NetEventSource.Log.IsEnabled()) NetEventSource.Info(this, "Invalidating socket.");
                SetToDisconnected();
            }
        }

        private bool CheckErrorAndUpdateStatus(SocketError errorCode)
        {
            if (errorCode == SocketError.Success || errorCode == SocketError.IOPending)
            {
                return true;
            }

            UpdateStatusAfterSocketError(errorCode);
            return false;
        }

        // Called in Receive(Message)From variants to validate 'remoteEndPoint',
        // and check whether the socket is bound.
        private void ValidateReceiveFromEndpointAndState(EndPoint remoteEndPoint, string remoteEndPointArgumentName)
        {
            ArgumentNullException.ThrowIfNull(remoteEndPoint, remoteEndPointArgumentName);

            if (remoteEndPoint is DnsEndPoint)
            {
                throw new ArgumentException(SR.Format(SR.net_sockets_invalid_dnsendpoint, remoteEndPointArgumentName), remoteEndPointArgumentName);
            }

            if (!CanTryAddressFamily(remoteEndPoint.AddressFamily))
            {
                throw new ArgumentException(SR.Format(SR.net_InvalidEndPointAddressFamily, remoteEndPoint.AddressFamily, _addressFamily), remoteEndPointArgumentName);
            }
            if (_rightEndPoint == null)
            {
                throw new InvalidOperationException(SR.net_sockets_mustbind);
            }
        }

        // ValidateBlockingMode - called before synchronous calls to validate
        // the fact that we are in blocking mode (not in non-blocking mode) so the
        // call will actually be synchronous.
        private void ValidateBlockingMode()
        {
            if (_willBlock && !_willBlockInternal)
            {
                throw new InvalidOperationException(SR.net_invasync);
            }
        }

        // Validates that the Socket can be used to try another Connect call, in case
        // a previous call failed and the platform does not support that.  In some cases,
        // the call may also be able to "fix" the Socket to continue working, even if the
        // platform wouldn't otherwise support it.  Windows always supports this.
        partial void ValidateForMultiConnect(bool isMultiEndpoint);

        // Helper for SendFile implementations
        private static SafeFileHandle? OpenFileHandle(string? name) => string.IsNullOrEmpty(name) ? null : File.OpenHandle(name, FileMode.Open, FileAccess.Read);

        private void UpdateReceiveSocketErrorForDisposed(ref SocketError socketError, int bytesTransferred)
        {
            // We use bytesTransferred for checking Disposed.
            // When there is a SocketError, bytesTransferred is zero.
            // An interrupted UDP receive on Linux returns SocketError.Success and bytesTransferred zero.
            if (bytesTransferred == 0 && Disposed)
            {
                socketError = IsConnectionOriented ? SocketError.ConnectionAborted : SocketError.Interrupted;
            }
        }

        private void UpdateSendSocketErrorForDisposed(ref SocketError socketError)
        {
            if (Disposed)
            {
                socketError = IsConnectionOriented ? SocketError.ConnectionAborted : SocketError.Interrupted;
            }
        }

        private void UpdateConnectSocketErrorForDisposed(ref SocketError socketError)
        {
            if (Disposed)
            {
                socketError = SocketError.NotSocket;
            }
        }

        private void UpdateAcceptSocketErrorForDisposed(ref SocketError socketError)
        {
            if (Disposed)
            {
                socketError = SocketError.Interrupted;
            }
        }

        private void ThrowIfDisposed()
        {
            ObjectDisposedException.ThrowIf(Disposed, this);
        }

        private void ThrowIfConnectedStreamSocket()
        {
            if (_isConnected && _socketType == SocketType.Stream)
            {
                throw new SocketException((int)SocketError.IsConnected);
            }
        }

        private bool IsConnectionOriented => _socketType == SocketType.Stream;

        internal static void SocketListDangerousReleaseRefs(IList? socketList, ref int refsAdded)
        {
            if (socketList == null)
            {
                return;
            }

            for (int i = 0; (i < socketList.Count) && (refsAdded > 0); i++)
            {
                Socket socket = (Socket)socketList[i]!;
                socket.InternalSafeHandle.DangerousRelease();
                refsAdded--;
            }
        }

        private static SocketError GetSocketErrorFromFaultedTask(Task t)
        {
            Debug.Assert(t.IsCanceled || t.IsFaulted);

            if (t.IsCanceled)
            {
                return SocketError.OperationAborted;
            }

            Debug.Assert(t.Exception != null);
            return t.Exception.InnerException switch
            {
                SocketException se => se.SocketErrorCode,
                ObjectDisposedException => SocketError.OperationAborted,
                OperationCanceledException => SocketError.OperationAborted,
                _ => SocketError.SocketError
            };
        }

        private void CheckNonBlockingConnectCompleted()
        {
            if (_nonBlockingConnectInProgress && SocketPal.HasNonBlockingConnectCompleted(_handle, out bool success))
            {
                _nonBlockingConnectInProgress = false;

                if (success)
                {
                    SetToConnected();
                }
            }
        }
    }
}<|MERGE_RESOLUTION|>--- conflicted
+++ resolved
@@ -2782,11 +2782,7 @@
 
                 WildcardBindForConnectIfNecessary(endPointSnapshot.AddressFamily);
 
-<<<<<<< HEAD
-                e._activity = SocketsTelemetry.Log.ConnectStart(e._socketAddress!, keepActivityCurrent: true);
-=======
                 e._activity = SocketsTelemetry.Log.ConnectStart(e._socketAddress!, endPointSnapshot, keepActivityCurrent: true);
->>>>>>> fd608202
 
                 // Prepare for the native call.
                 try
@@ -3195,11 +3191,7 @@
 
         private void DoConnect(EndPoint endPointSnapshot, SocketAddress socketAddress)
         {
-<<<<<<< HEAD
-            Activity? activity = SocketsTelemetry.Log.ConnectStart(socketAddress, keepActivityCurrent: false);
-=======
             Activity? activity = SocketsTelemetry.Log.ConnectStart(socketAddress, endPointSnapshot, keepActivityCurrent: false);
->>>>>>> fd608202
             SocketError errorCode;
             try
             {
