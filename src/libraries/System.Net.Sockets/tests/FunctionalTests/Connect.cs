--- conflicted
+++ resolved
@@ -103,7 +103,6 @@
         }
 
         [Fact]
-<<<<<<< HEAD
         public void _STRESS_Connect_DualMode_MultiAddressFamilyConnect_RetrievedEndPoints_Success(){
             System.Threading.Tasks.Parallel.For(0, 100, async _ => {
                 await Connect_DualMode_MultiAddressFamilyConnect_RetrievedEndPoints_Success();
@@ -111,8 +110,6 @@
         }
 
         [Fact]
-=======
->>>>>>> 95f4fd00
         [ActiveIssue("https://github.com/dotnet/runtime/issues/55709", TestPlatforms.Linux)]
         public async Task Connect_DualMode_DnsConnect_RetrievedEndPoints_Success()
         {
