--- conflicted
+++ resolved
@@ -110,15 +110,6 @@
         }
 
         [ConditionalTheory(typeof(RemoteExecutor), nameof(RemoteExecutor.IsSupported))]
-<<<<<<< HEAD
-        [MemberData(nameof(SocketMethods_MemberData))]
-        public async Task Connect_Success_ActivityRecorded(string connectMethod)
-        {
-            await RemoteExecutor.Invoke(async connectMethod =>
-            {
-                using Socket server = new Socket(AddressFamily.InterNetwork, SocketType.Stream, ProtocolType.Tcp);
-                server.BindToAnonymousPort(IPAddress.Loopback);
-=======
         [MemberData(nameof(SocketMethods_WithBools_MemberData))]
         public async Task Connect_Success_ActivityRecorded(string connectMethod, bool ipv6)
         {
@@ -129,16 +120,11 @@
                 bool ipv6 = bool.Parse(ipv6Str);
                 using Socket server = new Socket(ipv6 ? AddressFamily.InterNetworkV6 : AddressFamily.InterNetwork, SocketType.Stream, ProtocolType.Tcp);
                 server.BindToAnonymousPort(ipv6 ? IPAddress.IPv6Loopback : IPAddress.Loopback);
->>>>>>> fd608202
                 server.Listen();
 
                 Activity parent = new Activity("parent").Start();
 
-<<<<<<< HEAD
-                using Socket client = new Socket(AddressFamily.InterNetwork, SocketType.Stream, ProtocolType.Tcp);
-=======
                 using Socket client = new Socket(ipv6 ? AddressFamily.InterNetworkV6 : AddressFamily.InterNetwork, SocketType.Stream, ProtocolType.Tcp);
->>>>>>> fd608202
 
                 using ActivityRecorder recorder = new ActivityRecorder(ActivitySourceName, ActivityName)
                 {
@@ -150,26 +136,6 @@
                 await connectTask;
 
                 recorder.VerifyActivityRecorded(1);
-<<<<<<< HEAD
-                Assert.Same(parent, Activity.Current);
-                parent.Stop();
-            }, connectMethod).DisposeAsync();
-        }
-
-        [OuterLoop("Connection failure takes long on Windows.")]
-        [ConditionalTheory(typeof(RemoteExecutor), nameof(RemoteExecutor.IsSupported))]
-        [MemberData(nameof(SocketMethods_MemberData))]
-        public async Task Connect_Failure_ActivityRecorded(string connectMethod)
-        {
-            await RemoteExecutor.Invoke(async connectMethod =>
-            {
-                using Socket notListening = new Socket(AddressFamily.InterNetwork, SocketType.Stream, ProtocolType.Tcp);
-                notListening.BindToAnonymousPort(IPAddress.Loopback);
-
-                Activity parent = new Activity("parent").Start();
-
-                using Socket client = new Socket(AddressFamily.InterNetwork, SocketType.Stream, ProtocolType.Tcp);
-=======
                 Activity activity = recorder.LastFinishedActivity;
                 VerifyConnectActivity(activity, (IPEndPoint)server.LocalEndPoint, ipv6);
 
@@ -204,22 +170,12 @@
                 Activity parent = new Activity("parent").Start();
 
                 using Socket client = new Socket(ipv6 ? AddressFamily.InterNetworkV6 : AddressFamily.InterNetwork, SocketType.Stream, ProtocolType.Tcp);
->>>>>>> fd608202
 
                 using ActivityRecorder recorder = new ActivityRecorder(ActivitySourceName, ActivityName)
                 {
                     ExpectedParent = parent
                 };
 
-<<<<<<< HEAD
-                await Assert.ThrowsAsync<SocketException>(() =>GetHelperBase(connectMethod)
-                    .ConnectAsync(client, notListening.LocalEndPoint));
-
-                recorder.VerifyActivityRecorded(1);
-                Assert.Same(parent, Activity.Current);
-                parent.Stop();
-            }, connectMethod).DisposeAsync();
-=======
                 SocketException ex = await Assert.ThrowsAsync<SocketException>(() => GetHelperBase(connectMethod)
                     .ConnectAsync(client, notListening.LocalEndPoint));
 
@@ -233,7 +189,6 @@
                 Assert.Same(parent, Activity.Current);
                 parent.Stop();
             }, connectMethod, ipv6.ToString()).DisposeAsync();
->>>>>>> fd608202
         }
 
         [OuterLoop]
