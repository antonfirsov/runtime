// Licensed to the .NET Foundation under one or more agreements.
// The .NET Foundation licenses this file to you under the MIT license.

using System.Buffers;
using System.Diagnostics;
using System.IO;
using System.Runtime.CompilerServices;
using System.Runtime.ExceptionServices;
using System.Security.Authentication;
using System.Security.Cryptography.X509Certificates;
using System.Threading;
using System.Threading.Tasks;

namespace System.Net.Security
{
    public partial class SslStream
    {
        private const string ActivitySourceName = "System.Net.Security";
        private const string ActivityName = ActivitySourceName + ".TlsHandshake";

        private static readonly ActivitySource s_activitySource = new(ActivitySourceName);

        private readonly SslAuthenticationOptions _sslAuthenticationOptions = new SslAuthenticationOptions();
        private int _nestedAuth;
        private bool _isRenego;

        private TlsFrameHelper.TlsFrameInfo _lastFrame;

        private object _handshakeLock => _sslAuthenticationOptions;
        private volatile TaskCompletionSource<bool>? _handshakeWaiter;

        private const int HandshakeTypeOffsetSsl2 = 2;                       // Offset of HelloType in Sslv2 and Unified frames
        private const int HandshakeTypeOffsetTls = 5;                        // Offset of HelloType in Sslv3 and TLS frames

        private const int UnknownTlsFrameLength = int.MaxValue;              // frame too short to determine length

        private bool _receivedEOF;

        // Used by Telemetry to ensure we log connection close exactly once
        // 0 = no handshake
        // 1 = handshake completed, connection opened
        // 2 = SslStream disposed, connection closed
        private int _connectionOpenedStatus;

        private void SetException(Exception e)
        {
            Debug.Assert(e != null, $"Expected non-null Exception to be passed to {nameof(SetException)}");

            _exception ??= ExceptionDispatchInfo.Capture(e);

            CloseContext();
        }

        //
        // This is to not depend on GC&SafeHandle class if the context is not needed anymore.
        //
        private void CloseInternal()
        {
            _exception = s_disposedSentinel;
            CloseContext();

            // Ensure a Read or Auth operation is not in progress,
            // block potential future read and auth operations since SslStream is disposing.
            // This leaves the _nestedRead = 2 and _nestedAuth = 2, but that's ok, since
            // subsequent operations check the _exception sentinel first
            if (Interlocked.Exchange(ref _nestedRead, StreamDisposed) == StreamNotInUse &&
                Interlocked.Exchange(ref _nestedAuth, StreamDisposed) == StreamNotInUse)
            {
                _buffer.ReturnBuffer();
            }

            if (!_buffer.IsValid)
            {
                // Suppress finalizer since the read buffer was returned.
                GC.SuppressFinalize(this);
            }

            if (NetSecurityTelemetry.Log.IsEnabled())
            {
                // Set the status to disposed. If it was opened before, log ConnectionClosed
                if (Interlocked.Exchange(ref _connectionOpenedStatus, 2) == 1)
                {
                    NetSecurityTelemetry.Log.ConnectionClosed(GetSslProtocolInternal());
                }
            }
        }

        private ProtocolToken EncryptData(ReadOnlyMemory<byte> buffer)
        {
            ThrowIfExceptionalOrNotAuthenticated();

            lock (_handshakeLock)
            {
                if (_handshakeWaiter != null)
                {
                    ProtocolToken token = default;
                    // avoid waiting under lock.
                    token.Status = new SecurityStatusPal(SecurityStatusPalErrorCode.TryAgain);
                    return token;
                }

                return Encrypt(buffer);
            }
        }

        //
        // This method assumes that a SSPI context is already in a good shape.
        // For example it is either a fresh context or already authenticated context that needs renegotiation.
        //
        private Task ProcessAuthenticationAsync(bool isAsync = false, CancellationToken cancellationToken = default)
        {
            ThrowIfExceptional();

            if (NetSecurityTelemetry.Log.IsEnabled() || s_activitySource.HasListeners())
            {
                return ProcessAuthenticationWithTelemetryAsync(isAsync, cancellationToken);
            }
            else
            {
                return isAsync ?
                    ForceAuthenticationAsync<AsyncReadWriteAdapter>(IsServer, null, cancellationToken) :
                    ForceAuthenticationAsync<SyncReadWriteAdapter>(IsServer, null, cancellationToken);
            }
        }

        private async Task ProcessAuthenticationWithTelemetryAsync(bool isAsync, CancellationToken cancellationToken)
        {
            long startingTimestamp;
            if (NetSecurityTelemetry.Log.IsEnabled())
            {
                NetSecurityTelemetry.Log.HandshakeStart(IsServer, _sslAuthenticationOptions.TargetHost);
                startingTimestamp = Stopwatch.GetTimestamp();
            }
            else
            {
                startingTimestamp = 0;
            }
<<<<<<< HEAD

            using Activity? activity = s_activitySource.StartActivity(ActivityName, IsServer ? ActivityKind.Server : ActivityKind.Client);
=======
>>>>>>> fd608202

            using Activity? activity = s_activitySource.StartActivity(ActivityName, IsServer ? ActivityKind.Server : ActivityKind.Client);
            if (activity is not null)
            {
                activity.DisplayName = IsServer ? "TLS server" : $"TLS client {TargetHostName}";
                if (activity.IsAllDataRequested && !IsServer)
                {
                    activity.SetTag("tls.client.server_name", TargetHostName);
                }
            }

            Exception? exception = null;
            SslProtocols? protocol = null;
            try
            {
                Task task = isAsync ?
                    ForceAuthenticationAsync<AsyncReadWriteAdapter>(IsServer, null, cancellationToken) :
                    ForceAuthenticationAsync<SyncReadWriteAdapter>(IsServer, null, cancellationToken);

                await task.ConfigureAwait(false);

                if (startingTimestamp is not 0)
                {
                    // SslStream could already have been disposed at this point, in which case _connectionOpenedStatus == 2
                    // Make sure that we increment the open connection counter only if it is guaranteed to be decremented in dispose/finalize
                    bool connectionOpen = Interlocked.CompareExchange(ref _connectionOpenedStatus, 1, 0) == 0;
<<<<<<< HEAD
                    NetSecurityTelemetry.Log.HandshakeCompleted(GetSslProtocolInternal(), startingTimestamp, connectionOpen);
=======
                    protocol = GetSslProtocolInternal();
                    NetSecurityTelemetry.Log.HandshakeCompleted(protocol.Value, startingTimestamp, connectionOpen);
>>>>>>> fd608202
                }
            }
            catch (Exception ex)
            {
<<<<<<< HEAD
=======
                exception = ex;
>>>>>>> fd608202
                if (startingTimestamp is not 0)
                {
                    NetSecurityTelemetry.Log.HandshakeFailed(IsServer, startingTimestamp, ex.Message);
                }

                throw;
            }
            finally
            {
                if (activity is not null && activity.IsAllDataRequested)
                {
                    protocol ??= GetSslProtocolInternal();
                    (string? protocolName, string? protocolVersion) = GetNameAndVersionString(protocol.Value);

                    if (protocolName is not null)
                    {
                        Debug.Assert(protocolVersion is not null);
                        activity.SetTag("tls.protocol.name", protocolName);
                        activity.SetTag("tls.protocol.version", protocolVersion);
                    }

                    if (exception is not null)
                    {
                        activity.SetStatus(ActivityStatusCode.Error);
                        activity.SetTag("error.type", exception.GetType().FullName);
                    }
                }
            }

            static (string?, string?) GetNameAndVersionString(SslProtocols protocol) => protocol switch
            {
#pragma warning disable 0618 // Ssl2, Ssl3 are deprecated.
                SslProtocols.Ssl2 => ("ssl", "2"),
                SslProtocols.Ssl3 => ("ssl", "3"),
#pragma warning restore 0618
#pragma warning disable SYSLIB0039 // TLS 1.0 and 1.1 are obsolete.
                SslProtocols.Tls => ("tls", "1"),
                SslProtocols.Tls12 => ("tls", "1.2"),
#pragma warning restore SYSLIB0039
                SslProtocols.Tls13 => ("tls", "1.3"),
                _ => (null, null)
            };
        }

        //
        // This is used to reply on re-handshake when received SEC_I_RENEGOTIATE on Read().
        //
        private async Task ReplyOnReAuthenticationAsync<TIOAdapter>(byte[]? buffer, CancellationToken cancellationToken)
            where TIOAdapter : IReadWriteAdapter
        {
            try
            {
                await ForceAuthenticationAsync<TIOAdapter>(receiveFirst: false, buffer, cancellationToken).ConfigureAwait(false);
            }
            finally
            {
                _handshakeWaiter!.SetResult(true);
                _handshakeWaiter = null;
            }
        }

        // This will initiate renegotiation or PHA for Tls1.3
        private async Task RenegotiateAsync<TIOAdapter>(CancellationToken cancellationToken)
            where TIOAdapter : IReadWriteAdapter
        {
            if (Interlocked.CompareExchange(ref _nestedAuth, StreamInUse, StreamNotInUse) != StreamNotInUse)
            {
                ObjectDisposedException.ThrowIf(_nestedAuth == StreamDisposed, this);
                throw new InvalidOperationException(SR.Format(SR.net_io_invalidnestedcall, "authenticate"));
            }

            if (Interlocked.CompareExchange(ref _nestedRead, StreamInUse, StreamNotInUse) != StreamNotInUse)
            {
                ObjectDisposedException.ThrowIf(_nestedRead == StreamDisposed, this);
                throw new NotSupportedException(SR.Format(SR.net_io_invalidnestedcall, "read"));
            }

            // Write is different since we do not do anything special in Dispose
            if (Interlocked.Exchange(ref _nestedWrite, StreamInUse) != StreamNotInUse)
            {
                _nestedRead = StreamNotInUse;
                throw new NotSupportedException(SR.Format(SR.net_io_invalidnestedcall, "write"));
            }

            ProtocolToken token = default;
            token.RentBuffer = true;
            try
            {
                if (_buffer.ActiveLength > 0)
                {
                    throw new InvalidOperationException(SR.net_ssl_renegotiate_buffer);
                }

                _sslAuthenticationOptions.RemoteCertRequired = true;
                _isRenego = true;


                token = Renegotiate();

                if (token.Size > 0)
                {
                    await TIOAdapter.WriteAsync(InnerStream, token.AsMemory(), cancellationToken).ConfigureAwait(false);
                    await TIOAdapter.FlushAsync(InnerStream, cancellationToken).ConfigureAwait(false);
                }

                token.ReleasePayload();

                if (token.Status.ErrorCode != SecurityStatusPalErrorCode.OK)
                {
                    if (token.Status.ErrorCode == SecurityStatusPalErrorCode.NoRenegotiation)
                    {
                        // Peer does not want to renegotiate. That should keep session usable.
                        return;
                    }

                    throw SslStreamPal.GetException(token.Status);
                }

                do
                {
                    int frameSize = await ReceiveHandshakeFrameAsync<TIOAdapter>(cancellationToken).ConfigureAwait(false);
                    token = ProcessTlsFrame(frameSize);

                    if (token.Size > 0)
                    {
                        await TIOAdapter.WriteAsync(InnerStream, token.AsMemory(), cancellationToken).ConfigureAwait(false);
                        await TIOAdapter.FlushAsync(InnerStream, cancellationToken).ConfigureAwait(false);
                    }
                    token.ReleasePayload();
                }
                while (token.Status.ErrorCode == SecurityStatusPalErrorCode.ContinueNeeded);

                CompleteHandshake(_sslAuthenticationOptions);
            }
            finally
            {
                if (_buffer.ActiveLength == 0)
                {
                    _buffer.ReturnBuffer();
                }

                token.ReleasePayload();

                _nestedRead = StreamNotInUse;
                _nestedWrite = StreamNotInUse;
                _isRenego = false;
                // We will not release _nestedAuth at this point to prevent another renegotiation attempt.
            }
        }

        // reAuthenticationData is only used on Windows in case of renegotiation.
        private async Task ForceAuthenticationAsync<TIOAdapter>(bool receiveFirst, byte[]? reAuthenticationData, CancellationToken cancellationToken)
            where TIOAdapter : IReadWriteAdapter
        {
            bool handshakeCompleted = false;
            ProtocolToken token = default;

            token.RentBuffer = true;

            if (reAuthenticationData == null)
            {
                // prevent nesting only when authentication functions are called explicitly. e.g. handle renegotiation transparently.
                if (Interlocked.Exchange(ref _nestedAuth, StreamInUse) == StreamInUse)
                {
                    throw new InvalidOperationException(SR.Format(SR.net_io_invalidnestedcall, "authenticate"));
                }
            }
            try
            {
                if (!receiveFirst)
                {
                    token = NextMessage(reAuthenticationData);

                    if (token.Size > 0)
                    {
                        Debug.Assert(token.Payload != null);
                        await TIOAdapter.WriteAsync(InnerStream, new ReadOnlyMemory<byte>(token.Payload!, 0, token.Size), cancellationToken).ConfigureAwait(false);
                        await TIOAdapter.FlushAsync(InnerStream, cancellationToken).ConfigureAwait(false);
                        if (NetEventSource.Log.IsEnabled())
                            NetEventSource.Log.SentFrame(this, token.Payload);
                    }

                    token.ReleasePayload();

                    if (token.Failed)
                    {
                        // tracing done in NextMessage()
                        throw new AuthenticationException(SR.net_auth_SSPI, token.GetException());
                    }
                    else if (token.Status.ErrorCode == SecurityStatusPalErrorCode.OK)
                    {
                        // We can finish renegotiation without doing any read.
                        handshakeCompleted = true;
                    }
                }

                if (!handshakeCompleted)
                {
                    _buffer.EnsureAvailableSpace(InitialHandshakeBufferSize);
                }

                while (!handshakeCompleted)
                {
                    int frameSize = await ReceiveHandshakeFrameAsync<TIOAdapter>(cancellationToken).ConfigureAwait(false);
                    token = ProcessTlsFrame(frameSize);

                    ReadOnlyMemory<byte> payload = default;
                    if (token.Size > 0)
                    {
                        payload = token.AsMemory();
                    }
                    else if (token.Failed && (_lastFrame.Header.Type == TlsContentType.Handshake || _lastFrame.Header.Type == TlsContentType.ChangeCipherSpec))
                    {
                        // If we failed without OS sending out alert, inject one here to be consistent across platforms.
                        payload = TlsFrameHelper.CreateAlertFrame(_lastFrame.Header.Version, TlsAlertDescription.ProtocolVersion);
                    }

                    if (!payload.IsEmpty)
                    {
                        // If there is message send it out even if call failed. It may contain TLS Alert.
                        await TIOAdapter.WriteAsync(InnerStream, payload, cancellationToken).ConfigureAwait(false);
                        await TIOAdapter.FlushAsync(InnerStream, cancellationToken).ConfigureAwait(false);

                        if (NetEventSource.Log.IsEnabled())
                            NetEventSource.Log.SentFrame(this, payload.Span);
                    }

                    token.ReleasePayload();

                    if (token.Failed)
                    {
                        if (NetEventSource.Log.IsEnabled()) NetEventSource.Error(this, token.Status);

                        if (_lastFrame.Header.Type == TlsContentType.Alert && _lastFrame.AlertDescription != TlsAlertDescription.CloseNotify &&
                                 token.Status.ErrorCode == SecurityStatusPalErrorCode.IllegalMessage)
                        {
                            // Improve generic message and show details if we failed because of TLS Alert.
                            throw new AuthenticationException(SR.Format(SR.net_auth_tls_alert, _lastFrame.AlertDescription.ToString()), token.GetException());
                        }

                        throw new AuthenticationException(SR.net_auth_SSPI, token.GetException());
                    }
                    else if (token.Status.ErrorCode == SecurityStatusPalErrorCode.OK)
                    {
                        // We can finish renegotiation without doing any read.
                        handshakeCompleted = true;
                    }
                }

                CompleteHandshake(_sslAuthenticationOptions);
            }
            finally
            {
                if (reAuthenticationData == null)
                {
                    _nestedAuth = StreamNotInUse;
                    _isRenego = false;
                }

                token.ReleasePayload();

                // reset the cached flag which has potentially outdated value.
                _localClientCertificateUsed = -1;
            }

            if (NetEventSource.Log.IsEnabled())
                NetEventSource.Log.SspiSelectedCipherSuite(nameof(ForceAuthenticationAsync),
                                                                    SslProtocol,
                                                                    CipherAlgorithm,
                                                                    CipherStrength,
                                                                    HashAlgorithm,
                                                                    HashStrength,
                                                                    KeyExchangeAlgorithm,
                                                                    KeyExchangeStrength);

        }

        // This method will make sure we have at least one full TLS frame buffered.
        private async ValueTask<int> ReceiveHandshakeFrameAsync<TIOAdapter>(CancellationToken cancellationToken)
            where TIOAdapter : IReadWriteAdapter
        {
            int frameSize = await EnsureFullTlsFrameAsync<TIOAdapter>(cancellationToken, InitialHandshakeBufferSize).ConfigureAwait(false);

            if (frameSize == 0)
            {
                // We expect to receive at least one frame
                throw new IOException(SR.net_io_eof);
            }

            // At this point, we have at least one TLS frame.
            switch (_lastFrame.Header.Type)
            {
                case TlsContentType.Alert:
                    if (TlsFrameHelper.TryGetFrameInfo(_buffer.EncryptedReadOnlySpan, ref _lastFrame))
                    {
                        if (NetEventSource.Log.IsEnabled() && _lastFrame.AlertDescription != TlsAlertDescription.CloseNotify) NetEventSource.Error(this, $"Received TLS alert {_lastFrame.AlertDescription}");
                    }
                    break;
                case TlsContentType.Handshake:
#pragma warning disable CS0618
                    if (!_isRenego && _buffer.EncryptedReadOnlySpan[_lastFrame.Header.Version == SslProtocols.Ssl2 ? HandshakeTypeOffsetSsl2 : HandshakeTypeOffsetTls] == (byte)TlsHandshakeType.ClientHello &&
                        _sslAuthenticationOptions!.IsServer) // guard against malicious endpoints. We should not see ClientHello on client.
#pragma warning restore CS0618
                    {
                        TlsFrameHelper.ProcessingOptions options = NetEventSource.Log.IsEnabled() ?
                                                                    TlsFrameHelper.ProcessingOptions.All :
                                                                    TlsFrameHelper.ProcessingOptions.ServerName;
                        if (OperatingSystem.IsMacOS() && _sslAuthenticationOptions.IsServer)
                        {
                            // macOS cannot process ALPN on server at the moment.
                            // We fallback to our own process similar to SNI bellow.
                            options |= TlsFrameHelper.ProcessingOptions.RawApplicationProtocol;
                        }

                        // Process SNI from Client Hello message
                        if (!TlsFrameHelper.TryGetFrameInfo(_buffer.EncryptedReadOnlySpan, ref _lastFrame, options))
                        {
                            if (NetEventSource.Log.IsEnabled()) NetEventSource.Error(this, $"Failed to parse TLS hello.");
                        }

                        if (_lastFrame.HandshakeType == TlsHandshakeType.ClientHello)
                        {
                            // SNI if it exist. Even if we could not parse the hello, we can fall-back to default certificate.
                            if (_lastFrame.TargetName != null)
                            {
                                _sslAuthenticationOptions.TargetHost = _lastFrame.TargetName;
                            }

                            if (_sslAuthenticationOptions.ServerOptionDelegate != null)
                            {
                                SslServerAuthenticationOptions userOptions =
                                    await _sslAuthenticationOptions.ServerOptionDelegate(this, new SslClientHelloInfo(_sslAuthenticationOptions.TargetHost, _lastFrame.SupportedVersions),
                                        _sslAuthenticationOptions.UserState, cancellationToken).ConfigureAwait(false);
                                _sslAuthenticationOptions.UpdateOptions(userOptions);
                            }
                        }

                        if (NetEventSource.Log.IsEnabled())
                        {
                            NetEventSource.Log.ReceivedFrame(this, _lastFrame);
                        }
                    }
                    break;
                case TlsContentType.AppData:
                    // TLS1.3 it is not possible to distinguish between late Handshake and Application Data
                    if (_isRenego && SslProtocol != SslProtocols.Tls13)
                    {
                        throw new InvalidOperationException(SR.net_ssl_renegotiate_data);
                    }
                    break;

            }

            return frameSize;
        }

        // Calls crypto on received data. No IO inside.
        private ProtocolToken ProcessTlsFrame(int frameSize)
        {
            int chunkSize = frameSize;

            ReadOnlySpan<byte> availableData = _buffer.EncryptedReadOnlySpan;
            // DiscardEncrypted() does not touch data, it just increases start index so next
            // EncryptedSpan will exclude the "discarded" data.
            _buffer.DiscardEncrypted(frameSize);

            // Often more TLS messages fit into same packet. Get as many complete frames as we can.
            while (_buffer.EncryptedLength > TlsFrameHelper.HeaderSize)
            {
                TlsFrameHeader nextHeader = default;

                if (!TlsFrameHelper.TryGetFrameHeader(_buffer.EncryptedReadOnlySpan, ref nextHeader))
                {
                    break;
                }

                frameSize = nextHeader.Length;

                // Can process more handshake frames in single step or during TLS1.3 post-handshake auth, but we should
                // avoid processing too much so as to preserve API boundary between handshake and I/O.
                if ((nextHeader.Type != TlsContentType.Handshake && nextHeader.Type != TlsContentType.ChangeCipherSpec) && !_isRenego || frameSize > _buffer.EncryptedLength)
                {
                    // We don't have full frame left or we already have app data which needs to be processed by decrypt.
                    break;
                }

                chunkSize += frameSize;
                _buffer.DiscardEncrypted(frameSize);
            }

            return NextMessage(availableData.Slice(0, chunkSize));
        }

        //
        //  This is to reset auth state on remote side.
        //  If this write succeeds we will allow auth retrying.
        //
        private void SendAuthResetSignal(ReadOnlySpan<byte> alert, ExceptionDispatchInfo exception)
        {
            SetException(exception.SourceException);

            if (alert.Length == 0)
            {
                //
                // We don't have an alert to send so cannot retry and fail prematurely.
                //
                exception.Throw();
            }

            InnerStream.Write(alert);

            exception.Throw();
        }

        // - Loads the channel parameters
        // - Optionally verifies the Remote Certificate
        // - Sets HandshakeCompleted flag
        // - Sets the guarding event if other thread is waiting for
        //   handshake completion
        //
        // - Returns false if failed to verify the Remote Cert
        //
        private bool CompleteHandshake(ref ProtocolToken alertToken, out SslPolicyErrors sslPolicyErrors, out X509ChainStatusFlags chainStatus)
        {
            ProcessHandshakeSuccess();

            if (_nestedAuth != StreamInUse)
            {
                if (NetEventSource.Log.IsEnabled()) NetEventSource.Error(this, $"Ignoring unsolicited renegotiated certificate.");
                // ignore certificates received outside of handshake or requested renegotiation.
                sslPolicyErrors = SslPolicyErrors.None;
                chainStatus = X509ChainStatusFlags.NoError;
                return true;
            }

#if TARGET_ANDROID
            // On Android, the remote certificate verification can be invoked from Java TrustManager's callback
            // during the handshake process. If that has occurred, we shouldn't run the validation again and
            // return the existing validation result.
            //
            // The Java TrustManager callback is called only when the peer has a certificate. It's possible that
            // the peer didn't provide any certificate (for example when the peer is the client) and the validation
            // result hasn't been set. In that case we still need to run the verification at this point.
            if (TryGetRemoteCertificateValidationResult(out sslPolicyErrors, out chainStatus, ref alertToken, out bool isValid))
            {
                _handshakeCompleted = isValid;
                return isValid;
            }
#endif

            if (!VerifyRemoteCertificate(_sslAuthenticationOptions.CertValidationDelegate, _sslAuthenticationOptions.CertificateContext?.Trust, ref alertToken, out sslPolicyErrors, out chainStatus))
            {
                _handshakeCompleted = false;
                return false;
            }

            _handshakeCompleted = true;
            return true;
        }

        private void CompleteHandshake(SslAuthenticationOptions sslAuthenticationOptions)
        {
            ProtocolToken alertToken = default;
            if (!CompleteHandshake(ref alertToken, out SslPolicyErrors sslPolicyErrors, out X509ChainStatusFlags chainStatus))
            {
                if (sslAuthenticationOptions!.CertValidationDelegate != null)
                {
                    // there may be some chain errors but the decision was made by custom callback. Details should be tracing if enabled.
                    SendAuthResetSignal(new ReadOnlySpan<byte>(alertToken.Payload), ExceptionDispatchInfo.Capture(new AuthenticationException(SR.net_ssl_io_cert_custom_validation, null)));
                }
                else if (sslPolicyErrors == SslPolicyErrors.RemoteCertificateChainErrors && chainStatus != X509ChainStatusFlags.NoError)
                {
                    // We failed only because of chain and we have some insight.
                    SendAuthResetSignal(new ReadOnlySpan<byte>(alertToken.Payload), ExceptionDispatchInfo.Capture(new AuthenticationException(SR.Format(SR.net_ssl_io_cert_chain_validation, chainStatus), null)));
                }
                else
                {
                    // Simple add sslPolicyErrors as crude info.
                    SendAuthResetSignal(new ReadOnlySpan<byte>(alertToken.Payload), ExceptionDispatchInfo.Capture(new AuthenticationException(SR.Format(SR.net_ssl_io_cert_validation, sslPolicyErrors), null)));
                }
            }
        }

        private async ValueTask WriteAsyncChunked<TIOAdapter>(ReadOnlyMemory<byte> buffer, CancellationToken cancellationToken)
            where TIOAdapter : IReadWriteAdapter
        {
            do
            {
                int chunkBytes = Math.Min(buffer.Length, MaxDataSize);
                await WriteSingleChunk<TIOAdapter>(buffer.Slice(0, chunkBytes), cancellationToken).ConfigureAwait(false);
                buffer = buffer.Slice(chunkBytes);
            } while (buffer.Length != 0);
        }

        private ValueTask WriteSingleChunk<TIOAdapter>(ReadOnlyMemory<byte> buffer, CancellationToken cancellationToken)
            where TIOAdapter : IReadWriteAdapter
        {
            ProtocolToken token;
            while (true)
            {
                token = EncryptData(buffer);
                // TryAgain should be rare, when renegotiation happens exactly when we want to write.
                if (token.Status.ErrorCode != SecurityStatusPalErrorCode.TryAgain)
                {
                    break;
                }

                // We failed to encrypt because renegotiation is pending.
                TaskCompletionSource<bool>? waiter = _handshakeWaiter;
                if (waiter != null)
                {
                    Task waiterTask = TIOAdapter.WaitAsync(waiter);
                    // We finished synchronously waiting for renegotiation. We can try again immediately.
                    if (waiterTask.IsCompletedSuccessfully)
                    {
                        continue;
                    }

                    // We need to wait asynchronously as well as for the write when EncryptData is finished.
                    return WaitAndWriteAsync(buffer, waiterTask, cancellationToken);
                }
            }

            if (token.Status.ErrorCode != SecurityStatusPalErrorCode.OK)
            {
                token.ReleasePayload();
                return ValueTask.FromException(ExceptionDispatchInfo.SetCurrentStackTrace(new IOException(SR.net_io_encrypt, SslStreamPal.GetException(token.Status))));
            }

            ValueTask t = TIOAdapter.WriteAsync(InnerStream, token.AsMemory(), cancellationToken);
            if (t.IsCompletedSuccessfully)
            {
                token.ReleasePayload();
                return t;
            }
            else
            {
                return CompleteWriteAsync(t, token);
            }

            async ValueTask WaitAndWriteAsync(ReadOnlyMemory<byte> buffer, Task waitTask, CancellationToken cancellationToken)
            {
                ProtocolToken token = default;
                try
                {
                    // Wait for renegotiation to finish.
                    await waitTask.ConfigureAwait(false);

                    token = EncryptData(buffer);
                    if (token.Status.ErrorCode == SecurityStatusPalErrorCode.TryAgain)
                    {
                        // Call WriteSingleChunk() recursively to avoid code duplication.
                        // This should be extremely rare in cases when second renegotiation happens concurrently with Write.
                        await WriteSingleChunk<TIOAdapter>(buffer, cancellationToken).ConfigureAwait(false);
                    }
                    else if (token.Status.ErrorCode == SecurityStatusPalErrorCode.OK)
                    {
                        await TIOAdapter.WriteAsync(InnerStream, token.AsMemory(), cancellationToken).ConfigureAwait(false);
                    }
                    else
                    {
                        throw new IOException(SR.net_io_encrypt, SslStreamPal.GetException(token.Status));
                    }
                }
                finally
                {
                    token.ReleasePayload();
                }
            }

            static async ValueTask CompleteWriteAsync(ValueTask writeTask, ProtocolToken token)
            {
                try
                {
                    await writeTask.ConfigureAwait(false);
                }
                finally
                {
                    token.ReleasePayload();
                }
            }
        }

        ~SslStream()
        {
            Dispose(disposing: false);
        }

        private void ReturnReadBufferIfEmpty()
        {
            if (_buffer.ActiveLength == 0)
            {
                _buffer.ReturnBuffer();
            }
        }

        private bool HaveFullTlsFrame(out int frameSize)
        {
            frameSize = GetFrameSize(_buffer.EncryptedReadOnlySpan);
            return _buffer.EncryptedLength >= frameSize;
        }

        [AsyncMethodBuilder(typeof(PoolingAsyncValueTaskMethodBuilder<>))]
        private async ValueTask<int> EnsureFullTlsFrameAsync<TIOAdapter>(CancellationToken cancellationToken, int estimatedSize)
            where TIOAdapter : IReadWriteAdapter
        {
            if (HaveFullTlsFrame(out int frameSize))
            {
                return frameSize;
            }

            await TIOAdapter.ReadAsync(InnerStream, Memory<byte>.Empty, cancellationToken).ConfigureAwait(false);

            // If we don't have enough data to determine the frame size, use the provided estimate
            // (e.g. a full TLS frame for reads, and a somewhat shorter frame for handshake / renegotiation).
            // If we do know the frame size, ensure we have space for the whole frame.
            _buffer.EnsureAvailableSpace(frameSize == UnknownTlsFrameLength ?
                estimatedSize :
                frameSize - _buffer.EncryptedLength);

            while (_buffer.EncryptedLength < frameSize)
            {
                // there should be space left to read into
                Debug.Assert(_buffer.AvailableLength > 0, "_buffer.AvailableBytes > 0");

                // We either don't have full frame or we don't have enough data to even determine the size.
                int bytesRead = await TIOAdapter.ReadAsync(InnerStream, _buffer.AvailableMemory, cancellationToken).ConfigureAwait(false);
                if (bytesRead == 0)
                {
                    if (_buffer.EncryptedLength != 0)
                    {
                        // we got EOF in middle of TLS frame. Treat that as error.
                        throw new IOException(SR.net_io_eof);
                    }

                    return 0;
                }

                _buffer.Commit(bytesRead);
                if (frameSize == int.MaxValue && _buffer.EncryptedLength > TlsFrameHelper.HeaderSize)
                {
                    // recalculate frame size if needed e.g. we could not get it before.
                    frameSize = GetFrameSize(_buffer.EncryptedReadOnlySpan);
                    _buffer.EnsureAvailableSpace(frameSize - _buffer.EncryptedLength);
                }
            }

            return frameSize;
        }

        private SecurityStatusPal DecryptData(int frameSize)
        {
            SecurityStatusPal status;

            lock (_handshakeLock)
            {
                ThrowIfExceptionalOrNotAuthenticated();

                // Decrypt will decrypt in-place and modify these to point to the actual decrypted data, which may be smaller.
                status = Decrypt(_buffer.EncryptedSpanSliced(frameSize), out int decryptedOffset, out int decryptedCount);
                _buffer.OnDecrypted(decryptedOffset, decryptedCount, frameSize);

                if (status.ErrorCode == SecurityStatusPalErrorCode.Renegotiate)
                {
                    // The status indicates that peer wants to renegotiate. (Windows only)
                    // In practice, there can be some other reasons too - like TLS1.3 session creation
                    // of alert handling. We need to pass the data to lsass and it is not safe to do parallel
                    // write any more as that can change TLS state and the EncryptData() can fail in strange ways.

                    // To handle this we call DecryptData() under lock and we create TCS waiter.
                    // EncryptData() checks that under same lock and if it exist it will not call low-level crypto.
                    // Instead it will wait synchronously or asynchronously and it will try again after the wait.
                    // The result will be set when ReplyOnReAuthenticationAsync() is finished e.g. lsass business is over.
                    // If that happen before EncryptData() runs, _handshakeWaiter will be set to null
                    // and EncryptData() will work normally e.g. no waiting, just exclusion with DecryptData()

                    if (_sslAuthenticationOptions.AllowRenegotiation || SslProtocol == SslProtocols.Tls13 || _nestedAuth != 0)
                    {
                        // create TCS only if we plan to proceed. If not, we will throw later outside of the lock.
                        // Tls1.3 does not have renegotiation. However on Windows this error code is used
                        // for session management e.g. anything lsass needs to see.
                        // We also allow it when explicitly requested using RenegotiateAsync().
                        _handshakeWaiter = new TaskCompletionSource<bool>(TaskCreationOptions.RunContinuationsAsynchronously);
                    }
                }
            }

            return status;
        }

        [AsyncMethodBuilder(typeof(PoolingAsyncValueTaskMethodBuilder<>))]
        private async ValueTask<int> ReadAsyncInternal<TIOAdapter>(Memory<byte> buffer, CancellationToken cancellationToken)
            where TIOAdapter : IReadWriteAdapter
        {

            // Throw first if we already have exception.
            // Check for disposal is not atomic so we will check again below.
            ThrowIfExceptionalOrNotAuthenticated();

            if (Interlocked.CompareExchange(ref _nestedRead, StreamInUse, StreamNotInUse) != StreamNotInUse)
            {
                ObjectDisposedException.ThrowIf(_nestedRead == StreamDisposed, this);
                throw new NotSupportedException(SR.Format(SR.net_io_invalidnestedcall, "read"));
            }

            try
            {
                int processedLength = 0;
                int nextTlsFrameLength = UnknownTlsFrameLength;

                if (_buffer.DecryptedLength != 0)
                {
                    processedLength = CopyDecryptedData(buffer);
                    if (processedLength == buffer.Length || !HaveFullTlsFrame(out nextTlsFrameLength))
                    {
                        // We either filled whole buffer or used all buffered frames.
                        return processedLength;
                    }

                    buffer = buffer.Slice(processedLength);
                }

                if (_receivedEOF && nextTlsFrameLength == UnknownTlsFrameLength)
                {
                    // there should be no frames waiting for processing
                    Debug.Assert(_buffer.EncryptedLength == 0);
                    // We received EOF during previous read but had buffered data to return.
                    return 0;
                }

                Debug.Assert(_buffer.DecryptedLength == 0);

                while (true)
                {
                    int payloadBytes = await EnsureFullTlsFrameAsync<TIOAdapter>(cancellationToken, ReadBufferSize).ConfigureAwait(false);
                    if (payloadBytes == 0)
                    {
                        _receivedEOF = true;
                        break;
                    }

                    SecurityStatusPal status = DecryptData(payloadBytes);
                    if (status.ErrorCode != SecurityStatusPalErrorCode.OK)
                    {
                        byte[]? extraBuffer = null;
                        if (_buffer.DecryptedLength != 0)
                        {
                            extraBuffer = new byte[_buffer.DecryptedLength];
                            _buffer.DecryptedSpan.CopyTo(extraBuffer);

                            _buffer.Discard(_buffer.DecryptedLength);
                        }

                        if (NetEventSource.Log.IsEnabled())
                            NetEventSource.Info(null, $"***Processing an error Status = {status}");

                        if (status.ErrorCode == SecurityStatusPalErrorCode.Renegotiate)
                        {
                            // We determined above that we will not process it.
                            if (_handshakeWaiter == null)
                            {
                                throw new IOException(SR.net_ssl_io_renego);
                            }
                            await ReplyOnReAuthenticationAsync<TIOAdapter>(extraBuffer, cancellationToken).ConfigureAwait(false);
                        }
                        else if (status.ErrorCode == SecurityStatusPalErrorCode.ContextExpired)
                        {
                            _receivedEOF = true;
                            break;
                        }
                        else
                        {
                            throw new IOException(SR.net_io_decrypt, SslStreamPal.GetException(status));
                        }
                    }

                    if (_buffer.DecryptedLength > 0)
                    {
                        // This will either copy data from rented buffer or adjust final buffer as needed.
                        // In both cases _decryptedBytesOffset and _decryptedBytesCount will be updated as needed.
                        int copyLength = CopyDecryptedData(buffer);
                        processedLength += copyLength;
                        if (copyLength == buffer.Length)
                        {
                            // We have more decrypted data after we filled provided buffer.
                            break;
                        }

                        buffer = buffer.Slice(copyLength);
                    }

                    if (processedLength == 0)
                    {
                        // We did not get any real data so far.
                        continue;
                    }

                    if (!HaveFullTlsFrame(out payloadBytes))
                    {
                        // We don't have another frame to process but we have some data to return to caller.
                        break;
                    }

                    TlsFrameHelper.TryGetFrameHeader(_buffer.EncryptedReadOnlySpan, ref _lastFrame.Header);
                    if (_lastFrame.Header.Type != TlsContentType.AppData)
                    {
                        // Alerts, handshake and anything else will be processed separately.
                        // This may not be necessary but it improves compatibility with older versions.
                        break;
                    }
                }

                return processedLength;
            }
            catch (Exception e)
            {
                if (e is IOException || (e is OperationCanceledException && cancellationToken.IsCancellationRequested))
                {
                    throw;
                }

                throw new IOException(SR.net_io_read, e);
            }
            finally
            {
                ReturnReadBufferIfEmpty();
                _nestedRead = StreamNotInUse;
            }
        }

        private async ValueTask WriteAsyncInternal<TIOAdapter>(ReadOnlyMemory<byte> buffer, CancellationToken cancellationToken)
            where TIOAdapter : IReadWriteAdapter
        {
            ThrowIfExceptionalOrNotAuthenticatedOrShutdown();

            if (buffer.Length == 0 && !SslStreamPal.CanEncryptEmptyMessage)
            {
                // If it's an empty message and the PAL doesn't support that, we're done.
                return;
            }

            if (Interlocked.Exchange(ref _nestedWrite, StreamInUse) == StreamInUse)
            {
                throw new NotSupportedException(SR.Format(SR.net_io_invalidnestedcall, "write"));
            }

            try
            {
                ValueTask t = buffer.Length < MaxDataSize ?
                    WriteSingleChunk<TIOAdapter>(buffer, cancellationToken) :
                    WriteAsyncChunked<TIOAdapter>(buffer, cancellationToken);
                await t.ConfigureAwait(false);
            }
            catch (Exception e)
            {
                if (e is IOException || (e is OperationCanceledException && cancellationToken.IsCancellationRequested))
                {
                    throw;
                }

                throw new IOException(SR.net_io_write, e);
            }
            finally
            {
                _nestedWrite = StreamNotInUse;
            }
        }

        private int CopyDecryptedData(Memory<byte> buffer)
        {
            Debug.Assert(_buffer.DecryptedLength > 0);

            int copyBytes = Math.Min(_buffer.DecryptedLength, buffer.Length);
            if (copyBytes != 0)
            {
                _buffer.DecryptedReadOnlySpanSliced(copyBytes).CopyTo(buffer.Span);
                _buffer.Discard(copyBytes);
            }

            return copyBytes;
        }

        // Returns TLS Frame size including header size.
        private int GetFrameSize(ReadOnlySpan<byte> buffer)
        {
            if (buffer.Length < TlsFrameHelper.HeaderSize)
            {
                return UnknownTlsFrameLength;
            }

            if (!TlsFrameHelper.TryGetFrameHeader(buffer, ref _lastFrame.Header))
            {
                throw new IOException(SR.net_ssl_io_frame);
            }

            if (_lastFrame.Header.Length < 0)
            {
                if (NetEventSource.Log.IsEnabled()) NetEventSource.Error(this, "invalid TLS frame size");
                throw new AuthenticationException(SR.net_frame_read_size);
            }

            return _lastFrame.Header.Length;
        }
    }
}<|MERGE_RESOLUTION|>--- conflicted
+++ resolved
@@ -135,11 +135,6 @@
             {
                 startingTimestamp = 0;
             }
-<<<<<<< HEAD
-
-            using Activity? activity = s_activitySource.StartActivity(ActivityName, IsServer ? ActivityKind.Server : ActivityKind.Client);
-=======
->>>>>>> fd608202
 
             using Activity? activity = s_activitySource.StartActivity(ActivityName, IsServer ? ActivityKind.Server : ActivityKind.Client);
             if (activity is not null)
@@ -166,20 +161,13 @@
                     // SslStream could already have been disposed at this point, in which case _connectionOpenedStatus == 2
                     // Make sure that we increment the open connection counter only if it is guaranteed to be decremented in dispose/finalize
                     bool connectionOpen = Interlocked.CompareExchange(ref _connectionOpenedStatus, 1, 0) == 0;
-<<<<<<< HEAD
-                    NetSecurityTelemetry.Log.HandshakeCompleted(GetSslProtocolInternal(), startingTimestamp, connectionOpen);
-=======
                     protocol = GetSslProtocolInternal();
                     NetSecurityTelemetry.Log.HandshakeCompleted(protocol.Value, startingTimestamp, connectionOpen);
->>>>>>> fd608202
                 }
             }
             catch (Exception ex)
             {
-<<<<<<< HEAD
-=======
                 exception = ex;
->>>>>>> fd608202
                 if (startingTimestamp is not 0)
                 {
                     NetSecurityTelemetry.Log.HandshakeFailed(IsServer, startingTimestamp, ex.Message);
