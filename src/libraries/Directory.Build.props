--- conflicted
+++ resolved
@@ -49,10 +49,7 @@
  
     <!-- Initialize BuildSettings from the individual properties if it wasn't already explicitly set -->
     <Configuration Condition="'$(Configuration)'==''">Debug</Configuration>
-<<<<<<< HEAD
-=======
     <BuildTargetFramework Condition="'$(BuildAllProjects)' != 'true' and '$(TargetFramework)' != ''">$(TargetFramework)</BuildTargetFramework>
->>>>>>> cfb1335d
     <BuildSettings Condition="'$(BuildSettings)' == ''">$(BuildTargetFramework)-$(TargetOS)-$(Configuration)-$(TargetArchitecture)</BuildSettings>
   </PropertyGroup>
 
