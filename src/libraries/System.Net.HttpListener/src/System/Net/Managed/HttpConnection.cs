--- conflicted
+++ resolved
@@ -101,15 +101,7 @@
             }
 
             _timer = new Timer(OnTimeout, null, Timeout.Infinite, Timeout.Infinite);
-<<<<<<< HEAD
-            if (_sslStream != null) {
-#pragma warning disable SYSLIB0014 // ServicePointManager is obsolete
-                _sslStream.AuthenticateAsServer (_cert, true, (SslProtocols)ServicePointManager.SecurityProtocol, false);
-#pragma warning restore SYSLIB0014
-            }
-=======
             _sslStream?.AuthenticateAsServer(_cert, true, (SslProtocols)ServicePointManager.SecurityProtocol, false);
->>>>>>> 35d3f2b7
             Init();
         }
 
