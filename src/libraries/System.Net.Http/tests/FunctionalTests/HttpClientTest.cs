--- conflicted
+++ resolved
@@ -32,7 +32,6 @@
             _listener = new LogHttpEventListener(output);
         }
 
-<<<<<<< HEAD
         [Theory]
         [InlineData("172.19.78.199")]
         [InlineData("10.194.114.94")]
@@ -44,17 +43,6 @@
         public Task Download20(string hostName) => TestHandler("SocketsHttpHandler HTTP 2.0", hostName, true, 1);
 
         private async Task TestHandler(string info, string hostName, bool http2, int lengthMb)
-=======
-        public void Dispose() => _listener.Dispose();
-
-        [Fact]
-        public Task Download11() => TestHandler("SocketsHttpHandler HTTP 1.1", false, 5);
-
-        [Fact]
-        public Task Download20() => TestHandler("SocketsHttpHandler HTTP 2.0", true, 0.1);
-
-        private async Task TestHandler(string info, bool http2, double lengthMb)
->>>>>>> 791ad962
         {
             using var client = new HttpClient();
             var message = GenerateRequestMessage(hostName, http2, lengthMb);
