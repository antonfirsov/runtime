// Licensed to the .NET Foundation under one or more agreements.
// The .NET Foundation licenses this file to you under the MIT license.

using System.Collections.Concurrent;
using System.Collections.Generic;
using System.Diagnostics;
using System.Diagnostics.Metrics;
using System.Linq;
using System.Net.Http.Metrics;
using System.Net.Sockets;
using System.Net.Test.Common;
using System.Reflection;
using System.Text;
using System.Threading;
using System.Threading.Tasks;
using Microsoft.DotNet.RemoteExecutor;
using Xunit;
using Xunit.Abstractions;

namespace System.Net.Http.Functional.Tests
{
    public abstract class HttpMetricsTestBase : HttpClientHandlerTestBase
    {
        protected static class InstrumentNames
        {
            public const string RequestDuration = "http.client.request.duration";
            public const string ActiveRequests = "http.client.active_requests";
            public const string OpenConnections = "http.client.open_connections";
            public const string IdleConnections = "http-client-current-idle-connections";
            public const string ConnectionDuration = "http.client.connection.duration";
            public const string TimeInQueue = "http.client.request.time_in_queue";
        }

        protected HttpMetricsTestBase(ITestOutputHelper output) : base(output)
        {
        }

        protected static void VerifyTag<T>(KeyValuePair<string, object?>[] tags, string name, T value)
        {
            if (value is null)
            {
                Assert.DoesNotContain(tags, t => t.Key == name);
            }
            else
            {
                Assert.Equal(value, (T)tags.Single(t => t.Key == name).Value);
            }
        }

        private static void VerifyPeerAddress(KeyValuePair<string, object?>[] tags)
        {
            string ipString = (string)tags.Single(t => t.Key == "network.peer.address").Value;
            IPAddress ip = IPAddress.Parse(ipString);
            Assert.True(ip.Equals(IPAddress.Loopback.MapToIPv6()) ||
                    ip.Equals(IPAddress.Loopback) ||
                    ip.Equals(IPAddress.IPv6Loopback));
        }

        private static void VerifySchemeHostPortTags(KeyValuePair<string, object?>[] tags, Uri uri)
        {
            VerifyTag(tags, "url.scheme", uri.Scheme);
            VerifyTag(tags, "server.address", uri.Host);
            VerifyTag(tags, "server.port", uri.Port);
        }

        private static string? GetVersionString(Version? version) => version == null ? null : version.Major switch
        {
            1 => "1.1",
            2 => "2",
            _ => "3"
        };

        protected static void VerifyRequestDuration(Measurement<double> measurement,
            Uri uri,
            Version? protocolVersion = null,
            int? statusCode = null,
            string method = "GET",
            string[] acceptedErrorTypes = null) =>
            VerifyRequestDuration(InstrumentNames.RequestDuration, measurement.Value, measurement.Tags.ToArray(), uri, protocolVersion, statusCode, method, acceptedErrorTypes);

        protected static void VerifyRequestDuration(string instrumentName,
            double measurement,
            KeyValuePair<string, object?>[] tags,
            Uri uri,
            Version? protocolVersion,
            int? statusCode,
            string method = "GET",
            string[] acceptedErrorTypes = null)
        {
            Assert.Equal(InstrumentNames.RequestDuration, instrumentName);
            Assert.InRange(measurement, double.Epsilon, 60);
            VerifySchemeHostPortTags(tags, uri);
            VerifyTag(tags, "http.request.method", method);
            VerifyTag(tags, "network.protocol.version", GetVersionString(protocolVersion));
            VerifyTag(tags, "http.response.status_code", statusCode);
            if (acceptedErrorTypes == null)
            {
                Assert.DoesNotContain(tags, t => t.Key == "error.type");
            }
            else
            {
                string errorReason = (string)tags.Single(t => t.Key == "error.type").Value;
                Assert.Contains(errorReason, acceptedErrorTypes);
            }
        }

        protected static void VerifyActiveRequests(Measurement<long> measurement, long expectedValue, Uri uri, string method = "GET") =>
            VerifyActiveRequests(InstrumentNames.ActiveRequests, measurement.Value, measurement.Tags.ToArray(), expectedValue, uri, method);

        protected static void VerifyActiveRequests(string instrumentName, long measurement, KeyValuePair<string, object?>[] tags, long expectedValue, Uri uri, string method = "GET")
        {
            Assert.Equal(InstrumentNames.ActiveRequests, instrumentName);
            Assert.Equal(expectedValue, measurement);
            VerifySchemeHostPortTags(tags, uri);
            Assert.Equal(method, tags.Single(t => t.Key == "http.request.method").Value);
        }

        protected static void VerifyOpenConnections(string actualName, object measurement, KeyValuePair<string, object?>[] tags, long expectedValue, Uri uri, Version? protocolVersion, string state)
        {
            Assert.Equal(InstrumentNames.OpenConnections, actualName);
            Assert.Equal(expectedValue, Assert.IsType<long>(measurement));
            VerifySchemeHostPortTags(tags, uri);
            VerifyTag(tags, "network.protocol.version", GetVersionString(protocolVersion));
            VerifyTag(tags, "http.connection.state", state);
            VerifyPeerAddress(tags);
        }

        protected static void VerifyConnectionDuration(string instrumentName, object measurement, KeyValuePair<string, object?>[] tags, Uri uri, Version? protocolVersion)
        {
            Assert.Equal(InstrumentNames.ConnectionDuration, instrumentName);
            double value = Assert.IsType<double>(measurement);
            Assert.InRange(value, double.Epsilon, 60);
            VerifySchemeHostPortTags(tags, uri);
            VerifyTag(tags, "network.protocol.version", GetVersionString(protocolVersion));
            VerifyPeerAddress(tags);
        }

        protected static void VerifyTimeInQueue(string instrumentName, object measurement, KeyValuePair<string, object?>[] tags, Uri uri, Version? protocolVersion, string method = "GET")
        {
            Assert.Equal(InstrumentNames.TimeInQueue, instrumentName);
            double value = Assert.IsType<double>(measurement);
            Assert.InRange(value, double.Epsilon, 60);
            VerifySchemeHostPortTags(tags, uri);
            VerifyTag(tags, "network.protocol.version", GetVersionString(protocolVersion));
            VerifyTag(tags, "http.request.method", method);
        }

        protected static async Task WaitForEnvironmentTicksToAdvance()
        {
            long start = Environment.TickCount64;
            while (Environment.TickCount64 == start)
            {
                await Task.Delay(1);
            }
        }

        protected sealed class InstrumentRecorder<T> : IDisposable where T : struct
        {
            private readonly MeterListener _meterListener = new();
            private readonly ConcurrentQueue<Measurement<T>> _values = new();
            private Meter? _meter;

            public Action? MeasurementRecorded;
<<<<<<< HEAD
            public Action<IReadOnlyList<T>> VerifyHistogramBucketBoundaries;
            public int MeasurementCount => _values.Count;
=======
>>>>>>> 13cf2649

            public InstrumentRecorder(string instrumentName)
            {
                _meterListener.InstrumentPublished = (instrument, listener) =>
                {
                    if (instrument.Meter.Name == "System.Net.Http" && instrument.Name == instrumentName)
                    {
                        listener.EnableMeasurementEvents(instrument);
                    }
                };
                _meterListener.SetMeasurementEventCallback<T>(OnMeasurementRecorded);
                _meterListener.Start();
            }

            public InstrumentRecorder(IMeterFactory meterFactory, string instrumentName)
            {
                _meter = meterFactory.Create("System.Net.Http");
                _meterListener.InstrumentPublished = (instrument, listener) =>
                {
                    if (instrument.Meter == _meter && instrument.Name == instrumentName)
                    {
                        listener.EnableMeasurementEvents(instrument);
                    }
                };
                _meterListener.SetMeasurementEventCallback<T>(OnMeasurementRecorded);
                _meterListener.Start();
            }

            private void OnMeasurementRecorded(Instrument instrument, T measurement, ReadOnlySpan<KeyValuePair<string, object?>> tags, object? state)
            {
                _values.Enqueue(new Measurement<T>(measurement, tags));
                MeasurementRecorded?.Invoke();
<<<<<<< HEAD
                if (VerifyHistogramBucketBoundaries is not null)
                {
                    Histogram<T> histogram = (Histogram<T>)instrument;
                    IReadOnlyList<T> boundaries = histogram.Advice.HistogramBucketBoundaries;
                    Assert.NotNull(boundaries);
                    VerifyHistogramBucketBoundaries(boundaries);
                }
=======
>>>>>>> 13cf2649
            }

            public IReadOnlyList<Measurement<T>> GetMeasurements() => _values.ToArray();
            public void Dispose() => _meterListener.Dispose();
        }

        protected record RecordedCounter(string InstrumentName, object Value, KeyValuePair<string, object?>[] Tags)
        {
            public override string ToString()
            {
                StringBuilder sb = new StringBuilder();
                sb.Append($"{InstrumentName}={Value} [");
                for (int i = 0; i < Tags.Length - 1; i++)
                {
                    sb.Append($"{Tags[i].Key}={Tags[i].Value}, ");
                }
                sb.Append($"{Tags.Last().Key}={Tags.Last().Value}]");
                return sb.ToString();
            }
        }

        protected sealed class MultiInstrumentRecorder : IDisposable
        {
            private readonly MeterListener _meterListener = new();
            private readonly ConcurrentQueue<RecordedCounter> _values = new();

            public MultiInstrumentRecorder()
                : this(meter: null)
            { }

            public MultiInstrumentRecorder(IMeterFactory meterFactory)
                : this(meterFactory.Create("System.Net.Http"))
            { }

            private MultiInstrumentRecorder(Meter? meter)
            {
                _meterListener.InstrumentPublished = (instrument, listener) =>
                {
                    if (instrument.Meter == meter || (meter is null && instrument.Meter.Name == "System.Net.Http"))
                    {
                        listener.EnableMeasurementEvents(instrument);
                    }
                };

                _meterListener.SetMeasurementEventCallback<long>((instrument, measurement, tags, _) =>
                    _values.Enqueue(new RecordedCounter(instrument.Name, measurement, tags.ToArray())));

                _meterListener.SetMeasurementEventCallback<double>((instrument, measurement, tags, _) =>
                    _values.Enqueue(new RecordedCounter(instrument.Name, measurement, tags.ToArray())));

                _meterListener.Start();
            }

            public IReadOnlyList<RecordedCounter> GetMeasurements() => _values.ToArray();
            public void Dispose() => _meterListener.Dispose();
        }
    }

    public abstract class HttpMetricsTest : HttpMetricsTestBase
    {
        public static readonly bool SupportsSeparateHttpSpansForRedirects = PlatformDetection.IsNotMobile && PlatformDetection.IsNotBrowser;
        private IMeterFactory _meterFactory = new TestMeterFactory();
        protected HttpClientHandler Handler { get; }
        protected virtual bool TestHttpMessageInvoker => false;
        public HttpMetricsTest(ITestOutputHelper output) : base(output)
        {
            Handler = CreateHttpClientHandler();
        }

        [Fact]
        public Task ActiveRequests_Success_Recorded()
        {
            return LoopbackServerFactory.CreateClientAndServerAsync(async uri =>
            {
                using HttpMessageInvoker client = CreateHttpMessageInvoker();
                using InstrumentRecorder<long> recorder = SetupInstrumentRecorder<long>(InstrumentNames.ActiveRequests);
                using HttpRequestMessage request = new(HttpMethod.Get, uri) { Version = UseVersion };

                HttpResponseMessage response = await SendAsync(client, request);
                response.Dispose(); // Make sure disposal doesn't interfere with recording by enforcing early disposal.

                Assert.Collection(recorder.GetMeasurements(),
                    m => VerifyActiveRequests(m, 1, uri),
                    m => VerifyActiveRequests(m, -1, uri));
            }, async server =>
            {
                await server.AcceptConnectionSendResponseAndCloseAsync();
            });
        }

        [ConditionalFact(typeof(SocketsHttpHandler), nameof(SocketsHttpHandler.IsSupported))]
        public async Task ActiveRequests_InstrumentEnabledAfterSending_NotRecorded()
        {
            if (UseVersion == HttpVersion.Version30)
            {
                return; // This test depends on ConnectCallback.
            }

            TaskCompletionSource connectionStarted = new TaskCompletionSource();

            await LoopbackServerFactory.CreateClientAndServerAsync(async uri =>
            {
                using HttpMessageInvoker client = CreateHttpMessageInvoker();
                GetUnderlyingSocketsHttpHandler(Handler).ConnectCallback = async (ctx, cancellationToken) =>
                {
                    connectionStarted.SetResult();

                    return await DefaultConnectCallback(ctx.DnsEndPoint, cancellationToken);
                };

                // Enable recording request-duration to test the path with metrics enabled.
                using InstrumentRecorder<double> unrelatedRecorder = SetupInstrumentRecorder<double>(InstrumentNames.RequestDuration);

                using HttpRequestMessage request = new(HttpMethod.Get, uri) { Version = UseVersion };
                Task<HttpResponseMessage> clientTask = Task.Run(() => SendAsync(client, request));
                await connectionStarted.Task;
                using InstrumentRecorder<long> recorder = new(Handler.MeterFactory, InstrumentNames.ActiveRequests);
                using HttpResponseMessage response = await clientTask;

                Assert.Empty(recorder.GetMeasurements());
            }, async server =>
            {
                await server.AcceptConnectionSendResponseAndCloseAsync();
            });
        }

        [Theory]
        [InlineData("GET", HttpStatusCode.OK)]
        [InlineData("PUT", HttpStatusCode.Created)]
        public Task RequestDuration_Success_Recorded(string method, HttpStatusCode statusCode)
        {
            return LoopbackServerFactory.CreateClientAndServerAsync(async uri =>
            {
                using HttpMessageInvoker client = CreateHttpMessageInvoker();
                using InstrumentRecorder<double> recorder = SetupInstrumentRecorder<double>(InstrumentNames.RequestDuration);

                using HttpRequestMessage request = new(HttpMethod.Parse(method), uri) { Version = UseVersion };

                using HttpResponseMessage response = await SendAsync(client, request);

                Measurement<double> m = Assert.Single(recorder.GetMeasurements());
                VerifyRequestDuration(m, uri, UseVersion, (int)statusCode, method);

            }, async server =>
            {
                await server.AcceptConnectionSendResponseAndCloseAsync(statusCode);
            });
        }

        [ConditionalFact(typeof(RemoteExecutor), nameof(RemoteExecutor.IsSupported))]
        public async Task RequestDuration_HttpTracingEnabled_RecordedWhileRequestActivityRunning()
        {
            await RemoteExecutor.Invoke(static testClass =>
            {
                HttpMetricsTest test = (HttpMetricsTest)Activator.CreateInstance(Type.GetType(testClass), (ITestOutputHelper)null);

                return test.LoopbackServerFactory.CreateClientAndServerAsync(async uri =>
                {
                    using HttpMessageInvoker client = test.CreateHttpMessageInvoker();
                    using InstrumentRecorder<double> recorder = test.SetupInstrumentRecorder<double>(InstrumentNames.RequestDuration);

                    Activity? activity = null;
                    bool stopped = false;

                    ActivitySource.AddActivityListener(new ActivityListener
                    {
                        ShouldListenTo = s => s.Name is "System.Net.Http",
                        Sample = (ref ActivityCreationOptions<ActivityContext> _) => ActivitySamplingResult.AllData,
                        ActivityStarted = created => activity = created,
                        ActivityStopped = _ => stopped = true
                    });

                    recorder.MeasurementRecorded = () =>
                    {
                        Assert.NotNull(activity);
                        Assert.False(stopped);
                        Assert.Same(activity, Activity.Current);
                    };

                    using HttpRequestMessage request = new(HttpMethod.Get, uri) { Version = test.UseVersion };
                    using HttpResponseMessage response = await test.SendAsync(client, request);

                    Assert.NotNull(activity);

                    Measurement<double> m = Assert.Single(recorder.GetMeasurements());
                    VerifyRequestDuration(m, uri, test.UseVersion, 200, "GET");

                }, async server =>
                {
                    await server.AcceptConnectionSendResponseAndCloseAsync();
                });
            }, GetType().FullName).DisposeAsync();
        }

        [Fact]
        public Task RequestDuration_CustomTags_Recorded()
        {
            return LoopbackServerFactory.CreateClientAndServerAsync(async uri =>
            {
                using HttpMessageInvoker client = CreateHttpMessageInvoker();
                using InstrumentRecorder<double> recorder = SetupInstrumentRecorder<double>(InstrumentNames.RequestDuration);
                using HttpRequestMessage request = new(HttpMethod.Get, uri) { Version = UseVersion };

                HttpMetricsEnrichmentContext.AddCallback(request, static ctx =>
                {
                    ctx.AddCustomTag("route", "/test");
                });

                using HttpResponseMessage response = await SendAsync(client, request);

                Measurement<double> m = Assert.Single(recorder.GetMeasurements());
                VerifyRequestDuration(m, uri, UseVersion, 200);
                Assert.Equal("/test", m.Tags.ToArray().Single(t => t.Key == "route").Value);

            }, async server =>
            {
                await server.AcceptConnectionSendResponseAndCloseAsync();
            });
        }

        [ConditionalTheory(typeof(RemoteExecutor), nameof(RemoteExecutor.IsSupported))]
        [InlineData("System.Net.Http.HttpRequestOut.Start")]
        [InlineData("System.Net.Http.Request")]
        public async Task RequestDuration_CustomTags_DiagnosticListener_Recorded(string eventName)
        {
            await RemoteExecutor.Invoke(static async (testClassName, eventNameInner) =>
            {
                using HttpMetricsTest test = (HttpMetricsTest)Activator.CreateInstance(Type.GetType(testClassName), (ITestOutputHelper)null);
                await test.RequestDuration_CustomTags_DiagnosticListener_Recorded_Core(eventNameInner);
            }, GetType().FullName, eventName).DisposeAsync();
        }

        private async Task RequestDuration_CustomTags_DiagnosticListener_Recorded_Core(string eventName)
        {
            FakeDiagnosticListenerObserver diagnosticListenerObserver = new(kv =>
            {
                if (kv.Key == eventName)
                {
                    HttpRequestMessage request = GetProperty<HttpRequestMessage>(kv.Value, "Request");
                    HttpMetricsEnrichmentContext.AddCallback(request, static ctx =>
                    {
                        ctx.AddCustomTag("observed?", "observed!");
                        Assert.NotNull(ctx.Response);
                    });
                }
            });

            using IDisposable subscription = DiagnosticListener.AllListeners.Subscribe(diagnosticListenerObserver);

            await LoopbackServerFactory.CreateClientAndServerAsync(async uri =>
            {
                diagnosticListenerObserver.Enable();
                using HttpMessageInvoker client = CreateHttpMessageInvoker();
                using InstrumentRecorder<double> recorder = SetupInstrumentRecorder<double>(InstrumentNames.RequestDuration);
                using HttpRequestMessage request = new(HttpMethod.Get, uri) { Version = UseVersion };
                HttpMetricsEnrichmentContext.AddCallback(request, static ctx =>
                {
                    ctx.AddCustomTag("route", "/test");
                });

                using HttpResponseMessage response = await SendAsync(client, request);

                Measurement<double> m = Assert.Single(recorder.GetMeasurements());
                VerifyRequestDuration(m, uri, UseVersion, 200);
                Assert.Equal("/test", m.Tags.ToArray().Single(t => t.Key == "route").Value);
                Assert.Equal("observed!", m.Tags.ToArray().Single(t => t.Key == "observed?").Value);

            }, async server =>
            {
                await server.AcceptConnectionSendResponseAndCloseAsync();
            });

            static T GetProperty<T>(object obj, string propertyName)
            {
                Type t = obj.GetType();

                PropertyInfo p = t.GetRuntimeProperty(propertyName);

                object propertyValue = p.GetValue(obj);
                Assert.NotNull(propertyValue);
                Assert.IsAssignableFrom<T>(propertyValue);

                return (T)propertyValue;
            }
        }

        public enum ResponseContentType
        {
            Empty,
            ContentLength,
            TransferEncodingChunked
        }

        [Theory]
        [InlineData(HttpCompletionOption.ResponseContentRead, ResponseContentType.Empty)]
        [InlineData(HttpCompletionOption.ResponseContentRead, ResponseContentType.ContentLength)]
        [InlineData(HttpCompletionOption.ResponseContentRead, ResponseContentType.TransferEncodingChunked)]
        [InlineData(HttpCompletionOption.ResponseHeadersRead, ResponseContentType.Empty)]
        [InlineData(HttpCompletionOption.ResponseHeadersRead, ResponseContentType.ContentLength)]
        [InlineData(HttpCompletionOption.ResponseHeadersRead, ResponseContentType.TransferEncodingChunked)]
        public async Task RequestDuration_EnrichmentHandler_Success_Recorded(HttpCompletionOption completionOption, ResponseContentType responseContentType)
        {
            if (TestHttpMessageInvoker)
            {
                // HttpCompletionOption not supported for HttpMessageInvoker, skipping.
                return;
            }

            await LoopbackServerFactory.CreateClientAndServerAsync(async uri =>
            {
                using HttpClient client = CreateHttpClient(new EnrichmentHandler(Handler));
                using InstrumentRecorder<double> recorder = SetupInstrumentRecorder<double>(InstrumentNames.RequestDuration);
                using HttpRequestMessage request = new(HttpMethod.Get, uri) { Version = UseVersion };
                using HttpResponseMessage response = await client.SendAsync(TestAsync, request, completionOption);
                string responseContent = await response.Content.ReadAsStringAsync();

                if (responseContentType == ResponseContentType.ContentLength)
                {
                    Assert.NotNull(response.Content.Headers.ContentLength);
                }
                else if (responseContentType == ResponseContentType.TransferEncodingChunked)
                {
                    Assert.NotNull(response.Headers.TransferEncodingChunked);
                }
                else
                {
                    // Empty
                    Assert.Empty(responseContent);
                }

                Measurement<double> m = Assert.Single(recorder.GetMeasurements());
                VerifyRequestDuration(m, uri, UseVersion, 200); ;
                Assert.Equal("before!", m.Tags.ToArray().Single(t => t.Key == "before").Value);
            }, async server =>
            {
                if (responseContentType == ResponseContentType.ContentLength)
                {
                    string content = string.Join(' ', Enumerable.Range(0, 100));
                    int contentLength = Encoding.ASCII.GetByteCount(content);
                    await server.AcceptConnectionSendResponseAndCloseAsync(content: content, additionalHeaders: new[] { new HttpHeaderData("Content-Length", $"{contentLength}") });
                }
                else if (responseContentType == ResponseContentType.TransferEncodingChunked)
                {
                    string content = "3\r\nfoo\r\n3\r\nbar\r\n0\r\n\r\n";
                    await server.AcceptConnectionSendResponseAndCloseAsync(content: content, additionalHeaders: new[] { new HttpHeaderData("Transfer-Encoding", "chunked") });
                }
                else
                {
                    // Empty
                    await server.AcceptConnectionSendResponseAndCloseAsync();
                }
            });
        }

        [ConditionalFact(nameof(SupportsSeparateHttpSpansForRedirects))]
        public Task ActiveRequests_Redirect_RecordedForEachHttpSpan()
        {
            return LoopbackServerFactory.CreateServerAsync((originalServer, originalUri) =>
            {
                return LoopbackServerFactory.CreateServerAsync(async (redirectServer, redirectUri) =>
                {
                    using HttpMessageInvoker client = CreateHttpMessageInvoker();
                    using InstrumentRecorder<long> recorder = SetupInstrumentRecorder<long>(InstrumentNames.ActiveRequests);
                    using HttpRequestMessage request = new(HttpMethod.Get, originalUri) { Version = UseVersion };

                    Task clientTask = SendAsync(client, request);
                    Task serverTask = originalServer.HandleRequestAsync(HttpStatusCode.Redirect, new[] { new HttpHeaderData("Location", redirectUri.AbsoluteUri) });

                    await Task.WhenAny(clientTask, serverTask);
                    Assert.False(clientTask.IsCompleted, $"{clientTask.Status}: {clientTask.Exception}");
                    await serverTask;

                    serverTask = redirectServer.HandleRequestAsync();
                    await TestHelper.WhenAllCompletedOrAnyFailed(clientTask, serverTask);
                    await clientTask;

                    Assert.Collection(recorder.GetMeasurements(),
                        m => VerifyActiveRequests(m, 1, originalUri),
                        m => VerifyActiveRequests(m, -1, originalUri),
                        m => VerifyActiveRequests(m, 1, redirectUri),
                        m => VerifyActiveRequests(m, -1, redirectUri));
                });
            });
        }

        public static TheoryData<string, string> MethodData = new TheoryData<string, string>()
        {
            { "GET", "GET" },
            { "get", "GET" },
            { "PUT", "PUT" },
            { "Put", "PUT" },
            { "POST", "POST" },
            { "pOst", "POST" },
            { "delete", "DELETE" },
            { "head", "HEAD" },
            { "options", "OPTIONS" },
            { "trace", "TRACE" },
            { "patch", "PATCH" },
            { "connect", "CONNECT" },
            { "g3t", "_OTHER" },
        };

        [Theory]
        [PlatformSpecific(~TestPlatforms.Browser)] // BrowserHttpHandler supports only a limited set of methods.
        [MemberData(nameof(MethodData))]
        public async Task RequestMetrics_EmitNormalizedMethodTags(string method, string expectedMethodTag)
        {
            await LoopbackServerFactory.CreateClientAndServerAsync(async uri =>
            {
                using HttpMessageInvoker client = CreateHttpMessageInvoker();
                using InstrumentRecorder<double> requestDuration = SetupInstrumentRecorder<double>(InstrumentNames.RequestDuration);
                using InstrumentRecorder<long> activeRequests = SetupInstrumentRecorder<long>(InstrumentNames.ActiveRequests);
                using InstrumentRecorder<double> timeInQueue = SetupInstrumentRecorder<double>(InstrumentNames.TimeInQueue);

                using HttpRequestMessage request = new(new HttpMethod(method), uri) { Version = UseVersion };
                if (expectedMethodTag == "CONNECT")
                {
                    request.Headers.Host = "localhost";
                }

                using HttpResponseMessage response = await client.SendAsync(TestAsync, request);

                Assert.All(requestDuration.GetMeasurements(), m => VerifyTag(m.Tags.ToArray(), "http.request.method", expectedMethodTag));
                Assert.All(activeRequests.GetMeasurements(), m => VerifyTag(m.Tags.ToArray(), "http.request.method", expectedMethodTag));
                Assert.All(timeInQueue.GetMeasurements(), m => VerifyTag(m.Tags.ToArray(), "http.request.method", expectedMethodTag));
            }, async server =>
            {
                await server.AcceptConnectionSendResponseAndCloseAsync();
            });
        }

        [ConditionalFact(typeof(SocketsHttpHandler), nameof(SocketsHttpHandler.IsSupported))]
        public async Task AllSocketsHttpHandlerCounters_Success_Recorded()
        {
            TaskCompletionSource clientWaitingTcs = new(TaskCreationOptions.RunContinuationsAsynchronously);
            TaskCompletionSource clientDisposedTcs = new(TaskCreationOptions.RunContinuationsAsynchronously);

            await LoopbackServerFactory.CreateClientAndServerAsync(async uri =>
            {
                using MultiInstrumentRecorder recorder = new(_meterFactory);

                using (HttpMessageInvoker invoker = CreateHttpMessageInvoker())
                {
                    Handler.MeterFactory = _meterFactory;

                    using HttpRequestMessage request = new(HttpMethod.Get, uri) { Version = UseVersion };
                    Task<HttpResponseMessage> sendAsyncTask = SendAsync(invoker, request);
                    clientWaitingTcs.SetResult();
                    using HttpResponseMessage response = await sendAsyncTask;

                    await WaitForEnvironmentTicksToAdvance();
                }

                clientDisposedTcs.SetResult();

                Action<RecordedCounter> requestsQueueDuration = m =>
                    VerifyTimeInQueue(m.InstrumentName, m.Value, m.Tags, uri, UseVersion);
                Action<RecordedCounter> connectionNoLongerIdle = m =>
                    VerifyOpenConnections(m.InstrumentName, m.Value, m.Tags, -1, uri, UseVersion, "idle");
                Action<RecordedCounter> connectionIsActive = m =>
                    VerifyOpenConnections(m.InstrumentName, m.Value, m.Tags, 1, uri, UseVersion, "active");

                Action<RecordedCounter> check1 = requestsQueueDuration;
                Action<RecordedCounter> check2 = connectionNoLongerIdle;
                Action<RecordedCounter> check3 = connectionIsActive;

                if (UseVersion.Major > 1)
                {
                    // With HTTP/2 and HTTP/3, the idle state change is emitted before RequestsQueueDuration.
                    check1 = connectionNoLongerIdle;
                    check2 = connectionIsActive;
                    check3 = requestsQueueDuration;
                }

                IReadOnlyList<RecordedCounter> measurements = recorder.GetMeasurements();
                foreach (RecordedCounter m in measurements)
                {
                    _output.WriteLine(m.ToString());
                }

                Assert.Collection(measurements,
                    m => VerifyActiveRequests(m.InstrumentName, (long)m.Value, m.Tags, 1, uri),
                    m => VerifyOpenConnections(m.InstrumentName, m.Value, m.Tags, 1, uri, UseVersion, "idle"),
                    check1, // requestsQueueDuration, connectionNoLongerIdle, connectionIsActive in the appropriate order.
                    check2,
                    check3,
                    m => VerifyOpenConnections(m.InstrumentName, m.Value, m.Tags, -1, uri, UseVersion, "active"),
                    m => VerifyOpenConnections(m.InstrumentName, m.Value, m.Tags, 1, uri, UseVersion, "idle"),

                    m => VerifyActiveRequests(m.InstrumentName, (long)m.Value, m.Tags, -1, uri),
                    m => VerifyRequestDuration(m.InstrumentName, (double)m.Value, m.Tags, uri, UseVersion, 200),
                    m => VerifyConnectionDuration(m.InstrumentName, m.Value, m.Tags, uri, UseVersion),
                    m => VerifyOpenConnections(m.InstrumentName, m.Value, m.Tags, -1, uri, UseVersion, "idle"));
            },
            async server =>
            {
                await clientWaitingTcs.Task.WaitAsync(TestHelper.PassingTestTimeout);

                await server.AcceptConnectionAsync(async connection =>
                {
                    await connection.ReadRequestDataAsync();
                    await connection.SendResponseAsync();
                    await clientDisposedTcs.Task.WaitAsync(TestHelper.PassingTestTimeout);
                });
            });
        }

        [Fact]
        public async Task RequestDuration_RequestCancelled_ErrorReasonIsExceptionType()
        {
            TaskCompletionSource clientCompleted = new(TaskCreationOptions.RunContinuationsAsynchronously);
            TaskCompletionSource requestReceived = new(TaskCreationOptions.RunContinuationsAsynchronously);

            await LoopbackServerFactory.CreateClientAndServerAsync(async uri =>
            {
                using HttpMessageInvoker client = CreateHttpMessageInvoker();
                using InstrumentRecorder<double> recorder = SetupInstrumentRecorder<double>(InstrumentNames.RequestDuration);
                using HttpRequestMessage request = new(HttpMethod.Get, uri) { Version = UseVersion };
                using CancellationTokenSource requestCts = new();

                Task clientTask = SendAsync(client, request, requestCts.Token);

                await requestReceived.Task.WaitAsync(TestHelper.PassingTestTimeout);
                requestCts.Cancel();

                Exception clientException = await Assert.ThrowsAnyAsync<Exception>(() => clientTask);
                _output.WriteLine($"Client exception: {clientException}");

                string[] expectedExceptionTypes = TestAsync
                    ? [typeof(TaskCanceledException).FullName]
                    : [typeof(TaskCanceledException).FullName, typeof(OperationCanceledException).FullName];

                Measurement<double> m = Assert.Single(recorder.GetMeasurements());
                VerifyRequestDuration(m, uri, acceptedErrorTypes: expectedExceptionTypes);

                clientCompleted.SetResult();
            },
            async server =>
            {
                await IgnoreExceptions(async () =>
                {
                    await server.AcceptConnectionAsync(async connection =>
                    {
                        await connection.ReadRequestDataAsync();
                        requestReceived.SetResult();
                        await clientCompleted.Task.WaitAsync(TestHelper.PassingTestTimeout);
                    });
                });
            });
        }

        [ConditionalFact(typeof(PlatformDetection), nameof(PlatformDetection.IsNotBrowser))]
        public async Task RequestDuration_ConnectionError_LogsExpectedErrorReason()
        {
            if (UseVersion.Major == 3)
            {
                // HTTP/3 doesn't use the ConnectCallback that this test is relying on.
                return;
            }

            Uri uri = new("https://dummy:8080");

            using HttpMessageInvoker client = CreateHttpMessageInvoker();
            using InstrumentRecorder<double> recorder = SetupInstrumentRecorder<double>(InstrumentNames.RequestDuration);
            using HttpRequestMessage request = new(HttpMethod.Get, uri) { Version = UseVersion };
            using CancellationTokenSource requestCts = new();

            GetUnderlyingSocketsHttpHandler(Handler).ConnectCallback = (_, _) => throw new Exception();

            Exception ex = await Assert.ThrowsAsync<HttpRequestException>(() => SendAsync(client, request));
            _output.WriteLine($"Client exception: {ex}");

            Measurement<double> m = Assert.Single(recorder.GetMeasurements());
            VerifyRequestDuration(m, uri, acceptedErrorTypes: ["connection_error"]);
        }

        protected override void Dispose(bool disposing)
        {
            if (disposing)
            {
                Handler.Dispose();
                _meterFactory.Dispose();
            }

            base.Dispose(disposing);
        }

        protected Task<HttpResponseMessage> SendAsync(HttpMessageInvoker invoker, HttpRequestMessage request, CancellationToken cancellationToken = default)
        {
            if (TestHttpMessageInvoker)
            {
                return TestAsync
                    ? invoker.SendAsync(request, cancellationToken)
                    : Task.Run(() => invoker.Send(request, cancellationToken));
            }

            return ((HttpClient)invoker).SendAsync(TestAsync, request, cancellationToken);
        }

        protected HttpMessageInvoker CreateHttpMessageInvoker(HttpMessageHandler? handler = null) =>
            TestHttpMessageInvoker ?
            new HttpMessageInvoker(handler ?? Handler) :
            CreateHttpClient(handler ?? Handler);

        protected InstrumentRecorder<T> SetupInstrumentRecorder<T>(string instrumentName)
            where T : struct
        {
            Handler.MeterFactory = _meterFactory;
            return new InstrumentRecorder<T>(_meterFactory, instrumentName);
        }

        protected sealed class EnrichmentHandler : DelegatingHandler
        {
            public EnrichmentHandler(HttpMessageHandler innerHandler) : base(innerHandler)
            {
            }

            protected override HttpResponseMessage Send(HttpRequestMessage request, CancellationToken cancellationToken)
            {
                HttpMetricsEnrichmentContext.AddCallback(request, Enrich);
                return base.Send(request, cancellationToken);
            }

            protected override Task<HttpResponseMessage> SendAsync(HttpRequestMessage request, CancellationToken cancellationToken)
            {
                HttpMetricsEnrichmentContext.AddCallback(request, Enrich);
                return base.SendAsync(request, cancellationToken);
            }

            private static void Enrich(HttpMetricsEnrichmentContext context) => context.AddCustomTag("before", "before!");
        }
    }

    public abstract class HttpMetricsTest_Http11 : HttpMetricsTest
    {
        protected override Version UseVersion => HttpVersion.Version11;
        public HttpMetricsTest_Http11(ITestOutputHelper output) : base(output)
        {
        }

        [ConditionalFact(typeof(PlatformDetection), nameof(PlatformDetection.IsNotNodeJS))]
        public async Task RequestDuration_EnrichmentHandler_ContentLengthError_Recorded()
        {
            await LoopbackServerFactory.CreateClientAndServerAsync(async uri =>
            {
                using HttpMessageInvoker client = CreateHttpMessageInvoker(new EnrichmentHandler(Handler));
                using InstrumentRecorder<double> recorder = SetupInstrumentRecorder<double>(InstrumentNames.RequestDuration);
                using HttpRequestMessage request = new(HttpMethod.Get, uri) { Version = UseVersion };

                if (TestHttpMessageInvoker)
                {
                    using HttpResponseMessage response = await SendAsync(client, request);
                }
                else
                {
                    await Assert.ThrowsAsync<HttpRequestException>(async () =>
                    {
                        using HttpResponseMessage response = await SendAsync(client, request);
                    });
                }

                Measurement<double> m = Assert.Single(recorder.GetMeasurements());
                VerifyRequestDuration(m, uri, UseVersion, 200);
                Assert.Equal("before!", m.Tags.ToArray().Single(t => t.Key == "before").Value);

            }, server => server.HandleRequestAsync(headers: new[] {
                new HttpHeaderData("Content-Length", "1000")
            }, content: "x"));
        }

        [Theory]
        [InlineData(400)]
        [InlineData(404)]
        [InlineData(599)]
        public Task RequestDuration_ErrorStatus_ErrorTypeRecorded(int statusCode)
        {
            return LoopbackServerFactory.CreateClientAndServerAsync(async uri =>
            {
                using HttpMessageInvoker client = CreateHttpMessageInvoker();
                using InstrumentRecorder<double> recorder = SetupInstrumentRecorder<double>(InstrumentNames.RequestDuration);
                using HttpRequestMessage request = new(HttpMethod.Get, uri) { Version = UseVersion };

                using HttpResponseMessage response = await SendAsync(client, request);

                Measurement<double> m = Assert.Single(recorder.GetMeasurements());
                VerifyRequestDuration(m, uri, UseVersion, statusCode, "GET", acceptedErrorTypes: new[] { $"{statusCode}" });

            }, async server =>
            {
                await server.AcceptConnectionSendResponseAndCloseAsync(statusCode: (HttpStatusCode)statusCode);
            });
        }

        [Fact]
        [SkipOnPlatform(TestPlatforms.Browser, "Browser is relaxed about validating HTTP headers")]
        public async Task RequestDuration_ConnectionClosedWhileReceivingHeaders_Recorded()
        {
            using CancellationTokenSource cancelServerCts = new CancellationTokenSource();
            await LoopbackServer.CreateClientAndServerAsync(async uri =>
            {
                using HttpMessageInvoker client = CreateHttpMessageInvoker();
                using InstrumentRecorder<double> recorder = SetupInstrumentRecorder<double>(InstrumentNames.RequestDuration);
                using HttpRequestMessage request = new(HttpMethod.Get, uri) { Version = UseVersion };

                Exception ex = await Assert.ThrowsAnyAsync<Exception>(async () =>
                {
                    // Getting a cancellation is also good if we are unable to detect the peer shutdown.
                    using CancellationTokenSource cts = new CancellationTokenSource(10_000);
                    using HttpResponseMessage response = await SendAsync(client, request, cts.Token);
                });
                cancelServerCts.Cancel();
                Assert.True(ex is HttpRequestException or TaskCanceledException);

                Measurement<double> m = Assert.Single(recorder.GetMeasurements());
                VerifyRequestDuration(m, uri, acceptedErrorTypes: [typeof(TaskCanceledException).FullName, "response_ended"]);
            }, async server =>
            {
                await IgnoreExceptions(async () =>
                {
                    LoopbackServer.Connection connection = await server.EstablishConnectionAsync().WaitAsync(cancelServerCts.Token);
                    connection.Socket.Shutdown(SocketShutdown.Send);
                });
            });
        }

        [Fact]
        public Task DurationHistograms_HaveBucketSizeHints()
        {
            return LoopbackServerFactory.CreateClientAndServerAsync(async uri =>
            {
                using HttpMessageInvoker client = CreateHttpMessageInvoker();
                using InstrumentRecorder<double> requestDurationRecorder = SetupInstrumentRecorder<double>(InstrumentNames.RequestDuration);
                using InstrumentRecorder<double> timeInQueueRecorder = SetupInstrumentRecorder<double>(InstrumentNames.TimeInQueue);
                using InstrumentRecorder<double> connectionDurationRecorder = SetupInstrumentRecorder<double>(InstrumentNames.ConnectionDuration);

                requestDurationRecorder.VerifyHistogramBucketBoundaries = b =>
                {
                    // Verify first and last value of the boundaries defined in
                    // https://github.com/open-telemetry/semantic-conventions/blob/release/v1.23.x/docs/http/http-metrics.md#metric-httpserverrequestduration
                    Assert.Equal(0.005, b.First());
                    Assert.Equal(10, b.Last());
                };
                timeInQueueRecorder.VerifyHistogramBucketBoundaries = requestDurationRecorder.VerifyHistogramBucketBoundaries;
                connectionDurationRecorder.VerifyHistogramBucketBoundaries =
                    b => Assert.True(b.Last() > 180); // At least 3 minutes for the highest bucket.

                using HttpRequestMessage request = new(HttpMethod.Get, uri) { Version = UseVersion };
                using HttpResponseMessage response = await SendAsync(client, request);

                Assert.Equal(1, requestDurationRecorder.MeasurementCount);
                Assert.Equal(1, timeInQueueRecorder.MeasurementCount);
                client.Dispose(); // terminate the connection
                Assert.Equal(1, connectionDurationRecorder.MeasurementCount);
            }, async server =>
            {
                await server.AcceptConnectionSendResponseAndCloseAsync();
            });
        }
    }

    [ActiveIssue("https://github.com/dotnet/runtime/issues/93754", TestPlatforms.Browser)]
    public class HttpMetricsTest_Http11_Async : HttpMetricsTest_Http11
    {
        public HttpMetricsTest_Http11_Async(ITestOutputHelper output) : base(output)
        {
        }

        [ConditionalTheory(typeof(PlatformDetection), nameof(PlatformDetection.SupportsAlpn))]
        [InlineData(false)]
        [InlineData(true)]
        public async Task RequestDuration_HttpVersionDowngrade_LogsActualProtocol(bool malformedResponse)
        {
            await LoopbackServer.CreateServerAsync(async server =>
            {
                using HttpMessageInvoker client = CreateHttpMessageInvoker();
                using InstrumentRecorder<double> recorder = SetupInstrumentRecorder<double>(InstrumentNames.RequestDuration);
                using HttpRequestMessage request = new(HttpMethod.Get, server.Address)
                {
                    Version = HttpVersion.Version20,
                    VersionPolicy = HttpVersionPolicy.RequestVersionOrLower
                };

                Task<HttpResponseMessage> clientTask = SendAsync(client, request);

                await server.AcceptConnectionAsync(async connection =>
                {
                    if (malformedResponse)
                    {
                        await connection.ReadRequestHeaderAndSendCustomResponseAsync("!malformed!");
                    }
                    else
                    {
                        await connection.ReadRequestHeaderAndSendResponseAsync();
                    }
                });

                if (malformedResponse)
                {
                    await Assert.ThrowsAsync<HttpRequestException>(() => clientTask);
                    Measurement<double> m = Assert.Single(recorder.GetMeasurements());
                    VerifyRequestDuration(m, server.Address, acceptedErrorTypes: ["response_ended"]);
                }
                else
                {
                    using HttpResponseMessage response = await clientTask;

                    Measurement<double> m = Assert.Single(recorder.GetMeasurements());
                    VerifyRequestDuration(m, server.Address, HttpVersion.Version11, 200);
                }

            }, new LoopbackServer.Options() { UseSsl = true });
        }
    }

    [ConditionalClass(typeof(PlatformDetection), nameof(PlatformDetection.IsNotMobile))]
    public class HttpMetricsTest_Http11_Async_HttpMessageInvoker : HttpMetricsTest_Http11_Async
    {
        protected override bool TestHttpMessageInvoker => true;
        public HttpMetricsTest_Http11_Async_HttpMessageInvoker(ITestOutputHelper output) : base(output)
        {
        }
    }

    [ConditionalClass(typeof(PlatformDetection), nameof(PlatformDetection.IsNotMobile))]
    public class HttpMetricsTest_Http11_Sync : HttpMetricsTest_Http11
    {
        protected override bool TestAsync => false;
        public HttpMetricsTest_Http11_Sync(ITestOutputHelper output) : base(output)
        {
        }
    }

    [ConditionalClass(typeof(HttpMetricsTest_Http20), nameof(IsEnabled))]
    public class HttpMetricsTest_Http20 : HttpMetricsTest
    {
        public static bool IsEnabled = PlatformDetection.IsNotMobile && PlatformDetection.SupportsAlpn;
        protected override Version UseVersion => HttpVersion.Version20;
        public HttpMetricsTest_Http20(ITestOutputHelper output) : base(output)
        {
        }

        [ConditionalFact(nameof(SupportsSeparateHttpSpansForRedirects))]
        public Task RequestDuration_Redirect_RecordedForEachHttpSpan()
        {
            return GetFactoryForVersion(HttpVersion.Version11).CreateServerAsync((originalServer, originalUri) =>
            {
                return GetFactoryForVersion(HttpVersion.Version20).CreateServerAsync(async (redirectServer, redirectUri) =>
                {
                    using HttpMessageInvoker client = CreateHttpMessageInvoker();
                    using InstrumentRecorder<double> recorder = SetupInstrumentRecorder<double>(InstrumentNames.RequestDuration);
                    using HttpRequestMessage request = new(HttpMethod.Get, originalUri) { Version = HttpVersion.Version20 };

                    Task clientTask = SendAsync(client, request);
                    Task serverTask = originalServer.HandleRequestAsync(HttpStatusCode.Redirect, new[] { new HttpHeaderData("Location", redirectUri.AbsoluteUri) });

                    await Task.WhenAny(clientTask, serverTask);
                    Assert.False(clientTask.IsCompleted, $"{clientTask.Status}: {clientTask.Exception}");
                    await serverTask;

                    serverTask = redirectServer.HandleRequestAsync();
                    await TestHelper.WhenAllCompletedOrAnyFailed(clientTask, serverTask);
                    await clientTask;

                    Assert.Collection(recorder.GetMeasurements(), m0 =>
                    {
                        VerifyRequestDuration(m0, originalUri, HttpVersion.Version11, (int)HttpStatusCode.Redirect);
                    }, m1 =>
                    {
                        VerifyRequestDuration(m1, redirectUri, HttpVersion.Version20, (int)HttpStatusCode.OK);
                    });

                }, options: new GenericLoopbackOptions() { UseSsl = true });
            }, options: new GenericLoopbackOptions() { UseSsl = false});
        }

        [Fact]
        public async Task RequestDuration_ProtocolError_Recorded()
        {
            using Http2LoopbackServer server = Http2LoopbackServer.CreateServer();
            using HttpMessageInvoker client = CreateHttpMessageInvoker();
            using InstrumentRecorder<double> recorder = SetupInstrumentRecorder<double>(InstrumentNames.RequestDuration);

            using HttpRequestMessage request = new(HttpMethod.Get, server.Address) { Version = HttpVersion.Version20 };
            Task<HttpResponseMessage> sendTask = SendAsync(client, request);

            Http2LoopbackConnection connection = await server.EstablishConnectionAsync();
            int streamId = await connection.ReadRequestHeaderAsync();

            // Send a reset stream frame so that the stream moves to a terminal state.
            RstStreamFrame resetStream = new RstStreamFrame(FrameFlags.None, (int)ProtocolErrors.INTERNAL_ERROR, streamId);
            await connection.WriteFrameAsync(resetStream);

            await Assert.ThrowsAsync<HttpRequestException>(async () =>
            {
                using HttpResponseMessage response = await sendTask;
            });

            Measurement<double> m = Assert.Single(recorder.GetMeasurements());
            VerifyRequestDuration(m, server.Address, acceptedErrorTypes: ["http_protocol_error"]);
        }
    }

    public class HttpMetricsTest_Http20_HttpMessageInvoker : HttpMetricsTest_Http20
    {
        protected override bool TestHttpMessageInvoker => true;
        public HttpMetricsTest_Http20_HttpMessageInvoker(ITestOutputHelper output) : base(output)
        {
        }
    }

    [ConditionalClass(typeof(HttpClientHandlerTestBase), nameof(IsQuicSupported))]
    [ActiveIssue("https://github.com/dotnet/runtime/issues/103703", typeof(PlatformDetection), nameof(PlatformDetection.IsArmProcess))]
    public class HttpMetricsTest_Http30 : HttpMetricsTest
    {
        protected override Version UseVersion => HttpVersion.Version30;
        public HttpMetricsTest_Http30(ITestOutputHelper output) : base(output)
        {
        }
    }

    public class HttpMetricsTest_Http30_HttpMessageInvoker : HttpMetricsTest_Http30
    {
        protected override bool TestHttpMessageInvoker => true;
        public HttpMetricsTest_Http30_HttpMessageInvoker(ITestOutputHelper output) : base(output)
        {
        }
    }

    // Make sure the instruments are working with the default Meter.
    public class HttpMetricsTest_DefaultMeter : HttpMetricsTestBase
    {
        public HttpMetricsTest_DefaultMeter(ITestOutputHelper output) : base(output)
        {
        }

        [ConditionalFact(typeof(RemoteExecutor), nameof(RemoteExecutor.IsSupported))]
        public async Task ActiveRequests_Success_Recorded()
        {
            await RemoteExecutor.Invoke(static async Task () =>
            {
                using HttpMetricsTest_DefaultMeter test = new(null);
                await test.LoopbackServerFactory.CreateClientAndServerAsync(async uri =>
                {
                    using HttpClient client = test.CreateHttpClient();
                    using InstrumentRecorder<long> recorder = new InstrumentRecorder<long>(InstrumentNames.ActiveRequests);
                    using HttpRequestMessage request = new(HttpMethod.Get, uri) { Version = test.UseVersion };

                    HttpResponseMessage response = await client.SendAsync(request);
                    response.Dispose(); // Make sure disposal doesn't interfere with recording by enforcing early disposal.

                    Assert.Collection(recorder.GetMeasurements(),
                        m => VerifyActiveRequests(m, 1, uri),
                        m => VerifyActiveRequests(m, -1, uri));
                }, async server =>
                {
                    await server.AcceptConnectionSendResponseAndCloseAsync();
                });
            }).DisposeAsync();
        }

        public static bool RemoteExecutorAndSocketsHttpHandlerSupported => RemoteExecutor.IsSupported && SocketsHttpHandler.IsSupported;

        [ConditionalFact(nameof(RemoteExecutorAndSocketsHttpHandlerSupported))]
        public void AllSocketsHttpHandlerCounters_Success_Recorded()
        {
            RemoteExecutor.Invoke(static async Task () =>
            {
                TaskCompletionSource clientWaitingTcs = new(TaskCreationOptions.RunContinuationsAsynchronously);

                using HttpMetricsTest_DefaultMeter test = new(null);
                await test.LoopbackServerFactory.CreateClientAndServerAsync(async uri =>
                {
                    using MultiInstrumentRecorder recorder = new();

                    using (HttpClient client = test.CreateHttpClient())
                    {
                        using HttpRequestMessage request = new(HttpMethod.Get, uri) { Version = test.UseVersion };
                        Task<HttpResponseMessage> sendAsyncTask = client.SendAsync(request);
                        clientWaitingTcs.SetResult();
                        using HttpResponseMessage response = await sendAsyncTask;

                        await WaitForEnvironmentTicksToAdvance();
                    }

                    Version version = HttpVersion.Version11;
                    Assert.Collection(recorder.GetMeasurements(),
                        m => VerifyActiveRequests(m.InstrumentName, (long)m.Value, m.Tags, 1, uri),
                        m => VerifyOpenConnections(m.InstrumentName, m.Value, m.Tags, 1, uri, version, "idle"),
                        m => VerifyTimeInQueue(m.InstrumentName, m.Value, m.Tags, uri, version),

                        m => VerifyOpenConnections(m.InstrumentName, m.Value, m.Tags, -1, uri, version, "idle"),
                        m => VerifyOpenConnections(m.InstrumentName, m.Value, m.Tags, 1, uri, version, "active"),
                        m => VerifyOpenConnections(m.InstrumentName, m.Value, m.Tags, -1, uri, version, "active"),
                        m => VerifyOpenConnections(m.InstrumentName, m.Value, m.Tags, 1, uri, version, "idle"),

                        m => VerifyActiveRequests(m.InstrumentName, (long)m.Value, m.Tags, -1, uri),
                        m => VerifyRequestDuration(m.InstrumentName, (double)m.Value, m.Tags, uri, version, 200),
                        m => VerifyConnectionDuration(m.InstrumentName, m.Value, m.Tags, uri, version),
                        m => VerifyOpenConnections(m.InstrumentName, m.Value, m.Tags, -1, uri, version, "idle"));
                },
                async server =>
                {
                    await clientWaitingTcs.Task.WaitAsync(TestHelper.PassingTestTimeout);

                    await server.AcceptConnectionAsync(async connection =>
                    {
                        await connection.ReadRequestDataAsync();
                        await connection.SendResponseAsync(isFinal: false);
                        await connection.WaitForCloseAsync(CancellationToken.None);
                    });
                });
            }).Dispose();
        }

        [ConditionalFact(typeof(RemoteExecutor), nameof(RemoteExecutor.IsSupported))]
        public async Task RequestDuration_Success_Recorded()
        {
            await RemoteExecutor.Invoke(static async Task () =>
            {
                using HttpMetricsTest_DefaultMeter test = new(null);
                await test.LoopbackServerFactory.CreateClientAndServerAsync(async uri =>
                {
                    using HttpClient client = test.CreateHttpClient();
                    using InstrumentRecorder<double> recorder = new InstrumentRecorder<double>(InstrumentNames.RequestDuration);
                    using HttpRequestMessage request = new(HttpMethod.Get, uri) { Version = test.UseVersion };

                    using HttpResponseMessage response = await client.SendAsync(request);
                    Measurement<double> m = Assert.Single(recorder.GetMeasurements());
                    VerifyRequestDuration(m, uri, HttpVersion.Version11, (int)HttpStatusCode.OK, "GET");
                }, async server =>
                {
                    await server.AcceptConnectionSendResponseAndCloseAsync(HttpStatusCode.OK);
                });
            }).DisposeAsync();
        }
    }

    public class HttpMetricsTest_General
    {
        [ConditionalFact(typeof(SocketsHttpHandler), nameof(SocketsHttpHandler.IsSupported))]
        public void SocketsHttpHandler_Dispose_DoesNotDisposeMeterFactory()
        {
            using TestMeterFactory factory = new();
            SocketsHttpHandler handler = new()
            {
                MeterFactory = factory
            };
            handler.Dispose();
            Assert.False(factory.IsDisposed);
        }

        [Fact]
        public void HttpClientHandler_Dispose_DoesNotDisposeMeter()
        {
            using TestMeterFactory factory = new();
            HttpClientHandler handler = new()
            {
                MeterFactory = factory
            };
            handler.Dispose();
            Assert.False(factory.IsDisposed);
        }

        [Fact]
        public void HttpClientHandler_SetMeterFactoryAfterDispose_ThrowsObjectDisposedException()
        {
            HttpClientHandler handler = new();
            handler.Dispose();
            Assert.ThrowsAny<ObjectDisposedException>(() => handler.MeterFactory = new TestMeterFactory());
        }

        [ConditionalFact(typeof(SocketsHttpHandler), nameof(SocketsHttpHandler.IsSupported))]
        public void SocketsHttpHandler_SetMeterFactoryAfterDispose_ThrowsObjectDisposedException()
        {
            SocketsHttpHandler handler = new();
            handler.Dispose();
            Assert.ThrowsAny<ObjectDisposedException>(() => handler.MeterFactory = new TestMeterFactory());
        }

        [Fact]
        public void HttpClientHandler_SetMeterFactoryAfterStart_ThrowsInvalidOperationException()
        {
            Http11LoopbackServerFactory.Singleton.CreateClientAndServerAsync(async uri =>
            {
                using HttpClientHandler handler = new();
                using HttpClient client = new HttpClient(handler);
                await client.GetAsync(uri);

                Assert.Throws<InvalidOperationException>(() => handler.MeterFactory = new TestMeterFactory());
            }, server => server.AcceptConnectionSendResponseAndCloseAsync());
        }

        [ConditionalFact(typeof(SocketsHttpHandler), nameof(SocketsHttpHandler.IsSupported))]
        public void SocketsHttpHandler_SetMeterFactoryAfterStart_ThrowsInvalidOperationException()
        {
            Http11LoopbackServerFactory.Singleton.CreateClientAndServerAsync(async uri =>
            {
                using SocketsHttpHandler handler = new();
                using HttpClient client = new HttpClient(handler);
                await client.GetAsync(uri);

                Assert.Throws<InvalidOperationException>(() => handler.MeterFactory = new TestMeterFactory());
            }, server => server.AcceptConnectionSendResponseAndCloseAsync());
        }
    }

    internal sealed class TestMeterFactory : IMeterFactory
    {
        private Meter? _meter;
        public bool IsDisposed => _meter is null;

        public TestMeterFactory() => _meter = new Meter("System.Net.Http", null, null, this);
        public Meter Create(MeterOptions options)
        {
            Assert.Equal("System.Net.Http", options.Name);
            Assert.Same(this, options.Scope);
            Assert.False(IsDisposed);

            return _meter;
        }
        public void Dispose()
        {
            _meter?.Dispose();
            _meter = null;
        }
    }

}<|MERGE_RESOLUTION|>--- conflicted
+++ resolved
@@ -161,11 +161,8 @@
             private Meter? _meter;
 
             public Action? MeasurementRecorded;
-<<<<<<< HEAD
             public Action<IReadOnlyList<T>> VerifyHistogramBucketBoundaries;
             public int MeasurementCount => _values.Count;
-=======
->>>>>>> 13cf2649
 
             public InstrumentRecorder(string instrumentName)
             {
@@ -198,7 +195,6 @@
             {
                 _values.Enqueue(new Measurement<T>(measurement, tags));
                 MeasurementRecorded?.Invoke();
-<<<<<<< HEAD
                 if (VerifyHistogramBucketBoundaries is not null)
                 {
                     Histogram<T> histogram = (Histogram<T>)instrument;
@@ -206,8 +202,6 @@
                     Assert.NotNull(boundaries);
                     VerifyHistogramBucketBoundaries(boundaries);
                 }
-=======
->>>>>>> 13cf2649
             }
 
             public IReadOnlyList<Measurement<T>> GetMeasurements() => _values.ToArray();
