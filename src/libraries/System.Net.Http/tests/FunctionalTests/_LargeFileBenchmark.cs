// The .NET Foundation licenses this file to you under the MIT license.

using System.Collections.Generic;
using System.ComponentModel;
using System.Diagnostics;
using System.Diagnostics.Tracing;
using System.IO;
using System.Linq;
using System.Net.NetworkInformation;
using System.Net.Sockets;
using System.Runtime.InteropServices;
using System.Text;
using System.Threading;
using System.Threading.Channels;
using System.Threading.Tasks;
using Xunit;
using Xunit.Abstractions;

namespace System.Net.Http.Functional.Tests
{
    [CollectionDefinition("NoParallelTests", DisableParallelization = true)]
    public class LargeFileBenchmark_ShouldNotBeParallell { }

    [Collection(nameof(LargeFileBenchmark_ShouldNotBeParallell))]
    public class LargeFileBenchmark : IDisposable
    {
        private readonly ITestOutputHelper _output;
        private LogHttpEventListener _listener;

        public LargeFileBenchmark(ITestOutputHelper output)
        {
            _output = output;
            _listener = new LogHttpEventListener(output);
            _listener.Filter = m => m.Contains("[FlowControl]");
        }

        public void Dispose() => _listener?.Dispose();

        private const double LengthMb = 100;
        private const int TestRunCount = 10;

        //private const string BenchmarkServer = "10.194.114.94";
        //private const string BenchmarkServer = "169.254.132.170"; // duo1
        private const string BenchmarkServer = "192.168.0.152";
        private const string BenchmarkServerGo = "192.168.0.152:5002";
        // private const string BenchmarkServer = "127.0.0.1:5000";

        //private static readonly IPAddress LocalAddress = IPAddress.Parse("169.254.59.132"); // duo2
        private static readonly IPAddress LocalAddress = null;

        //private const string ReportDir = @"C:\_dev\r6r\artifacts\bin\System.Net.Http.Functional.Tests\net6.0-windows-Release\TestResults";
        private const string ReportDir = @"C:\Users\anfirszo\dev\dotnet\6.0\runtime\artifacts\bin\System.Net.Http.Functional.Tests\net6.0-windows-Release\TestResults";

        [Theory]
        [InlineData(BenchmarkServer)]
        public Task Download11(string hostName) => TestHandler("SocketsHttpHandler HTTP 1.1 - Run1", hostName, false, LengthMb, details: "http1.1");

        [Theory]
        [InlineData(BenchmarkServer, 1024)]
        [InlineData(BenchmarkServer, 2048)]
        [InlineData(BenchmarkServer, 4096)]
        [InlineData(BenchmarkServer, 8192)]
        [InlineData(BenchmarkServer, 16384)]
        public Task Download20_SpecificWindow_MegaBytes(string hostName, int initialWindowKbytes) => Download20_SpecificWindow(hostName, initialWindowKbytes);

        [Theory]
        //[InlineData(BenchmarkServer, 64)]
        [InlineData(BenchmarkServer, 128)]
        [InlineData(BenchmarkServer, 256)]
        [InlineData(BenchmarkServer, 512)]
        public Task Download20_SpecificWindow_KiloBytes(string hostName, int initialWindowKbytes) => Download20_SpecificWindow(hostName, initialWindowKbytes);

        private Task Download20_SpecificWindow(string hostName, int initialWindowKbytes)
        {
            SocketsHttpHandler handler = new SocketsHttpHandler()
            {
                EnableDynamicHttp2StreamWindowSizing = false,
                InitialStreamWindowSize = initialWindowKbytes * 1024
            };
            string details = $"SpecificWindow({initialWindowKbytes})";
            return TestHandler($"SocketsHttpHandler HTTP 2.0 - W: {initialWindowKbytes} KB", hostName, true, LengthMb, handler, details);
        }

        public static TheoryData<string, int, int> Download20_Data = new TheoryData<string, int, int>
        {
            { BenchmarkServer, 8, 1 },
            { BenchmarkServer, 8, 2 },
            { BenchmarkServer, 8, 4 },
            { BenchmarkServer, 8, 8 },
            { BenchmarkServer, 4, 1 },
            { BenchmarkServer, 4, 2 },
            { BenchmarkServer, 4, 4 },
            //{ BenchmarkServerGo, 8, 0.5 },
            //{ BenchmarkServerGo, 8, 0.25 },
            //{ BenchmarkServerGo, 8, 0.125 },
            //{ BenchmarkServerGo, 4, 0.5 },
            //{ BenchmarkServerGo, 4, 0.25 },
        };

        [Theory]
        [MemberData(nameof(Download20_Data))]
        public async Task Download20_StaticRtt(string hostName, int ratio, int correction)
        {
            _listener.Enabled = true;
            _listener.Filter = m => m.Contains("[FlowControl]") && m.Contains("Updated");
            var handler = new SocketsHttpHandler
            {
                FakeRtt = await EstimateRttAsync(hostName),
                StreamWindowUpdateRatio = ratio,
                StreamWindowMagicMultiplier = 1.0 / correction
            };

            string details = $"StaticRtt_R({ratio})_C({correction})";
            await TestHandler($"SocketsHttpHandler HTTP 2.0 dynamic Window with Static RTT  | host:{hostName} ratio={ratio} magic={handler.StreamWindowMagicMultiplier}",
                hostName, true, LengthMb, handler, details);
        }

        [Theory]
        [MemberData(nameof(Download20_Data))]
        private async Task Download20_Dynamic_SingleStream(string hostName, int ratio, int correction)
        {
            _listener.Enabled = true;
            _listener.Filter = m =>  m.Contains("[FlowControl]") && m.Contains("Updated");
            var handler = new SocketsHttpHandler()
            {
                StreamWindowUpdateRatio = ratio,
                StreamWindowMagicMultiplier = 1.0/correction
            };
            string details = $"Dynamic_R({ratio})_C({correction})";
            await TestHandler($"SocketsHttpHandler HTTP 2.0 Dynamic single stream | host:{hostName} ratio={ratio} magic={handler.StreamWindowMagicMultiplier}",
<<<<<<< HEAD
                hostName, true, LengthMb, handler, details);
=======
                hostName, true, LengthMb, handler);
>>>>>>> dab35abf
        }

        [Theory]
        [InlineData(BenchmarkServer)]
        //[InlineData("10.194.114.94:5001")]
        //[InlineData("10.194.114.94:5002")]
        public async Task Download20_Dynamic_MultiStream(string hostName)
        {
            _listener.Enabled = true;
            var handler = new SocketsHttpHandler();
            using var client = new HttpClient(handler, true);
            client.Timeout = TimeSpan.FromMinutes(3);
            const int NStreams = 4;
            string info = $"SocketsHttpHandler HTTP 2.0 Dynamic {NStreams} concurrent streams";


            var message = GenerateRequestMessage(hostName, true, LengthMb);
            _output.WriteLine($"{info} / {LengthMb} MB from {message.RequestUri}");

            Stopwatch sw = Stopwatch.StartNew();
            List<Task> tasks = new List<Task>();
            for (int i = 0; i < NStreams; i++)
            {
                var task = Task.Run(() => client.SendAsync(GenerateRequestMessage(hostName, true, LengthMb)));
                tasks.Add(task);
            }

            await Task.WhenAll(tasks);

            double elapsedSec = sw.ElapsedMilliseconds * 0.001;
            _output.WriteLine($"{info}: completed in {elapsedSec} sec");
        }

        private async Task TestHandler(string info, string hostName, bool http2, double lengthMb, SocketsHttpHandler handler = null, string details = "")
        {
            handler ??= new SocketsHttpHandler();

            if (LocalAddress != null) handler.ConnectCallback = CustomConnect;

            string reportFileName = CreateOutputFile(details);
            _output.WriteLine("REPORT: " + reportFileName);
            using StreamWriter report = new StreamWriter(reportFileName);

            for (int i = 0; i < TestRunCount; i++)
            {
                _output.WriteLine($"############ run {i} ############");
                await TestHandlerCore(info, hostName, http2, lengthMb, handler, report);
            }
            handler.Dispose();
        }

        private static string CreateOutputFile(string details)
        {
            if (!Directory.Exists(ReportDir)) Directory.CreateDirectory(ReportDir);
            return Path.Combine(ReportDir, $"report_{Environment.TickCount64}_{details}.csv");
        }

        private async Task TestHandlerCore(string info, string hostName, bool http2, double lengthMb, SocketsHttpHandler handler, StreamWriter report)
        {
            _listener.Log2.Clear();
            using var client = new HttpClient(CopyHandler(handler), true);
            client.Timeout = TimeSpan.FromMinutes(3);
            var message = GenerateRequestMessage(hostName, http2, lengthMb);
            _output.WriteLine($"{info} / {lengthMb} MB from {message.RequestUri}");
            Stopwatch sw = Stopwatch.StartNew();
            var response = await client.SendAsync(message);

            double elapsedSec = sw.ElapsedMilliseconds * 0.001;
            elapsedSec = Math.Round(elapsedSec, 3);
            _output.WriteLine($"{info}: completed in {elapsedSec} sec");
            report.Write(elapsedSec);
            double? window = GetStreamWindowSizeInMegabytes();
            if (window.HasValue) report.Write($", {window}");
            double? rtt = GetRtt();
            if (rtt.HasValue) report.Write($", {rtt}");
            report.WriteLine();
        }

        private double? GetStreamWindowSizeInMegabytes()
        {
            const string Prefix = "Updated StreamWindowSize: ";
            string log = _listener.Log2.ToString();

            int idx = log.LastIndexOf(Prefix);
            if (idx < 0) return null;
            ReadOnlySpan<char> text = log.AsSpan().Slice(idx + Prefix.Length);
            text = text.Slice(0, text.IndexOf(','));

            double size = int.Parse(text);
            double sizeMb = size / 1024 / 1024;
            return Math.Round(sizeMb, 3);
        }

        private double? GetRtt()
        {
            const string Prefix = "Updated MinRtt: ";
            string log = _listener.Log2.ToString();

            int idx = log.LastIndexOf(Prefix);
            if (idx < 0) return null;
            ReadOnlySpan<char> text = log.AsSpan().Slice(idx + Prefix.Length);
            text = text.Slice(0, text.IndexOf(' '));

            double rtt = double.Parse(text);
            return Math.Round(rtt, 3);
        }

        private static SocketsHttpHandler CopyHandler(SocketsHttpHandler h)
        {
            return new SocketsHttpHandler()
            {
                FakeRtt = h.FakeRtt,
                EnableDynamicHttp2StreamWindowSizing = h.EnableDynamicHttp2StreamWindowSizing,
                InitialStreamWindowSize = h.InitialStreamWindowSize,
                StreamWindowUpdateRatio = h.StreamWindowUpdateRatio,
                StreamWindowMagicMultiplier = h.StreamWindowMagicMultiplier,
                ConnectCallback = h.ConnectCallback
            };
        }

        private static async ValueTask<Stream> CustomConnect(SocketsHttpConnectionContext ctx, CancellationToken cancellationToken)
        {
            Socket socket = new Socket(AddressFamily.InterNetwork, SocketType.Stream, ProtocolType.Tcp)
            {
                NoDelay = true
            };
            socket.Bind(new IPEndPoint(LocalAddress, 0));

            try
            {
                await socket.ConnectAsync(ctx.DnsEndPoint, cancellationToken).ConfigureAwait(false);
                return new NetworkStream(socket, ownsSocket: true);
            }
            catch
            {
                socket.Dispose();
                throw;
            }
        }

        [Fact]
        public async Task TestEstimateRtt()
        {
            TimeSpan rtt = await EstimateRttAsync(BenchmarkServer);
            _output.WriteLine($"RTT: {rtt.TotalMilliseconds} ms");
        }

        private async Task<TimeSpan> EstimateRttAsync(string hostName)
        {
            int sep = hostName.IndexOf(':');
            if (sep > 0)
            {
                hostName = hostName.Substring(0, sep);
            }

            IPAddress addr;
            if (!IPAddress.TryParse(hostName, out addr))
            {
                addr = (await Dns.GetHostAddressesAsync(hostName)).FirstOrDefault(e => e.AddressFamily == AddressFamily.InterNetwork);
            }

            IPAddress destAddr = (await Dns.GetHostAddressesAsync(hostName))[0];

            // warmup:
            PingEx.Send(LocalAddress, destAddr);

            IPAddress local = LocalAddress != null ? LocalAddress : IPAddress.Loopback;

            var reply1 = PingEx.Send(LocalAddress, destAddr).RoundTripTime;
            var reply2 = PingEx.Send(LocalAddress, destAddr).RoundTripTime;

            TimeSpan rtt = reply1 > reply2 ? reply1 : reply2;

            _output.WriteLine($"Estimated RTT: {rtt}");
            if (rtt < TimeSpan.FromMilliseconds(1))
            {
                _output.WriteLine("RTT < 1 ms, changing to 1 ms!");
                rtt = TimeSpan.FromMilliseconds(1);
            }

            return rtt;
        }


        static HttpRequestMessage GenerateRequestMessage(string hostName, bool http2, double lengthMb = 5)
        {
            int port = http2 ? 5001 : 5000;
            int sep = hostName.IndexOf(':');
            if (sep > 0)
            {
                string portStr = hostName.Substring(sep + 1, hostName.Length - sep - 1);
                int.TryParse(portStr, out port);
                hostName = hostName.Substring(0, sep);
            }

            string url = $"http://{hostName}:{port}?lengthMb={lengthMb}";
            var msg = new HttpRequestMessage(HttpMethod.Get, url)
            {
                Version = new Version(1, 1)
            };

            if (http2)
            {
                msg.Version = new Version(2, 0);
                msg.VersionPolicy = HttpVersionPolicy.RequestVersionExact;
            }
                
            return msg;
        }
    }

    public sealed class LogHttpEventListener : EventListener
    {
        private Channel<string> _messagesChannel = Channel.CreateUnbounded<string>();
        private Task _processMessages;
        private CancellationTokenSource _stopProcessing;
        private ITestOutputHelper _log;

        public StringBuilder Log2 { get; }

        public LogHttpEventListener(ITestOutputHelper log)
        {
            _log = log;
            _messagesChannel = Channel.CreateUnbounded<string>();
            _processMessages = ProcessMessagesAsync();
            _stopProcessing = new CancellationTokenSource();
            Log2 = new StringBuilder(1024 * 1024);
        }

        public bool Enabled { get; set; }
        public Predicate<string> Filter { get; set; } = _ => true;

        protected override void OnEventSourceCreated(EventSource eventSource)
        {
            if (eventSource.Name == "Private.InternalDiagnostics.System.Net.Http")
            {
                EnableEvents(eventSource, EventLevel.LogAlways);
            }
        }

        private async Task ProcessMessagesAsync()
        {
            await Task.Yield();

            try
            {
                await foreach (string message in _messagesChannel.Reader.ReadAllAsync(_stopProcessing.Token))
                {
                    if (Filter(message))
                    {
                        _log.WriteLine(message);
                        Log2.AppendLine(message);
                    }
                }
            }
            catch (OperationCanceledException)
            {
                return;
            }
        }

        protected override async void OnEventWritten(EventWrittenEventArgs eventData)
        {
            if (!Enabled) return;

            var sb = new StringBuilder().Append($"{eventData.TimeStamp:HH:mm:ss.fffffff}[{eventData.EventName}] ");
            for (int i = 0; i < eventData.Payload?.Count; i++)
            {
                if (i > 0)
                {
                    sb.Append(", ");
                }
                sb.Append(eventData.PayloadNames?[i]).Append(": ").Append(eventData.Payload[i]);
            }
            await _messagesChannel.Writer.WriteAsync(sb.ToString());
        }

        public override void Dispose()
        {
            base.Dispose();
            var timeout = TimeSpan.FromSeconds(2);

            if (!_processMessages.Wait(timeout))
            {
                _stopProcessing.Cancel();
                _processMessages.Wait(timeout);
            }
        }
    }

    // https://stackoverflow.com/a/66380228/797482
    internal static class PingEx
    {
        /// <summary>
        /// Pass in the IP you want to ping as a string along with the name of the NIC on your machine that
        /// you want to send the ping from.
        /// </summary>
        /// <param name="ipToPing">The destination IP as a string ex. '10.10.10.1'</param>
        /// <param name="nicName">The name of the NIC ex. 'LECO Hardware'.  Non-case sensitive.</param>
        /// <returns></returns>
        public static bool PingIpFromNic(string ipToPing, string nicName)
        {
            var sourceIpStr = GetIpOfNicFromName(nicName);

            if (sourceIpStr == "")
            {
                return false;
            }

            var p = Send(
                srcAddress: IPAddress.Parse(sourceIpStr),
                destAddress: IPAddress.Parse(ipToPing));

            return p.Status == IPStatus.Success;
        }

        /// <summary>
        /// Pass in the name of a NIC on your machine and this method will return the IPV4 address of it.
        /// </summary>
        /// <param name="nicName">The name of the NIC you want the IP of ex. 'TE Hardware'</param>
        /// <returns></returns>
        public static string GetIpOfNicFromName(string nicName)
        {
            var adapters = NetworkInterface.GetAllNetworkInterfaces();

            foreach (var adapter in adapters)
            {
                // Ignoring case in NIC name
                if (!string.Equals(adapter.Name, nicName, StringComparison.CurrentCultureIgnoreCase)) continue;

                foreach (var uni in adapter.GetIPProperties().UnicastAddresses)
                {
                    // Return the first one found
                    return uni.Address.ToString();
                }
            }

            return "";
        }

        public static PingReplyEx Send(IPAddress srcAddress, IPAddress destAddress,
            int timeout = 5000,
            byte[] buffer = null, PingOptions po = null)
        {
            if (destAddress == null || destAddress.AddressFamily != AddressFamily.InterNetwork ||
                destAddress.Equals(IPAddress.Any))
                throw new ArgumentException();

            //Defining pinvoke args
            var source = srcAddress == null ? 0 : BitConverter.ToUInt32(srcAddress.GetAddressBytes(), 0);

            var destination = BitConverter.ToUInt32(destAddress.GetAddressBytes(), 0);

            var sendBuffer = buffer ?? new byte[] { };

            var options = new Interop.Option
            {
                Ttl = (po == null ? (byte)255 : (byte)po.Ttl),
                Flags = (po == null ? (byte)0 : po.DontFragment ? (byte)0x02 : (byte)0) //0x02
            };

            var fullReplyBufferSize =
                Interop.ReplyMarshalLength +
                sendBuffer.Length; //Size of Reply struct and the transmitted buffer length.

            var allocSpace =
                Marshal.AllocHGlobal(
                    fullReplyBufferSize); // unmanaged allocation of reply size. TODO Maybe should be allocated on stack
            try
            {
                var start = DateTime.Now;
                var nativeCode = Interop.IcmpSendEcho2Ex(
                    Interop.IcmpHandle,             //_In_      HANDLE IcmpHandle,
                    Event: default(IntPtr),         //_In_opt_  HANDLE Event,
                    apcRoutine: default(IntPtr),    //_In_opt_  PIO_APC_ROUTINE ApcRoutine,
                    apcContext: default(IntPtr),    //_In_opt_  PVOID ApcContext
                    source,                         //_In_      IPAddr SourceAddress,
                    destination,                    //_In_      IPAddr DestinationAddress,
                    sendBuffer,                     //_In_      LPVOID RequestData,
                    (short)sendBuffer.Length,       //_In_      WORD RequestSize,
                    ref options,                    //_In_opt_  PIP_OPTION_INFORMATION RequestOptions,
                    replyBuffer: allocSpace,        //_Out_     LPVOID ReplyBuffer,
                    fullReplyBufferSize,            //_In_      DWORD ReplySize,
                    timeout                         //_In_      DWORD Timeout
                );

                var duration = DateTime.Now - start;

                var reply = (Interop.Reply)Marshal.PtrToStructure(allocSpace,
                    typeof(Interop.Reply)); // Parse the beginning of reply memory to reply struct

                byte[] replyBuffer = null;
                if (sendBuffer.Length != 0)
                {
                    replyBuffer = new byte[sendBuffer.Length];
                    Marshal.Copy(allocSpace + Interop.ReplyMarshalLength, replyBuffer, 0,
                        sendBuffer.Length); //copy the rest of the reply memory to managed byte[]
                }

                if (nativeCode == 0) //Means that native method is faulted.
                    return new PingReplyEx(nativeCode, reply.Status,
                        new IPAddress(reply.Address), duration);
                else
                    return new PingReplyEx(nativeCode, reply.Status,
                        new IPAddress(reply.Address), reply.RoundTripTime,
                        replyBuffer);
            }
            finally
            {
                Marshal.FreeHGlobal(allocSpace); //free allocated space
            }
        }


        /// <summary>Interoperability Helper
        ///     <see cref="http://msdn.microsoft.com/en-us/library/windows/desktop/bb309069(v=vs.85).aspx" />
        /// </summary>
        public static class Interop
        {
            private static IntPtr? _icmpHandle;
            private static int? _replyStructLength;

            /// <summary>Returns the application legal icmp handle. Should be close by IcmpCloseHandle
            ///     <see cref="http://msdn.microsoft.com/en-us/library/windows/desktop/aa366045(v=vs.85).aspx" />
            /// </summary>
            public static IntPtr IcmpHandle
            {
                get
                {
                    if (_icmpHandle == null)
                    {
                        _icmpHandle = IcmpCreateFile();
                        //TODO Close Icmp Handle appropriate
                    }

                    return _icmpHandle.GetValueOrDefault();
                }
            }

            /// <summary>Returns the the marshaled size of the reply struct.</summary>
            public static int ReplyMarshalLength
            {
                get
                {
                    if (_replyStructLength == null)
                    {
                        _replyStructLength = Marshal.SizeOf(typeof(Reply));
                    }
                    return _replyStructLength.GetValueOrDefault();
                }
            }


            [DllImport("Iphlpapi.dll", SetLastError = true)]
            private static extern IntPtr IcmpCreateFile();
            [DllImport("Iphlpapi.dll", SetLastError = true)]
            private static extern bool IcmpCloseHandle(IntPtr handle);
            [DllImport("Iphlpapi.dll", SetLastError = true)]
            public static extern uint IcmpSendEcho2Ex(IntPtr icmpHandle, IntPtr Event, IntPtr apcRoutine, IntPtr apcContext, uint sourceAddress, UInt32 destinationAddress, byte[] requestData, short requestSize, ref Option requestOptions, IntPtr replyBuffer, int replySize, int timeout);
            [StructLayout(LayoutKind.Sequential, CharSet = CharSet.Ansi)]
            public struct Option
            {
                public byte Ttl;
                public readonly byte Tos;
                public byte Flags;
                public readonly byte OptionsSize;
                public readonly IntPtr OptionsData;
            }
            [StructLayout(LayoutKind.Sequential, CharSet = CharSet.Ansi)]
            public struct Reply
            {
                public readonly UInt32 Address;
                public readonly int Status;
                public readonly int RoundTripTime;
                public readonly short DataSize;
                public readonly short Reserved;
                public readonly IntPtr DataPtr;
                public readonly Option Options;
            }
        }

        public class PingReplyEx
        {
            private Win32Exception _exception;

            internal PingReplyEx(uint nativeCode, int replyStatus, IPAddress ipAddress, TimeSpan duration)
            {
                NativeCode = nativeCode;
                IpAddress = ipAddress;
                if (Enum.IsDefined(typeof(IPStatus), replyStatus))
                    Status = (IPStatus)replyStatus;
            }
            internal PingReplyEx(uint nativeCode, int replyStatus, IPAddress ipAddress, int roundTripTime, byte[] buffer)
            {
                NativeCode = nativeCode;
                IpAddress = ipAddress;
                RoundTripTime = TimeSpan.FromMilliseconds(roundTripTime);
                Buffer = buffer;
                if (Enum.IsDefined(typeof(IPStatus), replyStatus))
                    Status = (IPStatus)replyStatus;
            }

            /// <summary>Native result from <code>IcmpSendEcho2Ex</code>.</summary>
            public uint NativeCode { get; }

            public IPStatus Status { get; } = IPStatus.Unknown;

            /// <summary>The source address of the reply.</summary>
            public IPAddress IpAddress { get; }

            public byte[] Buffer { get; }

            public TimeSpan RoundTripTime { get; } = TimeSpan.Zero;

            public Win32Exception Exception
            {
                get
                {
                    if (Status != IPStatus.Success)
                        return _exception ?? (_exception = new Win32Exception((int)NativeCode, Status.ToString()));
                    else
                        return null;
                }
            }

            public override string ToString()
            {
                if (Status == IPStatus.Success)
                    return Status + " from " + IpAddress + " in " + RoundTripTime + " ms with " + Buffer.Length + " bytes";
                else if (Status != IPStatus.Unknown)
                    return Status + " from " + IpAddress;
                else
                    return Exception.Message + " from " + IpAddress;
            }
        }
    }
}<|MERGE_RESOLUTION|>--- conflicted
+++ resolved
@@ -128,11 +128,7 @@
             };
             string details = $"Dynamic_R({ratio})_C({correction})";
             await TestHandler($"SocketsHttpHandler HTTP 2.0 Dynamic single stream | host:{hostName} ratio={ratio} magic={handler.StreamWindowMagicMultiplier}",
-<<<<<<< HEAD
-                hostName, true, LengthMb, handler, details);
-=======
                 hostName, true, LengthMb, handler);
->>>>>>> dab35abf
         }
 
         [Theory]
