<<<<<<< HEAD
//// The .NET Foundation licenses this file to you under the MIT license.

//using System.Diagnostics;
//using System.Diagnostics.Tracing;
//using System.Linq;
//using System.Net.NetworkInformation;
//using System.Net.Sockets;
//using System.Text;
//using System.Threading;
//using System.Threading.Channels;
//using System.Threading.Tasks;
//using Xunit;
//using Xunit.Abstractions;

//namespace System.Net.Http.Functional.Tests
//{
//    [CollectionDefinition("NoParallelTests", DisableParallelization = true)]
//    public class LargeFileBenchmark_ShouldNotBeParallell { }

//    [Collection(nameof(LargeFileBenchmark_ShouldNotBeParallell))]
//    public class LargeFileBenchmark : IDisposable
//    {
//        private readonly ITestOutputHelper _output;
//        private LogHttpEventListener _listener;

//        public LargeFileBenchmark(ITestOutputHelper output)
//        {
//            _output = output;
//            _listener = new LogHttpEventListener(output);
//        }

//        public void Dispose() => _listener?.Dispose();

//        private const double LengthMb = 50;
//        private const string BenchmarkServer = "10.194.114.94";

//        [Theory]
//        [InlineData(BenchmarkServer)]
//        public Task Download11_Run1(string hostName) => TestHandler("SocketsHttpHandler HTTP 1.1 - Run1", hostName, false, LengthMb);

//        [Theory]
//        [InlineData(BenchmarkServer)]
//        public Task Download11_Run2(string hostName) => TestHandler("SocketsHttpHandler HTTP 1.1 - Run2", hostName, false, LengthMb);

//        // [Theory]
//        // [InlineData("10.194.114.94")]
//        // public Task Download20_DefaultWindow(string hostName) => TestHandler("SocketsHttpHandler HTTP 2.0", hostName, true, LengthMb);

//        [Theory]
//        [InlineData(BenchmarkServer, 64)]
//        public Task Download20_SpecificWindow_Run0(string hostName, int initialWindowKbytes) => Download20_SpecificWindow(hostName, initialWindowKbytes);

//        [Theory]
//        [InlineData(BenchmarkServer, 256)]
//        [InlineData(BenchmarkServer, 384)]
//        public Task Download20_SpecificWindow_Run1(string hostName, int initialWindowKbytes) => Download20_SpecificWindow(hostName, initialWindowKbytes);

//        [Theory]
//        [InlineData(BenchmarkServer, 512)]
//        [InlineData(BenchmarkServer, 768)]
//        public Task Download20_SpecificWindow_Run2(string hostName, int initialWindowKbytes) => Download20_SpecificWindow(hostName, initialWindowKbytes);

//        [Theory]
//        [InlineData(BenchmarkServer, 1024)]
//        [InlineData(BenchmarkServer, 1280)]
//        [InlineData(BenchmarkServer, 1536)]
//        public Task Download20_SpecificWindow_Run3(string hostName, int initialWindowKbytes) => Download20_SpecificWindow(hostName, initialWindowKbytes);

//        [Theory]
//        [InlineData(BenchmarkServer, 1792)]
//        [InlineData(BenchmarkServer, 2048)]
//        [InlineData(BenchmarkServer, 2560)]
//        [InlineData(BenchmarkServer, 3072)]
//        [InlineData(BenchmarkServer, 4096)]
//        [InlineData(BenchmarkServer, 5120)]
//        [InlineData(BenchmarkServer, 6144)]
//        [InlineData(BenchmarkServer, 8192)]
//        [InlineData(BenchmarkServer, 10240)]
//        [InlineData(BenchmarkServer, 12288)]
//        [InlineData(BenchmarkServer, 14336)]
//        [InlineData(BenchmarkServer, 16384)]
//        public Task Download20_SpecificWindow_Run4(string hostName, int initialWindowKbytes) => Download20_SpecificWindow(hostName, initialWindowKbytes);

//        private Task Download20_SpecificWindow(string hostName, int initialWindowKbytes)
//        {
//            SocketsHttpHandler handler = new SocketsHttpHandler()
//            {
//                InitialStreamWindowSize = initialWindowKbytes * 1024
//            };
//            return TestHandler($"SocketsHttpHandler HTTP 2.0 - W: {initialWindowKbytes} KB", hostName, true, LengthMb, handler);
//        }


//        [Theory]
//        [InlineData(BenchmarkServer)]
//        public async Task Download20_Dynamic_Default(string hostName)
//        {
//            _listener.Enabled = true;
//            //_listener.Filter = m => m.Contains("No adjustment") || m.Contains("Updated StreamWindowSize") || m.Contains("SendWindowUpdateAsync");

//            SocketsHttpHandler handler = new SocketsHttpHandler()
//            {
//                FakeRtt = await EstimateRttAsync(hostName)
//            };
//            await TestHandler("SocketsHttpHandler HTTP 2.0", hostName, true, LengthMb, handler);
//        }

//        [Theory]
//        [InlineData(BenchmarkServer, 8, 1)]
//        [InlineData(BenchmarkServer, 4, 1)]
//        [InlineData(BenchmarkServer, 2, 1)]
//        [InlineData(BenchmarkServer, 8, 10)]
//        [InlineData(BenchmarkServer, 4, 10)]
//        [InlineData(BenchmarkServer, 2, 10)]
//        public async Task Download20_Dynamic_Custom(string hostName, int ratio, int magic)
//        {
//            _listener.Enabled = true;
//            //_listener.Filter = m => m.Contains("No adjustment") || m.Contains("Updated StreamWindowSize") || m.Contains("SendWindowUpdateAsync");

//            SocketsHttpHandler handler = new SocketsHttpHandler()
//            {
//                FakeRtt = await EstimateRttAsync(hostName),
//                StreamWindowUpdateRatio = ratio,
//                StreamWindowMagicMultiplier = magic
//            };
//            await TestHandler($"SocketsHttpHandler HTTP 2.0 Dynamic | ratio={ratio} | magic={magic}", hostName, true, LengthMb, handler);
//        }

//        private async Task TestHandler(string info, string hostName, bool http2, double lengthMb, HttpMessageHandler handler = null)
//        {
//            handler ??= new SocketsHttpHandler();
//            using var client = new HttpClient(handler, true);
//            client.Timeout = TimeSpan.FromMinutes(2);
//            var message = GenerateRequestMessage(hostName, http2, lengthMb);
//            _output.WriteLine($"{info} / {lengthMb} MB from {hostName}");
//            Stopwatch sw = Stopwatch.StartNew();
//            var response = await client.SendAsync(message);
//            long elapsedMs = sw.ElapsedMilliseconds;

//            _output.WriteLine($"{info}: {response.StatusCode} in {elapsedMs} ms");
//        }

//        private async Task<TimeSpan> EstimateRttAsync(string hostName)
//        {
//            IPAddress addr;
//            if (!IPAddress.TryParse(hostName, out addr))
//            {
//                addr = (await Dns.GetHostAddressesAsync(hostName)).FirstOrDefault(e => e.AddressFamily == AddressFamily.InterNetwork);
//            }

//            Ping ping = new Ping();

//            // warmup:
//            await ping.SendPingAsync(addr);

//            PingReply reply1 = await ping.SendPingAsync(addr);
//            PingReply reply2 = await ping.SendPingAsync(addr);
//            TimeSpan rtt = new TimeSpan(reply1.RoundtripTime + reply2.RoundtripTime) / 2;
//            _output.WriteLine($"Estimated RTT: {rtt.TotalMilliseconds} ms");
//            return rtt;
//        }


//        static HttpRequestMessage GenerateRequestMessage(string hostName, bool http2, double lengthMb = 5)
//        {
//            string url = $"http://{hostName}:{(http2 ? "5001" : "5000")}?lengthMb={lengthMb}";
//            var msg = new HttpRequestMessage(HttpMethod.Get, url)
//            {
//                Version = new Version(1, 1)
//            };

//            if (http2)
//            {
//                msg.Version = new Version(2, 0);
//                msg.VersionPolicy = HttpVersionPolicy.RequestVersionExact;
//            }

//            return msg;
//        }
//    }

//    public sealed class LogHttpEventListener : EventListener
//    {
//        private Channel<string> _messagesChannel = Channel.CreateUnbounded<string>();
//        private Task _processMessages;
//        private CancellationTokenSource _stopProcessing;
//        private ITestOutputHelper _log;

//        public LogHttpEventListener(ITestOutputHelper log)
//        {
//            _log = log;
//            _messagesChannel = Channel.CreateUnbounded<string>();
//            _processMessages = ProcessMessagesAsync();
//            _stopProcessing = new CancellationTokenSource();
//        }

//        public bool Enabled { get; set; }
//        public Predicate<string> Filter { get; set; } = _ => true;

//        protected override void OnEventSourceCreated(EventSource eventSource)
//        {
//            if (eventSource.Name == "Private.InternalDiagnostics.System.Net.Http")
//            {
//                EnableEvents(eventSource, EventLevel.LogAlways);
//            }
//        }

//        private async Task ProcessMessagesAsync()
//        {
//            await Task.Yield();

//            try
//            {
//                await foreach (string message in _messagesChannel.Reader.ReadAllAsync(_stopProcessing.Token))
//                {
//                    if (Filter(message)) _log.WriteLine(message);
//                }
//            }
//            catch (OperationCanceledException)
//            {
//                return;
//            }
//        }

//        protected override async void OnEventWritten(EventWrittenEventArgs eventData)
//        {
//            if (!Enabled) return;

//            var sb = new StringBuilder().Append($"{eventData.TimeStamp:HH:mm:ss.fffffff}[{eventData.EventName}] ");
//            for (int i = 0; i < eventData.Payload?.Count; i++)
//            {
//                if (i > 0)
//                {
//                    sb.Append(", ");
//                }
//                sb.Append(eventData.PayloadNames?[i]).Append(": ").Append(eventData.Payload[i]);
//            }
//            await _messagesChannel.Writer.WriteAsync(sb.ToString());
//        }

//        public override void Dispose()
//        {
//            base.Dispose();
//            var timeout = TimeSpan.FromSeconds(2);

//            if (!_processMessages.Wait(timeout))
//            {
//                _stopProcessing.Cancel();
//                _processMessages.Wait(timeout);
//            }
//        }
//    }
//}
=======
// The .NET Foundation licenses this file to you under the MIT license.

using System.Collections.Generic;
using System.ComponentModel;
using System.Diagnostics;
using System.Diagnostics.Tracing;
using System.IO;
using System.Linq;
using System.Net.NetworkInformation;
using System.Net.Sockets;
using System.Runtime.InteropServices;
using System.Text;
using System.Threading;
using System.Threading.Channels;
using System.Threading.Tasks;
using Xunit;
using Xunit.Abstractions;

namespace System.Net.Http.Functional.Tests
{
    [CollectionDefinition("NoParallelTests", DisableParallelization = true)]
    public class LargeFileBenchmark_ShouldNotBeParallell { }

    [Collection(nameof(LargeFileBenchmark_ShouldNotBeParallell))]
    public class LargeFileBenchmark : IDisposable
    {
        private readonly ITestOutputHelper _output;
        private LogHttpEventListener _listener;

        public LargeFileBenchmark(ITestOutputHelper output)
        {
            _output = output;
            _listener = new LogHttpEventListener(output);
            _listener.Filter = m => m.Contains("[FlowControl]");
        }

        public void Dispose() => _listener?.Dispose();

        private const double LengthMb = 100;
        private const int TestRunCount = 10;

        //private const string BenchmarkServer = "10.194.114.94";
        //private const string BenchmarkServer = "169.254.132.170"; // duo1
        private const string BenchmarkServer = "192.168.0.152";
        //private const string BenchmarkServer = "127.0.0.1";
        private const string BenchmarkServerGo = "192.168.0.152:5002";
        // private const string BenchmarkServer = "127.0.0.1:5000";

        //private static readonly IPAddress LocalAddress = IPAddress.Parse("169.254.59.132"); // duo2
        private static readonly IPAddress LocalAddress = null;

        //private const string ReportDir = @"C:\_dev\r6r\artifacts\bin\System.Net.Http.Functional.Tests\net6.0-windows-Release\TestResults";
        //private const string ReportDir = @"C:\Users\anfirszo\dev\dotnet\6.0\runtime\artifacts\bin\System.Net.Http.Functional.Tests\net6.0-windows-Release\TestResults";
        private const string ReportDir = @"C:\_dev\r6d\artifacts\bin\System.Net.Http.Functional.Tests\net6.0-windows-Debug\TestResults";

        [Theory]
        [InlineData(BenchmarkServer)]
        public Task Download11(string hostName) => TestHandler("SocketsHttpHandler HTTP 1.1 - Run1", hostName, false, LengthMb, details: "http1.1");

        [Theory]
        [InlineData(BenchmarkServer, 1024)]
        [InlineData(BenchmarkServer, 2048)]
        [InlineData(BenchmarkServer, 4096)]
        [InlineData(BenchmarkServer, 8192)]
        [InlineData(BenchmarkServer, 16384)]
        public Task Download20_SpecificWindow_MegaBytes(string hostName, int initialWindowKbytes) => Download20_SpecificWindow(hostName, initialWindowKbytes);

        [Theory]
        [InlineData(BenchmarkServer, 64)]
        [InlineData(BenchmarkServer, 128)]
        [InlineData(BenchmarkServer, 256)]
        [InlineData(BenchmarkServer, 512)]
        public Task Download20_SpecificWindow_KiloBytes(string hostName, int initialWindowKbytes) => Download20_SpecificWindow(hostName, initialWindowKbytes);

        private Task Download20_SpecificWindow(string hostName, int initialWindowKbytes)
        {
            SocketsHttpHandler handler = new SocketsHttpHandler()
            {
                EnableDynamicHttp2StreamWindowSizing = false,
                InitialStreamWindowSize = initialWindowKbytes * 1024
            };
            string details = $"SpecificWindow({initialWindowKbytes})";
            return TestHandler($"SocketsHttpHandler HTTP 2.0 - W: {initialWindowKbytes} KB", hostName, true, LengthMb, handler, details);
        }

        public static TheoryData<string, int, int> Download20_Data = new TheoryData<string, int, int>
        {
            { BenchmarkServer, 8, 1 },
            { BenchmarkServer, 8, 2 },
            { BenchmarkServer, 8, 4 },
            { BenchmarkServer, 8, 8 },
            { BenchmarkServer, 4, 1 },
            { BenchmarkServer, 4, 2 },
            { BenchmarkServer, 4, 4 },
            //{ BenchmarkServerGo, 8, 0.5 },
            //{ BenchmarkServerGo, 8, 0.25 },
            //{ BenchmarkServerGo, 8, 0.125 },
            //{ BenchmarkServerGo, 4, 0.5 },
            //{ BenchmarkServerGo, 4, 0.25 },
        };

        public static TheoryData<string, int, int> Download20_Data8 = new TheoryData<string, int, int>
        {
            { BenchmarkServer, 8, 1 },
            { BenchmarkServer, 8, 2 },
            { BenchmarkServer, 8, 4 },
            { BenchmarkServer, 8, 8 },
            { BenchmarkServer, 8, 16 },
        };


        public static TheoryData<string, int, int> Download20_Data4 = new TheoryData<string, int, int>
        {
            { BenchmarkServer, 4, 1 },
            { BenchmarkServer, 4, 2 },
            { BenchmarkServer, 4, 4 },
            { BenchmarkServer, 4, 8 },
        };

        [Theory]
        [MemberData(nameof(Download20_Data8))]
        public Task Download20_StaticRtt_8(string hostName, int ratio, int correction) => Download20_StaticRtt(hostName, ratio, correction);

        [Theory]
        [MemberData(nameof(Download20_Data4))]
        public Task Download20_StaticRtt_4(string hostName, int ratio, int correction) => Download20_StaticRtt(hostName, ratio, correction);

        private async Task Download20_StaticRtt(string hostName, int ratio, int correction)
        {
            _listener.Enabled = true;
            _listener.Filter = m => m.Contains("[FlowControl]") && m.Contains("Updated");
            var handler = new SocketsHttpHandler
            {
                FakeRtt = await EstimateRttAsync(hostName),
                StreamWindowUpdateRatio = ratio,
                StreamWindowThresholdMultiplier = correction
            };

            string details = $"StaticRtt_R({ratio})_C({correction})";
            await TestHandler($"SocketsHttpHandler HTTP 2.0 dynamic Window with Static RTT  | host:{hostName} ratio={ratio} correction={handler.StreamWindowThresholdMultiplier}",
                hostName, true, LengthMb, handler, details);
        }

        [Theory]
        [MemberData(nameof(Download20_Data8))]
        public Task Download20_Dynamic_SingleStream_8(string hostName, int ratio, int correction) => Download20_Dynamic_SingleStream(hostName, ratio, correction);

        [Theory]
        [MemberData(nameof(Download20_Data4))]
        public Task Download20_Dynamic_SingleStream_4(string hostName, int ratio, int correction) => Download20_Dynamic_SingleStream(hostName, ratio, correction);

        [Fact]
        public Task Download20_Dynamic_Test()
        {
            _listener.Enabled = true;
            return Download20_Dynamic_SingleStream(BenchmarkServer, 8, 8, true);
        }

        private async Task Download20_Dynamic_SingleStream(string hostName, int ratio, int correction, bool keepFilter = false)
        {
            _listener.Enabled = true;
            if (!keepFilter)
            {
                _listener.Filter = m => m.Contains("[FlowControl]") && m.Contains("Updated");
            }
            
            var handler = new SocketsHttpHandler()
            {
                StreamWindowUpdateRatio = ratio,
                StreamWindowThresholdMultiplier = correction
            };
            string details = $"Dynamic_R({ratio})_C({correction})";
            await TestHandler($"SocketsHttpHandler HTTP 2.0 Dynamic single stream | host:{hostName} ratio={ratio} correction={handler.StreamWindowThresholdMultiplier}",
                hostName, true, LengthMb, handler, details);
        }

        [Theory]
        [InlineData(BenchmarkServer)]
        //[InlineData("10.194.114.94:5001")]
        //[InlineData("10.194.114.94:5002")]
        public async Task Download20_Dynamic_MultiStream(string hostName)
        {
            _listener.Enabled = true;
            var handler = new SocketsHttpHandler();
            using var client = new HttpClient(handler, true);
            client.Timeout = TimeSpan.FromMinutes(3);
            const int NStreams = 4;
            string info = $"SocketsHttpHandler HTTP 2.0 Dynamic {NStreams} concurrent streams";


            var message = GenerateRequestMessage(hostName, true, LengthMb);
            _output.WriteLine($"{info} / {LengthMb} MB from {message.RequestUri}");

            Stopwatch sw = Stopwatch.StartNew();
            List<Task> tasks = new List<Task>();
            for (int i = 0; i < NStreams; i++)
            {
                var task = Task.Run(() => client.SendAsync(GenerateRequestMessage(hostName, true, LengthMb)));
                tasks.Add(task);
            }

            await Task.WhenAll(tasks);

            double elapsedSec = sw.ElapsedMilliseconds * 0.001;
            _output.WriteLine($"{info}: completed in {elapsedSec} sec");
        }

        private async Task TestHandler(string info, string hostName, bool http2, double lengthMb, SocketsHttpHandler handler = null, string details = "")
        {
            handler ??= new SocketsHttpHandler();

            if (LocalAddress != null) handler.ConnectCallback = CustomConnect;

            string reportFileName = CreateOutputFile(details);
            _output.WriteLine("REPORT: " + reportFileName);
            using StreamWriter report = new StreamWriter(reportFileName);

            _output.WriteLine($"############ Warmup Run ############");
            await TestHandlerCore(info, hostName, http2, lengthMb, handler, null);

            for (int i = 0; i < TestRunCount; i++)
            {
                _output.WriteLine($"############ run {i} ############");
                await TestHandlerCore(info, hostName, http2, lengthMb, handler, report);
            }
            handler.Dispose();
        }

        private static string CreateOutputFile(string details)
        {
            if (!Directory.Exists(ReportDir)) Directory.CreateDirectory(ReportDir);
            return Path.Combine(ReportDir, $"report_{Environment.TickCount64}_{details}.csv");
        }

        private async Task TestHandlerCore(string info, string hostName, bool http2, double lengthMb, SocketsHttpHandler handler, StreamWriter report)
        {
            _listener.Log2.Clear();
            using var client = new HttpClient(CopyHandler(handler), true);
            client.Timeout = TimeSpan.FromMinutes(3);
            var message = GenerateRequestMessage(hostName, http2, lengthMb);
            _output.WriteLine($"{info} / {lengthMb} MB from {message.RequestUri}");
            Stopwatch sw = Stopwatch.StartNew();
            var response = await client.SendAsync(message);

            double elapsedSec = sw.ElapsedMilliseconds * 0.001;
            elapsedSec = Math.Round(elapsedSec, 3);
            _output.WriteLine($"{info}: completed in {elapsedSec} sec");

            if (report != null)
            {
                report.Write(elapsedSec);
                double? window = GetStreamWindowSizeInMegabytes();
                if (window.HasValue) report.Write($", {window}");
                double? rtt = GetRtt();
                if (rtt.HasValue) report.Write($", {rtt}");
                report.WriteLine();
            }
        }

        private double? GetStreamWindowSizeInMegabytes()
        {
            const string Prefix = "Updated Stream Window. StreamWindowSize: ";
            string log = _listener.Log2.ToString();

            int idx = log.LastIndexOf(Prefix);
            if (idx < 0) return null;
            ReadOnlySpan<char> text = log.AsSpan().Slice(idx + Prefix.Length);
            text = text.Slice(0, text.IndexOf(','));

            double size = int.Parse(text);
            double sizeMb = size / 1024 / 1024;
            return Math.Round(sizeMb, 3);
        }

        private double? GetRtt()
        {
            const string Prefix = "Updated MinRtt: ";
            string log = _listener.Log2.ToString();

            int idx = log.LastIndexOf(Prefix);
            if (idx < 0) return null;
            
            ReadOnlySpan<char> text = log.AsSpan().Slice(idx + Prefix.Length);
            text = text.Slice(0, text.IndexOf(' '));

            double rtt = double.Parse(text);
            return Math.Round(rtt, 3);
        }

        private static SocketsHttpHandler CopyHandler(SocketsHttpHandler h)
        {
            return new SocketsHttpHandler()
            {
                FakeRtt = h.FakeRtt,
                EnableDynamicHttp2StreamWindowSizing = h.EnableDynamicHttp2StreamWindowSizing,
                InitialStreamWindowSize = h.InitialStreamWindowSize,
                StreamWindowUpdateRatio = h.StreamWindowUpdateRatio,
                StreamWindowThresholdMultiplier = h.StreamWindowThresholdMultiplier,
                ConnectCallback = h.ConnectCallback
            };
        }

        private static async ValueTask<Stream> CustomConnect(SocketsHttpConnectionContext ctx, CancellationToken cancellationToken)
        {
            Socket socket = new Socket(AddressFamily.InterNetwork, SocketType.Stream, ProtocolType.Tcp)
            {
                NoDelay = true
            };
            socket.Bind(new IPEndPoint(LocalAddress, 0));

            try
            {
                await socket.ConnectAsync(ctx.DnsEndPoint, cancellationToken).ConfigureAwait(false);
                return new NetworkStream(socket, ownsSocket: true);
            }
            catch
            {
                socket.Dispose();
                throw;
            }
        }

        [Fact]
        public async Task TestEstimateRtt()
        {
            TimeSpan rtt = await EstimateRttAsync(BenchmarkServer);
            _output.WriteLine($"RTT: {rtt.TotalMilliseconds} ms");
        }

        private async Task<TimeSpan> EstimateRttAsync(string hostName)
        {
            int sep = hostName.IndexOf(':');
            if (sep > 0)
            {
                hostName = hostName.Substring(0, sep);
            }

            IPAddress addr;
            if (!IPAddress.TryParse(hostName, out addr))
            {
                addr = (await Dns.GetHostAddressesAsync(hostName)).FirstOrDefault(e => e.AddressFamily == AddressFamily.InterNetwork);
            }

            IPAddress destAddr = (await Dns.GetHostAddressesAsync(hostName))[0];

            // warmup:
            PingEx.Send(LocalAddress, destAddr);

            IPAddress local = LocalAddress != null ? LocalAddress : IPAddress.Loopback;

            var reply1 = PingEx.Send(LocalAddress, destAddr).RoundTripTime;
            var reply2 = PingEx.Send(LocalAddress, destAddr).RoundTripTime;

            TimeSpan rtt = reply1 > reply2 ? reply1 : reply2;

            _output.WriteLine($"Estimated RTT: {rtt}");
            if (rtt < TimeSpan.FromMilliseconds(1))
            {
                _output.WriteLine("RTT < 1 ms, changing to 1 ms!");
                rtt = TimeSpan.FromMilliseconds(1);
            }

            return rtt;
        }


        static HttpRequestMessage GenerateRequestMessage(string hostName, bool http2, double lengthMb = 5)
        {
            int port = http2 ? 5001 : 5000;
            int sep = hostName.IndexOf(':');
            if (sep > 0)
            {
                string portStr = hostName.Substring(sep + 1, hostName.Length - sep - 1);
                int.TryParse(portStr, out port);
                hostName = hostName.Substring(0, sep);
            }

            string url = $"http://{hostName}:{port}?lengthMb={lengthMb}";
            var msg = new HttpRequestMessage(HttpMethod.Get, url)
            {
                Version = new Version(1, 1)
            };

            if (http2)
            {
                msg.Version = new Version(2, 0);
                msg.VersionPolicy = HttpVersionPolicy.RequestVersionExact;
            }
                
            return msg;
        }
    }

    public sealed class LogHttpEventListener : EventListener
    {
        private Channel<string> _messagesChannel = Channel.CreateUnbounded<string>();
        private Task _processMessages;
        private CancellationTokenSource _stopProcessing;
        private ITestOutputHelper _log;

        public StringBuilder Log2 { get; }

        public LogHttpEventListener(ITestOutputHelper log)
        {
            _log = log;
            _messagesChannel = Channel.CreateUnbounded<string>();
            _processMessages = ProcessMessagesAsync();
            _stopProcessing = new CancellationTokenSource();
            Log2 = new StringBuilder(1024 * 1024);
        }

        public bool Enabled { get; set; }
        public Predicate<string> Filter { get; set; } = _ => true;

        protected override void OnEventSourceCreated(EventSource eventSource)
        {
            if (eventSource.Name == "Private.InternalDiagnostics.System.Net.Http")
            {
                EnableEvents(eventSource, EventLevel.LogAlways);
            }
        }

        private async Task ProcessMessagesAsync()
        {
            await Task.Yield();

            try
            {
                await foreach (string message in _messagesChannel.Reader.ReadAllAsync(_stopProcessing.Token))
                {
                    if (Filter(message))
                    {
                        _log.WriteLine(message);
                        Log2.AppendLine(message);
                    }
                }
            }
            catch (OperationCanceledException)
            {
                return;
            }
        }

        protected override async void OnEventWritten(EventWrittenEventArgs eventData)
        {
            if (!Enabled) return;

            var sb = new StringBuilder().Append($"{eventData.TimeStamp:HH:mm:ss.fffffff}[{eventData.EventName}] ");
            for (int i = 0; i < eventData.Payload?.Count; i++)
            {
                if (i > 0)
                {
                    sb.Append(", ");
                }
                sb.Append(eventData.PayloadNames?[i]).Append(": ").Append(eventData.Payload[i]);
            }
            await _messagesChannel.Writer.WriteAsync(sb.ToString());
        }

        public override void Dispose()
        {
            base.Dispose();
            var timeout = TimeSpan.FromSeconds(2);

            if (!_processMessages.Wait(timeout))
            {
                _stopProcessing.Cancel();
                _processMessages.Wait(timeout);
            }
        }
    }

    // https://stackoverflow.com/a/66380228/797482
    internal static class PingEx
    {
        /// <summary>
        /// Pass in the IP you want to ping as a string along with the name of the NIC on your machine that
        /// you want to send the ping from.
        /// </summary>
        /// <param name="ipToPing">The destination IP as a string ex. '10.10.10.1'</param>
        /// <param name="nicName">The name of the NIC ex. 'LECO Hardware'.  Non-case sensitive.</param>
        /// <returns></returns>
        public static bool PingIpFromNic(string ipToPing, string nicName)
        {
            var sourceIpStr = GetIpOfNicFromName(nicName);

            if (sourceIpStr == "")
            {
                return false;
            }

            var p = Send(
                srcAddress: IPAddress.Parse(sourceIpStr),
                destAddress: IPAddress.Parse(ipToPing));

            return p.Status == IPStatus.Success;
        }

        /// <summary>
        /// Pass in the name of a NIC on your machine and this method will return the IPV4 address of it.
        /// </summary>
        /// <param name="nicName">The name of the NIC you want the IP of ex. 'TE Hardware'</param>
        /// <returns></returns>
        public static string GetIpOfNicFromName(string nicName)
        {
            var adapters = NetworkInterface.GetAllNetworkInterfaces();

            foreach (var adapter in adapters)
            {
                // Ignoring case in NIC name
                if (!string.Equals(adapter.Name, nicName, StringComparison.CurrentCultureIgnoreCase)) continue;

                foreach (var uni in adapter.GetIPProperties().UnicastAddresses)
                {
                    // Return the first one found
                    return uni.Address.ToString();
                }
            }

            return "";
        }

        public static PingReplyEx Send(IPAddress srcAddress, IPAddress destAddress,
            int timeout = 5000,
            byte[] buffer = null, PingOptions po = null)
        {
            if (destAddress == null || destAddress.AddressFamily != AddressFamily.InterNetwork ||
                destAddress.Equals(IPAddress.Any))
                throw new ArgumentException();

            //Defining pinvoke args
            var source = srcAddress == null ? 0 : BitConverter.ToUInt32(srcAddress.GetAddressBytes(), 0);

            var destination = BitConverter.ToUInt32(destAddress.GetAddressBytes(), 0);

            var sendBuffer = buffer ?? new byte[] { };

            var options = new Interop.Option
            {
                Ttl = (po == null ? (byte)255 : (byte)po.Ttl),
                Flags = (po == null ? (byte)0 : po.DontFragment ? (byte)0x02 : (byte)0) //0x02
            };

            var fullReplyBufferSize =
                Interop.ReplyMarshalLength +
                sendBuffer.Length; //Size of Reply struct and the transmitted buffer length.

            var allocSpace =
                Marshal.AllocHGlobal(
                    fullReplyBufferSize); // unmanaged allocation of reply size. TODO Maybe should be allocated on stack
            try
            {
                var start = DateTime.Now;
                var nativeCode = Interop.IcmpSendEcho2Ex(
                    Interop.IcmpHandle,             //_In_      HANDLE IcmpHandle,
                    Event: default(IntPtr),         //_In_opt_  HANDLE Event,
                    apcRoutine: default(IntPtr),    //_In_opt_  PIO_APC_ROUTINE ApcRoutine,
                    apcContext: default(IntPtr),    //_In_opt_  PVOID ApcContext
                    source,                         //_In_      IPAddr SourceAddress,
                    destination,                    //_In_      IPAddr DestinationAddress,
                    sendBuffer,                     //_In_      LPVOID RequestData,
                    (short)sendBuffer.Length,       //_In_      WORD RequestSize,
                    ref options,                    //_In_opt_  PIP_OPTION_INFORMATION RequestOptions,
                    replyBuffer: allocSpace,        //_Out_     LPVOID ReplyBuffer,
                    fullReplyBufferSize,            //_In_      DWORD ReplySize,
                    timeout                         //_In_      DWORD Timeout
                );

                var duration = DateTime.Now - start;

                var reply = (Interop.Reply)Marshal.PtrToStructure(allocSpace,
                    typeof(Interop.Reply)); // Parse the beginning of reply memory to reply struct

                byte[] replyBuffer = null;
                if (sendBuffer.Length != 0)
                {
                    replyBuffer = new byte[sendBuffer.Length];
                    Marshal.Copy(allocSpace + Interop.ReplyMarshalLength, replyBuffer, 0,
                        sendBuffer.Length); //copy the rest of the reply memory to managed byte[]
                }

                if (nativeCode == 0) //Means that native method is faulted.
                    return new PingReplyEx(nativeCode, reply.Status,
                        new IPAddress(reply.Address), duration);
                else
                    return new PingReplyEx(nativeCode, reply.Status,
                        new IPAddress(reply.Address), reply.RoundTripTime,
                        replyBuffer);
            }
            finally
            {
                Marshal.FreeHGlobal(allocSpace); //free allocated space
            }
        }


        /// <summary>Interoperability Helper
        ///     <see cref="http://msdn.microsoft.com/en-us/library/windows/desktop/bb309069(v=vs.85).aspx" />
        /// </summary>
        public static class Interop
        {
            private static IntPtr? _icmpHandle;
            private static int? _replyStructLength;

            /// <summary>Returns the application legal icmp handle. Should be close by IcmpCloseHandle
            ///     <see cref="http://msdn.microsoft.com/en-us/library/windows/desktop/aa366045(v=vs.85).aspx" />
            /// </summary>
            public static IntPtr IcmpHandle
            {
                get
                {
                    if (_icmpHandle == null)
                    {
                        _icmpHandle = IcmpCreateFile();
                        //TODO Close Icmp Handle appropriate
                    }

                    return _icmpHandle.GetValueOrDefault();
                }
            }

            /// <summary>Returns the the marshaled size of the reply struct.</summary>
            public static int ReplyMarshalLength
            {
                get
                {
                    if (_replyStructLength == null)
                    {
                        _replyStructLength = Marshal.SizeOf(typeof(Reply));
                    }
                    return _replyStructLength.GetValueOrDefault();
                }
            }


            [DllImport("Iphlpapi.dll", SetLastError = true)]
            private static extern IntPtr IcmpCreateFile();
            [DllImport("Iphlpapi.dll", SetLastError = true)]
            private static extern bool IcmpCloseHandle(IntPtr handle);
            [DllImport("Iphlpapi.dll", SetLastError = true)]
            public static extern uint IcmpSendEcho2Ex(IntPtr icmpHandle, IntPtr Event, IntPtr apcRoutine, IntPtr apcContext, uint sourceAddress, UInt32 destinationAddress, byte[] requestData, short requestSize, ref Option requestOptions, IntPtr replyBuffer, int replySize, int timeout);
            [StructLayout(LayoutKind.Sequential, CharSet = CharSet.Ansi)]
            public struct Option
            {
                public byte Ttl;
                public readonly byte Tos;
                public byte Flags;
                public readonly byte OptionsSize;
                public readonly IntPtr OptionsData;
            }
            [StructLayout(LayoutKind.Sequential, CharSet = CharSet.Ansi)]
            public struct Reply
            {
                public readonly UInt32 Address;
                public readonly int Status;
                public readonly int RoundTripTime;
                public readonly short DataSize;
                public readonly short Reserved;
                public readonly IntPtr DataPtr;
                public readonly Option Options;
            }
        }

        public class PingReplyEx
        {
            private Win32Exception _exception;

            internal PingReplyEx(uint nativeCode, int replyStatus, IPAddress ipAddress, TimeSpan duration)
            {
                NativeCode = nativeCode;
                IpAddress = ipAddress;
                if (Enum.IsDefined(typeof(IPStatus), replyStatus))
                    Status = (IPStatus)replyStatus;
            }
            internal PingReplyEx(uint nativeCode, int replyStatus, IPAddress ipAddress, int roundTripTime, byte[] buffer)
            {
                NativeCode = nativeCode;
                IpAddress = ipAddress;
                RoundTripTime = TimeSpan.FromMilliseconds(roundTripTime);
                Buffer = buffer;
                if (Enum.IsDefined(typeof(IPStatus), replyStatus))
                    Status = (IPStatus)replyStatus;
            }

            /// <summary>Native result from <code>IcmpSendEcho2Ex</code>.</summary>
            public uint NativeCode { get; }

            public IPStatus Status { get; } = IPStatus.Unknown;

            /// <summary>The source address of the reply.</summary>
            public IPAddress IpAddress { get; }

            public byte[] Buffer { get; }

            public TimeSpan RoundTripTime { get; } = TimeSpan.Zero;

            public Win32Exception Exception
            {
                get
                {
                    if (Status != IPStatus.Success)
                        return _exception ?? (_exception = new Win32Exception((int)NativeCode, Status.ToString()));
                    else
                        return null;
                }
            }

            public override string ToString()
            {
                if (Status == IPStatus.Success)
                    return Status + " from " + IpAddress + " in " + RoundTripTime + " ms with " + Buffer.Length + " bytes";
                else if (Status != IPStatus.Unknown)
                    return Status + " from " + IpAddress;
                else
                    return Exception.Message + " from " + IpAddress;
            }
        }
    }
}
>>>>>>> b02415f5
<|MERGE_RESOLUTION|>--- conflicted
+++ resolved
@@ -1,258 +1,3 @@
-<<<<<<< HEAD
-//// The .NET Foundation licenses this file to you under the MIT license.
-
-//using System.Diagnostics;
-//using System.Diagnostics.Tracing;
-//using System.Linq;
-//using System.Net.NetworkInformation;
-//using System.Net.Sockets;
-//using System.Text;
-//using System.Threading;
-//using System.Threading.Channels;
-//using System.Threading.Tasks;
-//using Xunit;
-//using Xunit.Abstractions;
-
-//namespace System.Net.Http.Functional.Tests
-//{
-//    [CollectionDefinition("NoParallelTests", DisableParallelization = true)]
-//    public class LargeFileBenchmark_ShouldNotBeParallell { }
-
-//    [Collection(nameof(LargeFileBenchmark_ShouldNotBeParallell))]
-//    public class LargeFileBenchmark : IDisposable
-//    {
-//        private readonly ITestOutputHelper _output;
-//        private LogHttpEventListener _listener;
-
-//        public LargeFileBenchmark(ITestOutputHelper output)
-//        {
-//            _output = output;
-//            _listener = new LogHttpEventListener(output);
-//        }
-
-//        public void Dispose() => _listener?.Dispose();
-
-//        private const double LengthMb = 50;
-//        private const string BenchmarkServer = "10.194.114.94";
-
-//        [Theory]
-//        [InlineData(BenchmarkServer)]
-//        public Task Download11_Run1(string hostName) => TestHandler("SocketsHttpHandler HTTP 1.1 - Run1", hostName, false, LengthMb);
-
-//        [Theory]
-//        [InlineData(BenchmarkServer)]
-//        public Task Download11_Run2(string hostName) => TestHandler("SocketsHttpHandler HTTP 1.1 - Run2", hostName, false, LengthMb);
-
-//        // [Theory]
-//        // [InlineData("10.194.114.94")]
-//        // public Task Download20_DefaultWindow(string hostName) => TestHandler("SocketsHttpHandler HTTP 2.0", hostName, true, LengthMb);
-
-//        [Theory]
-//        [InlineData(BenchmarkServer, 64)]
-//        public Task Download20_SpecificWindow_Run0(string hostName, int initialWindowKbytes) => Download20_SpecificWindow(hostName, initialWindowKbytes);
-
-//        [Theory]
-//        [InlineData(BenchmarkServer, 256)]
-//        [InlineData(BenchmarkServer, 384)]
-//        public Task Download20_SpecificWindow_Run1(string hostName, int initialWindowKbytes) => Download20_SpecificWindow(hostName, initialWindowKbytes);
-
-//        [Theory]
-//        [InlineData(BenchmarkServer, 512)]
-//        [InlineData(BenchmarkServer, 768)]
-//        public Task Download20_SpecificWindow_Run2(string hostName, int initialWindowKbytes) => Download20_SpecificWindow(hostName, initialWindowKbytes);
-
-//        [Theory]
-//        [InlineData(BenchmarkServer, 1024)]
-//        [InlineData(BenchmarkServer, 1280)]
-//        [InlineData(BenchmarkServer, 1536)]
-//        public Task Download20_SpecificWindow_Run3(string hostName, int initialWindowKbytes) => Download20_SpecificWindow(hostName, initialWindowKbytes);
-
-//        [Theory]
-//        [InlineData(BenchmarkServer, 1792)]
-//        [InlineData(BenchmarkServer, 2048)]
-//        [InlineData(BenchmarkServer, 2560)]
-//        [InlineData(BenchmarkServer, 3072)]
-//        [InlineData(BenchmarkServer, 4096)]
-//        [InlineData(BenchmarkServer, 5120)]
-//        [InlineData(BenchmarkServer, 6144)]
-//        [InlineData(BenchmarkServer, 8192)]
-//        [InlineData(BenchmarkServer, 10240)]
-//        [InlineData(BenchmarkServer, 12288)]
-//        [InlineData(BenchmarkServer, 14336)]
-//        [InlineData(BenchmarkServer, 16384)]
-//        public Task Download20_SpecificWindow_Run4(string hostName, int initialWindowKbytes) => Download20_SpecificWindow(hostName, initialWindowKbytes);
-
-//        private Task Download20_SpecificWindow(string hostName, int initialWindowKbytes)
-//        {
-//            SocketsHttpHandler handler = new SocketsHttpHandler()
-//            {
-//                InitialStreamWindowSize = initialWindowKbytes * 1024
-//            };
-//            return TestHandler($"SocketsHttpHandler HTTP 2.0 - W: {initialWindowKbytes} KB", hostName, true, LengthMb, handler);
-//        }
-
-
-//        [Theory]
-//        [InlineData(BenchmarkServer)]
-//        public async Task Download20_Dynamic_Default(string hostName)
-//        {
-//            _listener.Enabled = true;
-//            //_listener.Filter = m => m.Contains("No adjustment") || m.Contains("Updated StreamWindowSize") || m.Contains("SendWindowUpdateAsync");
-
-//            SocketsHttpHandler handler = new SocketsHttpHandler()
-//            {
-//                FakeRtt = await EstimateRttAsync(hostName)
-//            };
-//            await TestHandler("SocketsHttpHandler HTTP 2.0", hostName, true, LengthMb, handler);
-//        }
-
-//        [Theory]
-//        [InlineData(BenchmarkServer, 8, 1)]
-//        [InlineData(BenchmarkServer, 4, 1)]
-//        [InlineData(BenchmarkServer, 2, 1)]
-//        [InlineData(BenchmarkServer, 8, 10)]
-//        [InlineData(BenchmarkServer, 4, 10)]
-//        [InlineData(BenchmarkServer, 2, 10)]
-//        public async Task Download20_Dynamic_Custom(string hostName, int ratio, int magic)
-//        {
-//            _listener.Enabled = true;
-//            //_listener.Filter = m => m.Contains("No adjustment") || m.Contains("Updated StreamWindowSize") || m.Contains("SendWindowUpdateAsync");
-
-//            SocketsHttpHandler handler = new SocketsHttpHandler()
-//            {
-//                FakeRtt = await EstimateRttAsync(hostName),
-//                StreamWindowUpdateRatio = ratio,
-//                StreamWindowMagicMultiplier = magic
-//            };
-//            await TestHandler($"SocketsHttpHandler HTTP 2.0 Dynamic | ratio={ratio} | magic={magic}", hostName, true, LengthMb, handler);
-//        }
-
-//        private async Task TestHandler(string info, string hostName, bool http2, double lengthMb, HttpMessageHandler handler = null)
-//        {
-//            handler ??= new SocketsHttpHandler();
-//            using var client = new HttpClient(handler, true);
-//            client.Timeout = TimeSpan.FromMinutes(2);
-//            var message = GenerateRequestMessage(hostName, http2, lengthMb);
-//            _output.WriteLine($"{info} / {lengthMb} MB from {hostName}");
-//            Stopwatch sw = Stopwatch.StartNew();
-//            var response = await client.SendAsync(message);
-//            long elapsedMs = sw.ElapsedMilliseconds;
-
-//            _output.WriteLine($"{info}: {response.StatusCode} in {elapsedMs} ms");
-//        }
-
-//        private async Task<TimeSpan> EstimateRttAsync(string hostName)
-//        {
-//            IPAddress addr;
-//            if (!IPAddress.TryParse(hostName, out addr))
-//            {
-//                addr = (await Dns.GetHostAddressesAsync(hostName)).FirstOrDefault(e => e.AddressFamily == AddressFamily.InterNetwork);
-//            }
-
-//            Ping ping = new Ping();
-
-//            // warmup:
-//            await ping.SendPingAsync(addr);
-
-//            PingReply reply1 = await ping.SendPingAsync(addr);
-//            PingReply reply2 = await ping.SendPingAsync(addr);
-//            TimeSpan rtt = new TimeSpan(reply1.RoundtripTime + reply2.RoundtripTime) / 2;
-//            _output.WriteLine($"Estimated RTT: {rtt.TotalMilliseconds} ms");
-//            return rtt;
-//        }
-
-
-//        static HttpRequestMessage GenerateRequestMessage(string hostName, bool http2, double lengthMb = 5)
-//        {
-//            string url = $"http://{hostName}:{(http2 ? "5001" : "5000")}?lengthMb={lengthMb}";
-//            var msg = new HttpRequestMessage(HttpMethod.Get, url)
-//            {
-//                Version = new Version(1, 1)
-//            };
-
-//            if (http2)
-//            {
-//                msg.Version = new Version(2, 0);
-//                msg.VersionPolicy = HttpVersionPolicy.RequestVersionExact;
-//            }
-
-//            return msg;
-//        }
-//    }
-
-//    public sealed class LogHttpEventListener : EventListener
-//    {
-//        private Channel<string> _messagesChannel = Channel.CreateUnbounded<string>();
-//        private Task _processMessages;
-//        private CancellationTokenSource _stopProcessing;
-//        private ITestOutputHelper _log;
-
-//        public LogHttpEventListener(ITestOutputHelper log)
-//        {
-//            _log = log;
-//            _messagesChannel = Channel.CreateUnbounded<string>();
-//            _processMessages = ProcessMessagesAsync();
-//            _stopProcessing = new CancellationTokenSource();
-//        }
-
-//        public bool Enabled { get; set; }
-//        public Predicate<string> Filter { get; set; } = _ => true;
-
-//        protected override void OnEventSourceCreated(EventSource eventSource)
-//        {
-//            if (eventSource.Name == "Private.InternalDiagnostics.System.Net.Http")
-//            {
-//                EnableEvents(eventSource, EventLevel.LogAlways);
-//            }
-//        }
-
-//        private async Task ProcessMessagesAsync()
-//        {
-//            await Task.Yield();
-
-//            try
-//            {
-//                await foreach (string message in _messagesChannel.Reader.ReadAllAsync(_stopProcessing.Token))
-//                {
-//                    if (Filter(message)) _log.WriteLine(message);
-//                }
-//            }
-//            catch (OperationCanceledException)
-//            {
-//                return;
-//            }
-//        }
-
-//        protected override async void OnEventWritten(EventWrittenEventArgs eventData)
-//        {
-//            if (!Enabled) return;
-
-//            var sb = new StringBuilder().Append($"{eventData.TimeStamp:HH:mm:ss.fffffff}[{eventData.EventName}] ");
-//            for (int i = 0; i < eventData.Payload?.Count; i++)
-//            {
-//                if (i > 0)
-//                {
-//                    sb.Append(", ");
-//                }
-//                sb.Append(eventData.PayloadNames?[i]).Append(": ").Append(eventData.Payload[i]);
-//            }
-//            await _messagesChannel.Writer.WriteAsync(sb.ToString());
-//        }
-
-//        public override void Dispose()
-//        {
-//            base.Dispose();
-//            var timeout = TimeSpan.FromSeconds(2);
-
-//            if (!_processMessages.Wait(timeout))
-//            {
-//                _stopProcessing.Cancel();
-//                _processMessages.Wait(timeout);
-//            }
-//        }
-//    }
-//}
-=======
 // The .NET Foundation licenses this file to you under the MIT license.
 
 using System.Collections.Generic;
@@ -971,5 +716,4 @@
             }
         }
     }
-}
->>>>>>> b02415f5
+}