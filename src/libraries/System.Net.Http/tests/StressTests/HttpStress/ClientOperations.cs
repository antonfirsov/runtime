--- conflicted
+++ resolved
@@ -312,14 +312,9 @@
                             }
                         }
 
-<<<<<<< HEAD
-                        // TODO: change when HttpProtocolException gets implemented for HTTP/3
-                        if (ctx.HttpVersion == HttpVersion.Version30)
-=======
                         if (ctx.HttpVersion == HttpVersion.Version30 &&
                             e is HttpProtocolException protocolException &&
                             protocolException.ErrorCode == 258) // 258 = H3_INTERNAL_ERROR (0x102)
->>>>>>> dd925985
                         {
                             return;
                         }
