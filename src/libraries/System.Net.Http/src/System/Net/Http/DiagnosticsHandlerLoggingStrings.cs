--- conflicted
+++ resolved
@@ -18,12 +18,8 @@
         public const string RequestActivityStopName        = RequestActivityName + ".Stop";
 
         public const string ConnectionNamespace            = "System.Net.Http.Connections";
-<<<<<<< HEAD
-        public const string ConnectionActivityName         = ConnectionNamespace + ".HttpConnection";
-=======
         public const string ConnectionSetupActivityName    = ConnectionNamespace + ".ConnectionSetup";
         public const string WaitForConnectionNamespace     = "System.Net.Http.ConnectionLink";
         public const string WaitForConnectionActivityName  = WaitForConnectionNamespace + ".WaitForConnection";
->>>>>>> fd608202
     }
 }