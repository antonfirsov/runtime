--- conflicted
+++ resolved
@@ -1776,22 +1776,8 @@
             _pendingWindowUpdate += amount;
             if (_pendingWindowUpdate < ConnectionWindowThreshold)
             {
-<<<<<<< HEAD
                 if (NetEventSource.Log.IsEnabled()) Trace($"{nameof(_pendingWindowUpdate)} {_pendingWindowUpdate} < {ConnectionWindowThreshold}.");
-                return;
-=======
-                Debug.Assert(_pendingWindowUpdate < ConnectionWindowThreshold);
-
-                _pendingWindowUpdate += amount;
-                if (_pendingWindowUpdate < ConnectionWindowThreshold)
-                {
-                    if (NetEventSource.Log.IsEnabled()) Trace($"{nameof(_pendingWindowUpdate)} {_pendingWindowUpdate} < {ConnectionWindowThreshold}.");
                     return false;
-                }
-
-                windowUpdateSize = _pendingWindowUpdate;
-                _pendingWindowUpdate = 0;
->>>>>>> fae6720d
             }
 
             int windowUpdateSize = _pendingWindowUpdate;
