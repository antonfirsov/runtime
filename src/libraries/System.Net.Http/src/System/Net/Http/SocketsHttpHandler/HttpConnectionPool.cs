--- conflicted
+++ resolved
@@ -609,14 +609,10 @@
             {
                 if (NetEventSource.Log.IsEnabled()) Trace("Downgrading queued HTTP2 request to HTTP/1.1");
 
-<<<<<<< HEAD
-                // We are done with the HTTP2 connection attempt, no point to cancel it anymore.
+                // We are done with the HTTP2 connection attempt, no point to cancel it.
                 Volatile.Write(ref waiter.ConnectionCancellationTokenSource, null);
 
                 // We don't care if this fails; that means the request was previously canceled or handeled by a different connection.
-=======
-                // We don't care if this fails; that means the request was previously canceled or handled by a different connection.
->>>>>>> 283d6e6c
                 waiter.TrySetResult(null);
 
                 lock (SyncObj)
