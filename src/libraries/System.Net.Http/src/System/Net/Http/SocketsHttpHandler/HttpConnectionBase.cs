// Licensed to the .NET Foundation under one or more agreements.
// The .NET Foundation licenses this file to you under the MIT license.

using System.Collections.Generic;
using System.Diagnostics;
using System.Diagnostics.CodeAnalysis;
using System.IO;
using System.Net.Http.Headers;
using System.Net.Http.Metrics;
using System.Net.Security;
using System.Runtime.CompilerServices;
using System.Text;
using System.Threading;
using System.Threading.Tasks;

namespace System.Net.Http
{
    internal abstract class HttpConnectionBase : IDisposable, IHttpTrace
    {
        protected readonly HttpConnectionPool _pool;

        private static long s_connectionCounter = -1;

        // May be null if none of the counters were enabled when the connection was established.
        private ConnectionMetrics? _connectionMetrics;

        protected readonly Activity? _activity;

        // Indicates whether we've counted this connection as established, so that we can
        // avoid decrementing the counter once it's closed in case telemetry was enabled in between.
        private bool _httpTelemetryMarkedConnectionAsOpened;

        private readonly long _creationTickCount = Environment.TickCount64;
        private long? _idleSinceTickCount;

        /// <summary>Cached string for the last Date header received on this connection.</summary>
        private string? _lastDateHeaderValue;
        /// <summary>Cached string for the last Server header received on this connection.</summary>
        private string? _lastServerHeaderValue;

        public long Id { get; } = Interlocked.Increment(ref s_connectionCounter);

<<<<<<< HEAD
        public HttpConnectionBase(HttpConnectionPool pool, Activity? activity, IPEndPoint? remoteEndPoint)
=======
        public HttpConnectionBase(HttpConnectionPool pool)
>>>>>>> afe6fbd7
        {
            Debug.Assert(this is HttpConnection or Http2Connection or Http3Connection);
            Debug.Assert(pool != null);
            _pool = pool;
        }
        public HttpConnectionBase(HttpConnectionPool pool, IPEndPoint? remoteEndPoint)
            : this(pool)
        {
            MarkConnectionAsEstablished(remoteEndPoint);
        }

<<<<<<< HEAD
            _activity = activity;
            SocketsHttpHandlerMetrics metrics = pool.Settings._metrics;
=======
        protected void MarkConnectionAsEstablished(IPEndPoint? remoteEndPoint)
        {
            Debug.Assert(_pool.Settings._metrics is not null);
>>>>>>> afe6fbd7

            SocketsHttpHandlerMetrics metrics = _pool.Settings._metrics;
            if (metrics.OpenConnections.Enabled || metrics.ConnectionDuration.Enabled)
            {
                // While requests may report HTTP/1.0 as the protocol, we treat all HTTP/1.X connections as HTTP/1.1.
                string protocol =
                    this is HttpConnection ? "1.1" :
                    this is Http2Connection ? "2" :
                    "3";

                _connectionMetrics = new ConnectionMetrics(
                    metrics,
                    protocol,
                    _pool.IsSecure ? "https" : "http",
                    _pool.OriginAuthority.HostValue,
                    _pool.IsDefaultPort ? null : _pool.OriginAuthority.Port,
                    remoteEndPoint?.Address?.ToString());

                _connectionMetrics.ConnectionEstablished();
            }

            _idleSinceTickCount = _creationTickCount;

            if (HttpTelemetry.Log.IsEnabled())
            {
                _httpTelemetryMarkedConnectionAsOpened = true;

                string scheme = _pool.IsSecure ? "https" : "http";
                string host = _pool.OriginAuthority.HostValue;
                int port = _pool.OriginAuthority.Port;

                if (this is HttpConnection) HttpTelemetry.Log.Http11ConnectionEstablished(Id, scheme, host, port, remoteEndPoint);
                else if (this is Http2Connection) HttpTelemetry.Log.Http20ConnectionEstablished(Id, scheme, host, port, remoteEndPoint);
                else HttpTelemetry.Log.Http30ConnectionEstablished(Id, scheme, host, port, remoteEndPoint);
            }
        }

        public void MarkConnectionAsClosed()
        {
            _connectionMetrics?.ConnectionClosed(durationMs: Environment.TickCount64 - _creationTickCount);

            if (HttpTelemetry.Log.IsEnabled())
            {
                // Only decrement the connection count if we counted this connection
                if (_httpTelemetryMarkedConnectionAsOpened)
                {
                    if (this is HttpConnection) HttpTelemetry.Log.Http11ConnectionClosed(Id);
                    else if (this is Http2Connection) HttpTelemetry.Log.Http20ConnectionClosed(Id);
                    else HttpTelemetry.Log.Http30ConnectionClosed(Id);
                }
            }
        }

        public void MarkConnectionAsIdle()
        {
            _idleSinceTickCount = Environment.TickCount64;
            _connectionMetrics?.IdleStateChanged(idle: true);
        }

        public void MarkConnectionAsNotIdle()
        {
            _idleSinceTickCount = null;
            _connectionMetrics?.IdleStateChanged(idle: false);
        }

        public void LinkRequestActivity()
        {
            if (_activity is null)
            {
                return;
            }

            Activity? requestActivity = Activity.Current;
            if (requestActivity?.OperationName is DiagnosticsHandlerLoggingStrings.RequestActivityName)
            {
                requestActivity.AddLink(new ActivityLink(_activity.Context));
            }
        }

        /// <summary>Uses <see cref="HeaderDescriptor.GetHeaderValue"/>, but first special-cases several known headers for which we can use caching.</summary>
        public string GetResponseHeaderValueWithCaching(HeaderDescriptor descriptor, ReadOnlySpan<byte> value, Encoding? valueEncoding)
        {
            return
                descriptor.Equals(KnownHeaders.Date) ? GetOrAddCachedValue(ref _lastDateHeaderValue, descriptor, value, valueEncoding) :
                descriptor.Equals(KnownHeaders.Server) ? GetOrAddCachedValue(ref _lastServerHeaderValue, descriptor, value, valueEncoding) :
                descriptor.GetHeaderValue(value, valueEncoding);

            static string GetOrAddCachedValue([NotNull] ref string? cache, HeaderDescriptor descriptor, ReadOnlySpan<byte> value, Encoding? encoding)
            {
                string? lastValue = cache;
                if (lastValue is null || !Ascii.Equals(value, lastValue))
                {
                    cache = lastValue = descriptor.GetHeaderValue(value, encoding);
                }
                Debug.Assert(cache is not null);
                return lastValue;
            }
        }

        public abstract void Trace(string message, [CallerMemberName] string? memberName = null);

        protected void TraceConnection(Stream stream)
        {
            if (stream is SslStream sslStream)
            {
                Trace(
                    $"{this}. Id:{Id}, " +
                    $"SslProtocol:{sslStream.SslProtocol}, NegotiatedApplicationProtocol:{sslStream.NegotiatedApplicationProtocol}, " +
                    $"NegotiatedCipherSuite:{sslStream.NegotiatedCipherSuite}, CipherAlgorithm:{sslStream.CipherAlgorithm}, CipherStrength:{sslStream.CipherStrength}, " +
                    $"HashAlgorithm:{sslStream.HashAlgorithm}, HashStrength:{sslStream.HashStrength}, " +
                    $"KeyExchangeAlgorithm:{sslStream.KeyExchangeAlgorithm}, KeyExchangeStrength:{sslStream.KeyExchangeStrength}, " +
                    $"LocalCertificate:{sslStream.LocalCertificate}, RemoteCertificate:{sslStream.RemoteCertificate}");
            }
            else
            {
                Trace($"{this}. Id:{Id}");
            }
        }

        public long GetLifetimeTicks(long nowTicks) => nowTicks - _creationTickCount;

        public long GetIdleTicks(long nowTicks) => _idleSinceTickCount is long idleSinceTickCount ? nowTicks - idleSinceTickCount : 0;

        /// <summary>Check whether a connection is still usable, or should be scavenged.</summary>
        /// <returns>True if connection can be used.</returns>
        public virtual bool CheckUsabilityOnScavenge() => true;

        internal static bool IsDigit(byte c) => (uint)(c - '0') <= '9' - '0';

        internal static int ParseStatusCode(ReadOnlySpan<byte> value)
        {
            byte status1, status2, status3;
            if (value.Length != 3 ||
                !IsDigit(status1 = value[0]) ||
                !IsDigit(status2 = value[1]) ||
                !IsDigit(status3 = value[2]))
            {
                throw new HttpRequestException(HttpRequestError.InvalidResponse, SR.Format(SR.net_http_invalid_response_status_code, Encoding.ASCII.GetString(value)));
            }

            return 100 * (status1 - '0') + 10 * (status2 - '0') + (status3 - '0');
        }

        /// <summary>Awaits a task, ignoring any resulting exceptions.</summary>
        internal static void IgnoreExceptions(ValueTask<int> task)
        {
            // Avoid TaskScheduler.UnobservedTaskException firing for any exceptions.
            if (task.IsCompleted)
            {
                if (task.IsFaulted)
                {
                    _ = task.AsTask().Exception;
                }
            }
            else
            {
                task.AsTask().ContinueWith(static t => _ = t.Exception,
                    CancellationToken.None, TaskContinuationOptions.ExecuteSynchronously | TaskContinuationOptions.OnlyOnFaulted, TaskScheduler.Default);
            }
        }

        /// <summary>Awaits a task, logging any resulting exceptions (which are otherwise ignored).</summary>
        internal void LogExceptions(Task task)
        {
            if (task.IsCompleted)
            {
                if (task.IsFaulted)
                {
                    LogFaulted(this, task);
                }
            }
            else
            {
                task.ContinueWith(static (t, state) => LogFaulted((HttpConnectionBase)state!, t), this,
                    CancellationToken.None, TaskContinuationOptions.ExecuteSynchronously | TaskContinuationOptions.OnlyOnFaulted, TaskScheduler.Default);
            }

            static void LogFaulted(HttpConnectionBase connection, Task task)
            {
                Debug.Assert(task.IsFaulted);
                Exception? e = task.Exception!.InnerException; // Access Exception even if not tracing, to avoid TaskScheduler.UnobservedTaskException firing
                if (NetEventSource.Log.IsEnabled()) connection.Trace($"Exception from asynchronous processing: {e}");
            }
        }

        public abstract void Dispose();

        /// <summary>
        /// Called by <see cref="HttpConnectionPool.CleanCacheAndDisposeIfUnused"/> while holding the lock.
        /// </summary>
        public bool IsUsable(long nowTicks, TimeSpan pooledConnectionLifetime, TimeSpan pooledConnectionIdleTimeout)
        {
            // Validate that the connection hasn't been idle in the pool for longer than is allowed.
            if (pooledConnectionIdleTimeout != Timeout.InfiniteTimeSpan)
            {
                long idleTicks = GetIdleTicks(nowTicks);
                if (idleTicks > pooledConnectionIdleTimeout.TotalMilliseconds)
                {
                    if (NetEventSource.Log.IsEnabled()) Trace($"Scavenging connection. Idle {TimeSpan.FromMilliseconds(idleTicks)} > {pooledConnectionIdleTimeout}.");
                    return false;
                }
            }

            // Validate that the connection lifetime has not been exceeded.
            if (pooledConnectionLifetime != Timeout.InfiniteTimeSpan)
            {
                long lifetimeTicks = GetLifetimeTicks(nowTicks);
                if (lifetimeTicks > pooledConnectionLifetime.TotalMilliseconds)
                {
                    if (NetEventSource.Log.IsEnabled()) Trace($"Scavenging connection. Lifetime {TimeSpan.FromMilliseconds(lifetimeTicks)} > {pooledConnectionLifetime}.");
                    return false;
                }
            }

            if (!CheckUsabilityOnScavenge())
            {
                if (NetEventSource.Log.IsEnabled()) Trace($"Scavenging connection. Keep-Alive timeout exceeded, unexpected data or EOF received.");
                return false;
            }

            return true;
        }
    }
}<|MERGE_RESOLUTION|>--- conflicted
+++ resolved
@@ -40,11 +40,7 @@
 
         public long Id { get; } = Interlocked.Increment(ref s_connectionCounter);
 
-<<<<<<< HEAD
-        public HttpConnectionBase(HttpConnectionPool pool, Activity? activity, IPEndPoint? remoteEndPoint)
-=======
         public HttpConnectionBase(HttpConnectionPool pool)
->>>>>>> afe6fbd7
         {
             Debug.Assert(this is HttpConnection or Http2Connection or Http3Connection);
             Debug.Assert(pool != null);
@@ -56,14 +52,9 @@
             MarkConnectionAsEstablished(remoteEndPoint);
         }
 
-<<<<<<< HEAD
-            _activity = activity;
-            SocketsHttpHandlerMetrics metrics = pool.Settings._metrics;
-=======
         protected void MarkConnectionAsEstablished(IPEndPoint? remoteEndPoint)
         {
             Debug.Assert(_pool.Settings._metrics is not null);
->>>>>>> afe6fbd7
 
             SocketsHttpHandlerMetrics metrics = _pool.Settings._metrics;
             if (metrics.OpenConnections.Enabled || metrics.ConnectionDuration.Enabled)
