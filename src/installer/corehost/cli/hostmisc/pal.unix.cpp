// Licensed to the .NET Foundation under one or more agreements.
// The .NET Foundation licenses this file to you under the MIT license.
// See the LICENSE file in the project root for more information.

#if defined(TARGET_FREEBSD)
#define _WITH_GETLINE
#endif

#include "pal.h"
#include "utils.h"
#include "trace.h"

#include <cassert>
#include <dlfcn.h>
#include <dirent.h>
#include <pwd.h>
#include <fcntl.h>
#include <fnmatch.h>
#include <ctime>
#include <pwd.h>
#include "config.h"

#if defined(TARGET_OSX)
#include <mach-o/dyld.h>
#include <sys/param.h>
#include <sys/sysctl.h>
#endif

#if defined(TARGET_LINUX)
#define symlinkEntrypointExecutable "/proc/self/exe"
#elif !defined(TARGET_OSX)
#define symlinkEntrypointExecutable "/proc/curproc/exe"
#endif

#if !HAVE_DIRENT_D_TYPE
#define DT_UNKNOWN 0
#define DT_DIR 4
#define DT_REG 8
#define DT_LNK 10
#endif

pal::string_t pal::to_string(int value) { return std::to_string(value); }

pal::string_t pal::to_lower(const pal::string_t& in)
{
    pal::string_t ret = in;
    std::transform(ret.begin(), ret.end(), ret.begin(), ::tolower);
    return ret;
}

pal::string_t pal::get_timestamp()
{
    std::time_t t = std::time(nullptr);
    const std::size_t elems = 100;
    char_t buf[elems];
    std::strftime(buf, elems, _X("%c %Z"), std::gmtime(&t));

    return pal::string_t(buf);
}

bool pal::touch_file(const pal::string_t& path)
{
    int fd = open(path.c_str(), (O_CREAT | O_EXCL), (S_IRUSR | S_IRGRP | S_IROTH));
    if (fd == -1)
    {
        trace::warning(_X("open(%s) failed in %s"), path.c_str(), _STRINGIFY(__FUNCTION__));
        return false;
    }
    (void) close(fd);
    return true;
}

static void* map_file(const pal::string_t& path, size_t* length, int prot, int flags)
{
    int fd = open(path.c_str(), O_RDONLY);
    if (fd == -1)
    {
        trace::error(_X("Failed to map file. open(%s) failed with error %d"), path.c_str(), errno);
        return nullptr;
    }

    struct stat buf;
    if (fstat(fd, &buf) != 0)
    {
        trace::error(_X("Failed to map file. fstat(%s) failed with error %d"), path.c_str(), errno);
        close(fd);
        return nullptr;
    }
    size_t size = buf.st_size;
<<<<<<< HEAD

    if (length != nullptr)
    {
        *length = size;
    }

=======

    if (length != nullptr)
    {
        *length = size;
    }

>>>>>>> cfb1335d
    void* address = mmap(nullptr, size, prot, flags, fd, 0);

    if (address == MAP_FAILED)
    {
        trace::error(_X("Failed to map file. mmap(%s) failed with error %d"), path.c_str(), errno);
        address = nullptr;
    }

    close(fd);
    return address;
}

const void* pal::mmap_read(const string_t& path, size_t* length)
{
    return map_file(path, length, PROT_READ, MAP_SHARED);
}

void* pal::mmap_copy_on_write(const string_t& path, size_t* length)
{
    return map_file(path, length, PROT_READ | PROT_WRITE, MAP_PRIVATE);
}

bool pal::getcwd(pal::string_t* recv)
{
    recv->clear();
    pal::char_t* buf = ::getcwd(nullptr, 0);
    if (buf == nullptr)
    {
        if (errno == ENOENT)
        {
            return false;
        }

        trace::error(_X("getcwd() failed: %s"), strerror(errno));
        return false;
    }
    recv->assign(buf);
    ::free(buf);
    return true;
}

namespace
{
    bool get_loaded_library_from_proc_maps(const pal::char_t *library_name, pal::dll_t *dll, pal::string_t *path)
    {
        char *line = nullptr;
        size_t lineLen = 0;
        ssize_t read;
        FILE *file = pal::file_open(_X("/proc/self/maps"), _X("r"));
        if (file == nullptr)
            return false;

        // Read maps file line by line to check fo the library
        bool found = false;
        pal::string_t path_local;
        while ((read = getline(&line, &lineLen, file)) != -1)
        {
            char buf[PATH_MAX];
            if (sscanf(line, "%*p-%*p %*[-rwxsp] %*p %*[:0-9a-f] %*d %s\n", buf) == 1)
            {
                path_local = buf;
                size_t pos = path_local.rfind(DIR_SEPARATOR);
                if (pos == std::string::npos)
                    continue;

                pos = path_local.find(library_name, pos);
                if (pos != std::string::npos)
                {
                    found = true;
                    break;
                }
            }
        }

        fclose(file);
        if (!found)
            return false;

        pal::dll_t dll_maybe = dlopen(path_local.c_str(), RTLD_LAZY | RTLD_NOLOAD);
        if (dll_maybe == nullptr)
            return false;

        *dll = dll_maybe;
        path->assign(path_local);
        return true;
    }
}

bool pal::get_loaded_library(
    const char_t *library_name,
    const char *symbol_name,
    /*out*/ dll_t *dll,
    /*out*/ pal::string_t *path)
{
    pal::string_t library_name_local;
#if defined(TARGET_OSX)
    if (!pal::is_path_rooted(library_name))
        library_name_local.append("@rpath/");
#endif
    library_name_local.append(library_name);

    dll_t dll_maybe = dlopen(library_name_local.c_str(), RTLD_LAZY | RTLD_NOLOAD);
    if (dll_maybe == nullptr)
    {
        if (pal::is_path_rooted(library_name))
            return false;

        // dlopen on some systems only finds loaded libraries when given the full path
        // Check proc maps as a fallback
        return get_loaded_library_from_proc_maps(library_name, dll, path);
    }

    // Not all systems support getting the path from just the handle (e.g. dlinfo),
    // so we rely on the caller passing in a symbol name so that we get (any) address
    // in the library
    assert(symbol_name != nullptr);
    pal::proc_t proc = pal::get_symbol(dll_maybe, symbol_name);
    Dl_info info;
    if (dladdr(proc, &info) == 0)
        return false;

    *dll = dll_maybe;
    path->assign(info.dli_fname);
    return true;
}

bool pal::load_library(const string_t* path, dll_t* dll)
{
    *dll = dlopen(path->c_str(), RTLD_LAZY);
    if (*dll == nullptr)
    {
        trace::error(_X("Failed to load %s, error: %s"), path->c_str(), dlerror());
        return false;
    }
    return true;
}

pal::proc_t pal::get_symbol(dll_t library, const char* name)
{
    auto result = dlsym(library, name);
    if (result == nullptr)
    {
        trace::info(_X("Probed for and did not find library symbol %s, error: %s"), name, dlerror());
    }

    return result;
}

void pal::unload_library(dll_t library)
{
    if (dlclose(library) != 0)
    {
        trace::warning(_X("Failed to unload library, error: %s"), dlerror());
    }
}

int pal::xtoi(const char_t* input)
{
    return atoi(input);
}

bool pal::is_path_rooted(const pal::string_t& path)
{
    return path.front() == '/';
}

bool pal::get_default_breadcrumb_store(string_t* recv)
{
    recv->clear();
    pal::string_t ext;
    if (pal::getenv(_X("CORE_BREADCRUMBS"), &ext) && pal::realpath(&ext))
    {
        // We should have the path in ext.
        trace::info(_X("Realpath CORE_BREADCRUMBS [%s]"), ext.c_str());
    }

    if (!pal::directory_exists(ext))
    {
        trace::info(_X("Directory core breadcrumbs [%s] was not specified or found"), ext.c_str());
        ext.clear();
        append_path(&ext, _X("opt"));
        append_path(&ext, _X("corebreadcrumbs"));
        if (!pal::directory_exists(ext))
        {
            trace::info(_X("Fallback directory core breadcrumbs at [%s] was not found"), ext.c_str());
            return false;
        }
    }

    if (access(ext.c_str(), (R_OK | W_OK)) != 0)
    {
        trace::info(_X("Breadcrumb store [%s] is not ACL-ed with rw-"), ext.c_str());
    }

    recv->assign(ext);
    return true;
}

bool pal::get_default_servicing_directory(string_t* recv)
{
    recv->clear();
    pal::string_t ext;
    if (pal::getenv(_X("CORE_SERVICING"), &ext) && pal::realpath(&ext))
    {
        // We should have the path in ext.
        trace::info(_X("Realpath CORE_SERVICING [%s]"), ext.c_str());
    }

    if (!pal::directory_exists(ext))
    {
        trace::info(_X("Directory core servicing at [%s] was not specified or found"), ext.c_str());
        ext.clear();
        append_path(&ext, _X("opt"));
        append_path(&ext, _X("coreservicing"));
        if (!pal::directory_exists(ext))
        {
            trace::info(_X("Fallback directory core servicing at [%s] was not found"), ext.c_str());
            return false;
        }
    }

    if (access(ext.c_str(), R_OK) != 0)
    {
        trace::info(_X("Directory core servicing at [%s] was not ACL-ed properly"), ext.c_str());
    }

    recv->assign(ext);
    trace::info(_X("Using core servicing at [%s]"), ext.c_str());
    return true;
}

bool is_read_write_able_directory(pal::string_t& dir)
{
    return pal::realpath(&dir) &&
           (access(dir.c_str(), R_OK | W_OK | X_OK) == 0);
}

bool pal::get_temp_directory(pal::string_t& tmp_dir)
{
    // First, check for the POSIX standard environment variable
    if (getenv(_X("TMPDIR"), &tmp_dir))
    {
        return is_read_write_able_directory(tmp_dir);
    }

    // On non-compliant systems (ex: Ubuntu) try /var/tmp or /tmp directories.
    // /var/tmp is prefered since its contents are expected to survive across
    // machine reboot.
    pal::string_t _var_tmp = _X("/var/tmp/");
    if (is_read_write_able_directory(_var_tmp))
    {
        tmp_dir.assign(_var_tmp);
        return true;
    }

    pal::string_t _tmp = _X("/tmp/");
    if (is_read_write_able_directory(_tmp))
    {
        tmp_dir.assign(_tmp);
        return true;
    }

    return false;
}

bool pal::get_default_bundle_extraction_base_dir(pal::string_t& extraction_dir)
{
    if (!get_temp_directory(extraction_dir))
    {
        return false;
    }

    append_path(&extraction_dir, _X(".net"));
    pal::string_t dotnetdir(extraction_dir);

    // getuid() is the real user ID, and the call has no defined errors.
    struct passwd* passwd = getpwuid(getuid());
    if (passwd == nullptr || passwd->pw_name == nullptr)
    {
        return false;
    }

    append_path(&extraction_dir, passwd->pw_name);

    if (is_read_write_able_directory(extraction_dir))
    {
        return true;
    }

    // Create $TMPDIR/.net accessible to everyone
    if (::mkdir(dotnetdir.c_str(), S_IRWXU | S_IRWXG | S_IRWXO) == 0)
    {
        // In the above mkdir() system call, some permissions are strangely dropped!
        // Linux drops S_IWO and Mac drops S_IWG | S_IWO.
        // So these are again explicitly set by calling chmod()
        if (chmod(dotnetdir.c_str(), S_IRWXU | S_IRWXG | S_IRWXO) != 0)
        {
            return false;
        }
    }
    else if (errno != EEXIST)
    {
        return false;
    }

    // Create $TMPDIR/.net/username accessible only to the user
    if (::mkdir(extraction_dir.c_str(), S_IRWXU | S_ISVTX) != 0 && errno != EEXIST)
    {
        return false;
    }

    return is_read_write_able_directory(extraction_dir);
}

bool pal::get_global_dotnet_dirs(std::vector<pal::string_t>* recv)
{
    // No support for global directories in Unix.
    return false;
}

bool pal::get_dotnet_self_registered_config_location(pal::string_t* recv)
{
    *recv = _X("/etc/dotnet/install_location");

    //  ***Used only for testing***
    pal::string_t environment_install_location_override;
    if (test_only_getenv(_X("_DOTNET_TEST_INSTALL_LOCATION_FILE_PATH"), &environment_install_location_override))
    {
        *recv = environment_install_location_override;
    }

    return true;
}

bool pal::get_dotnet_self_registered_dir(pal::string_t* recv)
{
    recv->clear();

    //  ***Used only for testing***
    pal::string_t environment_override;
    if (test_only_getenv(_X("_DOTNET_TEST_GLOBALLY_REGISTERED_PATH"), &environment_override))
    {
        recv->assign(environment_override);
        return true;
    }
    //  ***************************

    pal::string_t install_location_file_path;
    if (!get_dotnet_self_registered_config_location(&install_location_file_path))
    {
        return false;
    }
    //  ***************************

    trace::verbose(_X("Looking for install_location file in '%s'."), install_location_file_path.c_str());
    FILE* install_location_file = pal::file_open(install_location_file_path, "r");
    if (install_location_file == nullptr)
    {
        trace::verbose(_X("The install_location file failed to open."));
        return false;
    }

    bool result = false;

    char buf[PATH_MAX];
    char* install_location = fgets(buf, sizeof(buf), install_location_file);
    if (install_location != nullptr)
    {
        size_t len = pal::strlen(install_location);

        // fgets includes the newline character in the string - so remove it.
        if (len > 0 && len < PATH_MAX && install_location[len - 1] == '\n')
        {
            install_location[len - 1] = '\0';
        }

        trace::verbose(_X("Using install location '%s'."), install_location);
        *recv = install_location;
        result = true;
    }
    else
    {
        trace::verbose(_X("The install_location file first line could not be read."));
    }

    fclose(install_location_file);
    return result;
}

bool pal::get_default_installation_dir(pal::string_t* recv)
{
    //  ***Used only for testing***
    pal::string_t environmentOverride;
    if (test_only_getenv(_X("_DOTNET_TEST_DEFAULT_INSTALL_PATH"), &environmentOverride))
    {
        recv->assign(environmentOverride);
        return true;
    }
    //  ***************************

#if defined(TARGET_OSX)
     recv->assign(_X("/usr/local/share/dotnet"));
#else
     recv->assign(_X("/usr/share/dotnet"));
#endif
     return true;
}

pal::string_t trim_quotes(pal::string_t stringToCleanup)
{
    pal::char_t quote_array[2] = {'\"', '\''};
    for (size_t index = 0; index < sizeof(quote_array)/sizeof(quote_array[0]); index++)
    {
        size_t pos = stringToCleanup.find(quote_array[index]);
        while (pos != std::string::npos)
        {
            stringToCleanup = stringToCleanup.erase(pos, 1);
            pos = stringToCleanup.find(quote_array[index]);
        }
    }

    return stringToCleanup;
}

#if defined(TARGET_OSX)
pal::string_t pal::get_current_os_rid_platform()
{
    pal::string_t ridOS;

    char str[256];

    // There is no good way to get the visible version of OSX (i.e. something like 10.x.y) as
    // certain APIs work till 10.9 and have been deprecated and others require linking against
    // UI frameworks to get the data.
    //
    // We will, instead, use kern.osrelease and use its major version number
    // as a means to formulate the OSX 10.X RID.
    //
    // Needless to say, this will need to be updated if OSX RID were to become 11.* ever.
    size_t size = sizeof(str);
    int ret = sysctlbyname("kern.osrelease", str, &size, nullptr, 0);
    if (ret == 0)
    {
        std::string release(str, size);
        size_t pos = release.find('.');
        if (pos != std::string::npos)
        {
            // Extract the major version and subtract 4 from it
            // to get the Minor version used in OSX versioning scheme.
            // That is, given a version 10.X.Y, we will get X below.
            int minorVersion = stoi(release.substr(0, pos)) - 4;
            if (minorVersion < 10)
            {
                // On OSX, our minimum supported RID is 10.12.
                minorVersion = 12;
            }

            ridOS.append(_X("osx.10."));
            ridOS.append(pal::to_string(minorVersion));
        }
    }

    return ridOS;
}
#elif defined(TARGET_FREEBSD)
// On FreeBSD get major verion. Minors should be compatible
pal::string_t pal::get_current_os_rid_platform()
{
    pal::string_t ridOS;

    char str[256];

    size_t size = sizeof(str);
    int ret = sysctlbyname("kern.osrelease", str, &size, NULL, 0);
    if (ret == 0)
    {
        char *pos = strchr(str,'.');
        if (pos)
        {
            *pos = '\0';
        }
        ridOS.append(_X("freebsd."));
        ridOS.append(str);
    }

    return ridOS;
}
#else
// For some distros, we don't want to use the full version from VERSION_ID. One example is
// Red Hat Enterprise Linux, which includes a minor version in their VERSION_ID but minor
// versions are backwards compatable.
//
// In this case, we'll normalized RIDs like 'rhel.7.2' and 'rhel.7.3' to a generic
// 'rhel.7'. This brings RHEL in line with other distros like CentOS or Debian which
// don't put minor version numbers in their VERSION_ID fields because all minor versions
// are backwards compatible.
static
pal::string_t normalize_linux_rid(pal::string_t rid)
{
    pal::string_t rhelPrefix(_X("rhel."));
    pal::string_t alpinePrefix(_X("alpine."));
    size_t lastVersionSeparatorIndex = std::string::npos;

    if (rid.compare(0, rhelPrefix.length(), rhelPrefix) == 0)
    {
        lastVersionSeparatorIndex = rid.find(_X("."), rhelPrefix.length());
    }
    else if (rid.compare(0, alpinePrefix.length(), alpinePrefix) == 0)
    {
        size_t secondVersionSeparatorIndex = rid.find(_X("."), alpinePrefix.length());
        if (secondVersionSeparatorIndex != std::string::npos)
        {
            lastVersionSeparatorIndex = rid.find(_X("."), secondVersionSeparatorIndex + 1);
        }
    }

    if (lastVersionSeparatorIndex != std::string::npos)
    {
        rid.erase(lastVersionSeparatorIndex, rid.length() - lastVersionSeparatorIndex);
    }

    return rid;
}

pal::string_t pal::get_current_os_rid_platform()
{
    pal::string_t ridOS;
    pal::string_t versionFile(_X("/etc/os-release"));

    if (pal::file_exists(versionFile))
    {
        // Read the file to get ID and VERSION_ID data that will be used
        // to construct the RID.
        std::fstream fsVersionFile;

        fsVersionFile.open(versionFile, std::fstream::in);

        // Proceed only if we were able to open the file
        if (fsVersionFile.good())
        {
            pal::string_t line;
            pal::string_t strID(_X("ID="));
            pal::string_t valID;
            pal::string_t strVersionID(_X("VERSION_ID="));
            pal::string_t valVersionID;

            bool fFoundID = false, fFoundVersion = false;

            // Read the first line
            std::getline(fsVersionFile, line);

            // Loop until we are at the end of file
            while (!fsVersionFile.eof())
            {
                // Look for ID if we have not found it already
                if (!fFoundID)
                {
                    size_t pos = line.find(strID);
                    if ((pos != std::string::npos) && (pos == 0))
                    {
                        valID.append(line.substr(3));
                        fFoundID = true;
                    }
                }

                // Look for VersionID if we have not found it already
                if (!fFoundVersion)
                {
                    size_t pos = line.find(strVersionID);
                    if ((pos != std::string::npos) && (pos == 0))
                    {
                        valVersionID.append(line.substr(11));
                        fFoundVersion = true;
                    }
                }

                if (fFoundID && fFoundVersion)
                {
                    // We have everything we need to form the RID - break out of the loop.
                    break;
                }

                // Read the next line
                std::getline(fsVersionFile, line);
            }

            // Close the file now that we are done with it.
            fsVersionFile.close();

            if (fFoundID)
            {
                ridOS.append(valID);
            }

            if (fFoundVersion)
            {
                ridOS.append(_X("."));
                ridOS.append(valVersionID);
            }

            if (fFoundID || fFoundVersion)
            {
                // Remove any double-quotes
                ridOS = trim_quotes(ridOS);
            }
        }
    }

    return normalize_linux_rid(ridOS);
}
#endif

#if defined(TARGET_OSX)
bool pal::get_own_executable_path(pal::string_t* recv)
{
    uint32_t path_length = 0;
    if (_NSGetExecutablePath(nullptr, &path_length) == -1)
    {
        char path_buf[path_length];
        if (_NSGetExecutablePath(path_buf, &path_length) == 0)
        {
            recv->assign(path_buf);
            return true;
        }
    }
    return false;
}
#elif defined(TARGET_FREEBSD)
bool pal::get_own_executable_path(pal::string_t* recv)
{
    int mib[4];
    mib[0] = CTL_KERN;
    mib[1] = KERN_PROC;
    mib[2] = KERN_PROC_PATHNAME;
    mib[3] = -1;
    char buf[PATH_MAX];
    size_t cb = sizeof(buf);
    int error_code = 0;
    error_code = sysctl(mib, 4, buf, &cb, NULL, 0);
    if (error_code == 0)
    {
        recv->assign(buf);
        return true;
    }

    // ENOMEM
    if (error_code == ENOMEM)
    {
        size_t len = sysctl(mib, 4, NULL, NULL, NULL, 0);
        std::unique_ptr<char[]> buffer (new (std::nothrow) char[len]);

        if (buffer == NULL)
        {
            return false;
        }

        error_code = sysctl(mib, 4, buffer.get(), &len, NULL, 0);
        if (error_code == 0)
        {
            recv->assign(buffer.get());
            return true;
        }
    }
    return false;
}
#else
bool pal::get_own_executable_path(pal::string_t* recv)
{
    // Just return the symlink to the exe from /proc
    // We'll call realpath on it later
    recv->assign(symlinkEntrypointExecutable);
    return true;
}
#endif

bool pal::get_own_module_path(string_t* recv)
{
    Dl_info info;
    if (dladdr((void *)&pal::get_own_module_path, &info) == 0)
        return false;

    recv->assign(info.dli_fname);
    return true;
}

bool pal::get_module_path(dll_t module, string_t* recv)
{
    return false;
}

bool pal::get_current_module(dll_t *mod)
{
    return false;
}

// Returns true only if an env variable can be read successfully to be non-empty.
bool pal::getenv(const pal::char_t* name, pal::string_t* recv)
{
    recv->clear();

    auto result = ::getenv(name);
    if (result != nullptr)
    {
        recv->assign(result);
    }

    return (recv->length() > 0);
}

bool pal::realpath(pal::string_t* path, bool skip_error_logging)
{
    auto resolved = ::realpath(path->c_str(), nullptr);
    if (resolved == nullptr)
    {
        if (errno == ENOENT)
        {
            return false;
        }

        if (!skip_error_logging)
        {
            trace::error(_X("realpath(%s) failed: %s"), path->c_str(), strerror(errno));
        }

        return false;
    }

    path->assign(resolved);
    ::free(resolved);
    return true;
}

bool pal::file_exists(const pal::string_t& path)
{
    return (::access(path.c_str(), F_OK) == 0);
}

static void readdir(const pal::string_t& path, const pal::string_t& pattern, bool onlydirectories, std::vector<pal::string_t>* list)
{
    assert(list != nullptr);

    std::vector<pal::string_t>& files = *list;

    auto dir = opendir(path.c_str());
    if (dir != nullptr)
    {
        struct dirent* entry = nullptr;
        while ((entry = readdir(dir)) != nullptr)
        {
            if (fnmatch(pattern.c_str(), entry->d_name, FNM_PATHNAME) != 0)
            {
                continue;
            }

#if HAVE_DIRENT_D_TYPE
            int dirEntryType = entry->d_type;
#else
            int dirEntryType = DT_UNKNOWN;
#endif

            // We are interested in files only
            switch (dirEntryType)
            {
            case DT_DIR:
                break;

            case DT_REG:
                if (onlydirectories)
                {
                    continue;
                }
                break;

            // Handle symlinks and file systems that do not support d_type
            case DT_LNK:
            case DT_UNKNOWN:
                {
                    struct stat sb;

                    if (fstatat(dirfd(dir), entry->d_name, &sb, 0) == -1)
                    {
                        continue;
                    }

                    if (onlydirectories)
                    {
                        if (!S_ISDIR(sb.st_mode))
                        {
                            continue;
                        }
                        break;
                    }
                    else if (!S_ISREG(sb.st_mode) && !S_ISDIR(sb.st_mode))
                    {
                        continue;
                    }
                }
                break;

            default:
                continue;
            }

            if (!strcmp(entry->d_name, ".") || !strcmp(entry->d_name, ".."))
            {
                continue;
            }

            files.emplace_back(entry->d_name);
        }

        closedir(dir);
    }
}

void pal::readdir(const string_t& path, const string_t& pattern, std::vector<pal::string_t>* list)
{
    ::readdir(path, pattern, false, list);
}

void pal::readdir(const pal::string_t& path, std::vector<pal::string_t>* list)
{
    ::readdir(path, _X("*"), false, list);
}

void pal::readdir_onlydirectories(const pal::string_t& path, const string_t& pattern, std::vector<pal::string_t>* list)
{
    ::readdir(path, pattern, true, list);
}

void pal::readdir_onlydirectories(const pal::string_t& path, std::vector<pal::string_t>* list)
{
    ::readdir(path, _X("*"), true, list);
}

bool pal::is_running_in_wow64()
{
    return false;
}

bool pal::are_paths_equal_with_normalized_casing(const string_t& path1, const string_t& path2)
{
#if defined(TARGET_OSX)
    // On Mac, paths are case-insensitive
    return (strcasecmp(path1.c_str(), path2.c_str()) == 0);
#else
    // On Linux, paths are case-sensitive
    return path1 == path2;
#endif
}<|MERGE_RESOLUTION|>--- conflicted
+++ resolved
@@ -87,21 +87,12 @@
         return nullptr;
     }
     size_t size = buf.st_size;
-<<<<<<< HEAD
 
     if (length != nullptr)
     {
         *length = size;
     }
 
-=======
-
-    if (length != nullptr)
-    {
-        *length = size;
-    }
-
->>>>>>> cfb1335d
     void* address = mmap(nullptr, size, prot, flags, fd, 0);
 
     if (address == MAP_FAILED)
