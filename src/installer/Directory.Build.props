<Project>

  <Import Project="..\..\Directory.Build.props" />

  <!--
    Before Microsoft.Common.targets, set the extensions path to match the restore dir as Arcade
    sets it, so MSBuild packages with targets files will be found and imported.
  -->
  <PropertyGroup>
    <MSBuildProjectExtensionsPath>$(BaseIntermediateOutputPath)</MSBuildProjectExtensionsPath>
  </PropertyGroup>

  <PropertyGroup>
    <ArcadeSdkMSBuildProjectDir>$([System.IO.Path]::GetDirectoryName('$(ArcadeSdkBuildTasksAssembly)'))\..\</ArcadeSdkMSBuildProjectDir>
    <ArcadeSdkSignProject>$(ArcadeSdkMSBuildProjectDir)Sign.proj</ArcadeSdkSignProject>

    <!-- Clear AssemblyVersion as we need to align with the NuGet conventions, when empty arcade will do that for us. -->
    <AssemblyVersion />
  </PropertyGroup>

  <PropertyGroup Condition="'$(MSBuildProjectExtension)' == '.csproj'">
    <!-- SDK-based projects' Platform should default to AnyCPU, not $(TargetArchitecture) like Directory.Build.props sets. -->
    <Platform>AnyCPU</Platform>
    <UsingNETSdkCompiler>true</UsingNETSdkCompiler>
    <DisableBuildToolsRoslynVersion>true</DisableBuildToolsRoslynVersion>
  </PropertyGroup>

  <PropertyGroup>
    <SigningToolsDir>$(InstallerProjectRoot)signing\</SigningToolsDir>
  </PropertyGroup>

  <PropertyGroup>
    <HostMachineInfoProps>$(ArtifactsObjDir)HostMachineInfo.props</HostMachineInfoProps>
  </PropertyGroup>

  <PropertyGroup>
    <SharedFrameworkName>Microsoft.NETCore.App</SharedFrameworkName>
    <NETCoreAppFrameworkIdentifier>.NETCoreApp</NETCoreAppFrameworkIdentifier>
    <NETCoreAppFrameworkMoniker>$(NETCoreAppFrameworkIdentifier),Version=v$(NETCoreAppFrameworkVersion)</NETCoreAppFrameworkMoniker>
    <NETCoreAppFrameworkBrandName>.NET $(NETCoreAppFrameworkVersion)</NETCoreAppFrameworkBrandName>
  </PropertyGroup>

  <!-- Platform detection -->
  <PropertyGroup>
    <RunningOnUnix Condition="'$(OS)'!='Windows_NT'">true</RunningOnUnix>

    <RunningOnCore Condition="'$(MSBuildRuntimeType)' == 'core'">true</RunningOnCore>
  </PropertyGroup>

  <PropertyGroup>
    <TargetArchitecture  Condition="'$(TargetArchitecture)' == '' AND '$(BuildArchitecture)' == 'arm64'">$(BuildArchitecture)</TargetArchitecture>
    <TargetArchitecture  Condition="'$(TargetArchitecture)' == ''">x64</TargetArchitecture>
    <Platform Condition="'$(Platform)'==''">$(TargetArchitecture)</Platform>
  </PropertyGroup>


  <PropertyGroup>
    <DebugType Condition="'$(DebugType)' == ''">Portable</DebugType>
  </PropertyGroup>

  <PropertyGroup Condition="'$(DisableSourceLink)' == 'true'">
    <EnableSourceLink>false</EnableSourceLink>
    <EnableSourceControlManagerQueries>false</EnableSourceControlManagerQueries>
    <DeterministicSourcePaths>false</DeterministicSourcePaths>
  </PropertyGroup>

  <!-- Set up Default symbol and optimization for Configuration -->
  <PropertyGroup Condition="'$(Configuration)'=='Debug'">
    <DebugSymbols Condition="'$(DebugSymbols)' == ''">true</DebugSymbols>
    <Optimize Condition="'$(Optimize)' == ''">false</Optimize>
    <DefineConstants>$(DefineConstants),DEBUG,TRACE</DefineConstants>
  </PropertyGroup>

  <PropertyGroup Condition="'$(Configuration)' == 'Release'">
    <DebugSymbols Condition="'$(DebugSymbols)' == ''">true</DebugSymbols>
    <Optimize Condition="'$(Optimize)' == ''">true</Optimize>
    <DefineConstants>$(DefineConstants),TRACE</DefineConstants>
  </PropertyGroup>

  <PropertyGroup>
    <ExeSuffix Condition="'$(TargetOS)' == 'Windows_NT'">.exe</ExeSuffix>
  </PropertyGroup>

  <Import Project="$(HostMachineInfoProps)"
          Condition="Exists('$(HostMachineInfoProps)')" />

  <PropertyGroup Condition="'$(OutputRid)' == '' and '$(HostMachineRid)' != ''">
    <OutputRid>$(HostMachineRid.Remove($(HostMachineRid.LastIndexOf('-'))))-$(TargetArchitecture)</OutputRid>
  </PropertyGroup>

  <!-- Portable -->
  <PropertyGroup Condition="'$(PortableBuild)' == 'true'">
    <OutputRid Condition="'$(TargetOS)' == 'Windows_NT'">win-$(TargetArchitecture)</OutputRid>
    <OutputRid Condition="'$(TargetOS)' == 'OSX'">osx-$(TargetArchitecture)</OutputRid>
    <OutputRid Condition="'$(TargetOS)' == 'Linux'">linux-$(TargetArchitecture)</OutputRid>
    <OutputRid Condition="'$(TargetOS)' == 'FreeBSD'">freebsd-$(TargetArchitecture)</OutputRid>
    <OutputRid Condition="'$(TargetOS)' == 'iOS'">ios-$(TargetArchitecture)</OutputRid>
    <OutputRid Condition="'$(TargetOS)' == 'tvOS'">tvos-$(TargetArchitecture)</OutputRid>
    <OutputRid Condition="'$(TargetOS)' == 'Android'">android-$(TargetArchitecture)</OutputRid>
  </PropertyGroup>

  <PropertyGroup>
    <TestTargetRid Condition="'$(TestTargetRid)' == ''">$(OutputRid)</TestTargetRid>
  </PropertyGroup>

  <!-- Produce assets into the specified blob feed. -->
  <PropertyGroup Condition="'$(DotNetOutputBlobFeedDir)' != ''">
    <AssetOutputPath>$(DotNetOutputBlobFeedDir)assets/</AssetOutputPath>
  </PropertyGroup>

  <!-- Set up the default output and intermediate paths -->
  <PropertyGroup>
    <OSPlatformConfig>$(OutputRid).$(Configuration)</OSPlatformConfig>

    <BaseOutputRootPath>$(ArtifactsBinDir)$(OSPlatformConfig)\</BaseOutputRootPath>
    <CrossGenRootPath>$(BaseOutputRootPath)crossgen\</CrossGenRootPath>

    <IntermediateOutputRootPath Condition="'$(IntermediateOutputRootPath)' == ''">$(ArtifactsObjDir)$(OSPlatformConfig)\</IntermediateOutputRootPath>

    <PackagesBasePath Condition="'$(PackagesBasePath)'==''">$(ArtifactsBinDir)$(OSPlatformConfig)/</PackagesBasePath>
    <PackageSymbolsBinDir Condition="'$(PackageSymbolsBinDir)' == ''">$(PackagesBasePath)symbols/</PackageSymbolsBinDir>

    <AssetOutputPath Condition="'$(AssetOutputPath)'==''">$(ArtifactsShippingPackagesDir)</AssetOutputPath>
    <SymbolPackageOutputPath Condition="'$(SymbolPackageOutputPath)'==''">$(ArtifactsShippingPackagesDir)</SymbolPackageOutputPath>

    <!-- Use '/' instead of '\': used directly by WiX which doesn't accept trailing '\'. -->
    <SharedFrameworkPublishDir>$(IntermediateOutputRootPath)sharedFrameworkPublish/</SharedFrameworkPublishDir>
    <SharedFrameworkPublishSymbolsDir>$(IntermediateOutputRootPath)sharedFrameworkPublish.symbols\</SharedFrameworkPublishSymbolsDir>
  </PropertyGroup>

  <PropertyGroup>
    <DisableCrossgen>false</DisableCrossgen>
    <DisableCrossgen Condition="'$(RuntimeFlavor)' == 'Mono'">true</DisableCrossgen>
    <!-- Disable cross-gen on FreeBSD for now. This can be revisited when we have full support. -->
    <DisableCrossgen Condition="'$(TargetOS)'=='FreeBSD'">true</DisableCrossgen>
    <OutputVersionBadge>$(AssetOutputPath)sharedfx_$(OutputRid)_$(Configuration)_version_badge.svg</OutputVersionBadge>
  </PropertyGroup>

  <PropertyGroup>
    <DotnetHostString>dotnet-host-</DotnetHostString>
    <DotnetHostFxrString>dotnet-hostfxr-</DotnetHostFxrString>
    <DotnetRuntimeString>dotnet-runtime-</DotnetRuntimeString>
    <DotnetRuntimeDependenciesPackageString>dotnet-runtime-deps-</DotnetRuntimeDependenciesPackageString>

    <CombinedInstallerStart>$(AssetOutputPath)$(DotnetRuntimeString)</CombinedInstallerStart>
    <SharedHostInstallerStart>$(AssetOutputPath)$(DotnetHostString)</SharedHostInstallerStart>
    <HostFxrInstallerStart>$(AssetOutputPath)$(DotnetHostFxrString)</HostFxrInstallerStart>
    <SharedFrameworkInstallerStart>$(AssetOutputPath)$(DotnetRuntimeString)</SharedFrameworkInstallerStart>
    <DotnetRuntimeDependenciesPackageInstallerStart>$(AssetOutputPath)$(DotnetRuntimeDependenciesPackageString)</DotnetRuntimeDependenciesPackageInstallerStart>

    <!-- OSX specific intermediate package suffix . OSX specific intermediate packages are suffixed with -internal to avoid name collision for bundle package (dotnet-runtime-*)
         and runtime ( earlier as dotnet-sharedframework-*)	-->
    <InstallerStartSuffix Condition="'$(TargetOS)' == 'OSX'">internal</InstallerStartSuffix>
    <SharedHostInstallerStart Condition="'$(TargetOS)' == 'OSX'">$(SharedHostInstallerStart)$(InstallerStartSuffix)-</SharedHostInstallerStart>
    <HostFxrInstallerStart Condition="'$(TargetOS)' == 'OSX'">$(HostFxrInstallerStart)$(InstallerStartSuffix)-</HostFxrInstallerStart>
    <SharedFrameworkInstallerStart Condition="'$(TargetOS)' == 'OSX'">$(SharedFrameworkInstallerStart)$(InstallerStartSuffix)-</SharedFrameworkInstallerStart>

  </PropertyGroup>

  <!-- Set up handling of build warnings -->
  <PropertyGroup>
    <WarningLevel>4</WarningLevel>
    <TreatWarningsAsErrors>true</TreatWarningsAsErrors>
  </PropertyGroup>

  <PropertyGroup>
    <TargetsWindows>false</TargetsWindows>
    <TargetsOSX>false</TargetsOSX>
    <TargetsiOS>false</TargetsiOS>
    <TargetstvOS>false</TargetstvOS>
    <TargetsAndroid>false</TargetsAndroid>
    <TargetsLinux>false</TargetsLinux>
    <TargetsUnix>false</TargetsUnix>
    <TargetsUbuntu>false</TargetsUbuntu>
    <TargetsLinuxMint>false</TargetsLinuxMint>
    <TargetsDebian>false</TargetsDebian>
    <TargetsRhel>false</TargetsRhel>
    <TargetsOpensuse>false</TargetsOpensuse>
    <TargetsFedora>false</TargetsFedora>
    <TargetsCentos>false</TargetsCentos>
    <TargetsOracle>false</TargetsOracle>
    <TargetsSles>false</TargetsSles>
  </PropertyGroup>
  <Choose>
    <When Condition="$(OutputRid.StartsWith('win'))">
      <PropertyGroup>
        <TargetsWindows>true</TargetsWindows>
      </PropertyGroup>
    </When>
    <When Condition="$(OutputRid.StartsWith('osx'))">
      <PropertyGroup>
        <TargetsOSX>true</TargetsOSX>
        <TargetsUnix>true</TargetsUnix>
      </PropertyGroup>
    </When>
    <When Condition="$(OutputRid.StartsWith('ios'))">
      <PropertyGroup>
        <TargetsiOS>true</TargetsiOS>
        <TargetsUnix>true</TargetsUnix>
<<<<<<< HEAD
=======
        <TargetsMobile>true</TargetsMobile>
>>>>>>> cfb1335d
      </PropertyGroup>
    </When>
    <When Condition="$(OutputRid.StartsWith('tvos'))">
      <PropertyGroup>
        <TargetstvOS>true</TargetstvOS>
        <TargetsUnix>true</TargetsUnix>
<<<<<<< HEAD
=======
        <TargetsMobile>true</TargetsMobile>
>>>>>>> cfb1335d
      </PropertyGroup>
    </When>
    <When Condition="$(OutputRid.StartsWith('android'))">
      <PropertyGroup>
        <TargetsAndroid>true</TargetsAndroid>
        <TargetsLinux>true</TargetsLinux>
        <TargetsUnix>true</TargetsUnix>
<<<<<<< HEAD
=======
        <TargetsMobile>true</TargetsMobile>
>>>>>>> cfb1335d
      </PropertyGroup>
    </When>
    <When Condition="$(OutputRid.StartsWith('debian'))">
      <PropertyGroup>
        <TargetsDebian>true</TargetsDebian>
        <TargetsLinux>true</TargetsLinux>
        <TargetsUnix>true</TargetsUnix>
      </PropertyGroup>
    </When>
    <When Condition="$(OutputRid.StartsWith('ubuntu'))">
      <PropertyGroup>
        <TargetsUbuntu>true</TargetsUbuntu>
        <TargetsLinux>true</TargetsLinux>
        <TargetsUnix>true</TargetsUnix>
      </PropertyGroup>
    </When>
    <When Condition="$(OutputRid.StartsWith('linuxmint'))">
      <PropertyGroup>
        <TargetsLinuxMint>true</TargetsLinuxMint>
        <TargetsLinux>true</TargetsLinux>
        <TargetsUnix>true</TargetsUnix>
      </PropertyGroup>
    </When>
    <When Condition="$(OutputRid.StartsWith('rhel'))">
      <PropertyGroup>
        <TargetsRhel>true</TargetsRhel>
        <TargetsLinux>true</TargetsLinux>
        <TargetsUnix>true</TargetsUnix>
      </PropertyGroup>
    </When>
    <When Condition="$(OutputRid.StartsWith('centos'))">
      <PropertyGroup>
        <TargetsCentos>true</TargetsCentos>
        <TargetsLinux>true</TargetsLinux>
        <TargetsUnix>true</TargetsUnix>
      </PropertyGroup>
    </When>
    <When Condition="$(OutputRid.StartsWith('opensuse'))">
      <PropertyGroup>
        <TargetsOpensuse>true</TargetsOpensuse>
        <TargetsLinux>true</TargetsLinux>
        <TargetsUnix>true</TargetsUnix>
      </PropertyGroup>
    </When>
    <When Condition="$(OutputRid.StartsWith('fedora'))">
      <PropertyGroup>
        <TargetsFedora>true</TargetsFedora>
        <TargetsLinux>true</TargetsLinux>
        <TargetsUnix>true</TargetsUnix>
      </PropertyGroup>
    </When>
    <When Condition="$(OutputRid.StartsWith('oracle'))">
      <PropertyGroup>
        <TargetsOracle>true</TargetsOracle>
        <TargetsLinux>true</TargetsLinux>
        <TargetsUnix>true</TargetsUnix>
      </PropertyGroup>
    </When>
    <When Condition="$(OutputRid.StartsWith('sles'))">
      <PropertyGroup>
        <TargetsSles>true</TargetsSles>
        <TargetsLinux>true</TargetsLinux>
        <TargetsUnix>true</TargetsUnix>
      </PropertyGroup>
    </When>
    <When Condition="$(OutputRid.StartsWith('freebsd'))">
      <PropertyGroup>
        <TargetsFreeBSD>true</TargetsFreeBSD>
        <TargetsUnix>true</TargetsUnix>
      </PropertyGroup>
    </When>
    <Otherwise>
      <PropertyGroup>
        <TargetsLinux>true</TargetsLinux>
        <TargetsUnix>true</TargetsUnix>
      </PropertyGroup>
      <PropertyGroup Condition="'$(PortableBuild)' == 'true'">
        <HostMachineRidTargetsDebianPackages Condition="
          $(HostMachineRid.StartsWith('debian')) or
          $(HostMachineRid.StartsWith('ubuntu')) or
          $(HostMachineRid.StartsWith('linuxmint'))">true</HostMachineRidTargetsDebianPackages>
        <!-- If the build machine isn't known to be Debian-based, try to build RPM packages. -->
        <HostMachineRidTargetsRpmPackages Condition="'$(HostMachineRidTargetsDebianPackages)' != 'true'">true</HostMachineRidTargetsRpmPackages>
      </PropertyGroup>
    </Otherwise>
  </Choose>

  <PropertyGroup>
    <CompressedFileExtension Condition="'$(TargetOS)' == 'Windows_NT'">.zip</CompressedFileExtension>
    <CompressedFileExtension Condition="'$(TargetOS)' != 'Windows_NT'">.tar.gz</CompressedFileExtension>
    <InstallerExtension Condition="'$(TargetOS)' == 'Windows_NT'">.msi</InstallerExtension>
    <InstallerExtension Condition="'$(TargetOS)' == 'OSX'">.pkg</InstallerExtension>
    <InstallerExtension Condition="'$(TargetsDebian)' == 'true' or '$(TargetsUbuntu)' == 'true' or '$(TargetsLinuxMint)' == 'true' or '$(HostMachineRidTargetsDebianPackages)' == 'true'">.deb</InstallerExtension>
    <InstallerExtension Condition="'$(TargetsRhel)' == 'true' or '$(TargetsCentos)' == 'true' or '$(TargetsOpensuse)' == 'true' or '$(TargetsFedora)' == 'true' or '$(TargetsOracle)' == 'true' or '$(TargetsSles)' == 'true' or '$(HostMachineRidTargetsRpmPackages)' == 'true'">.rpm</InstallerExtension>
    <CombinedInstallerExtension Condition="'$(TargetOS)' == 'Windows_NT'">.exe</CombinedInstallerExtension>
    <CombinedInstallerExtension Condition="'$(TargetOS)' != 'Windows_NT'">$(InstallerExtension)</CombinedInstallerExtension>
  </PropertyGroup>

  <!-- Use actual publishable (non-dummy) package name produced by the build system for this RID -->
  <PropertyGroup Condition="'$(OutputRid)' != ''">
    <PackageTargetRid>$(OutputRid)</PackageTargetRid>
    <PackageTargetRid Condition="'$(OutputRid)' == 'osx.10.11-x64'">osx.10.10-x64</PackageTargetRid>
    <PackageTargetRid Condition="$(OutputRid.StartsWith('rhel.7.')) and $(OutputRid.EndsWith('-x64'))">rhel.7-x64</PackageTargetRid>
  </PropertyGroup>

  <PropertyGroup Condition="'$(UsingNETSdkCompiler)' != 'true'">
    <!-- Disable some standard properties for building our projects -->
    <NoStdLib>true</NoStdLib>
    <NoExplicitReferenceToStdLib>true</NoExplicitReferenceToStdLib>
    <AddAdditionalExplicitAssemblyReferences>false</AddAdditionalExplicitAssemblyReferences>
    <GenerateTargetFrameworkAttribute>false</GenerateTargetFrameworkAttribute>

    <!-- We don't use any of MSBuild's resolution logic for resolving the framework, so just set these two properties to any folder that exists to skip
         the GenerateReferenceAssemblyPaths task (not target) and to prevent it from outputting a warning (MSB3644). -->
    <_TargetFrameworkDirectories>$(MSBuildThisFileDirectory)documentation</_TargetFrameworkDirectories>
    <_FullFrameworkReferenceAssemblyPaths>$(MSBuildThisFileDirectory)documentation</_FullFrameworkReferenceAssemblyPaths>
    <!-- We do not want to target a portable profile.
         TODO: Make this the default in buildtools so this is not necessary. -->
    <TargetFrameworkProfile></TargetFrameworkProfile>
    <!-- We set this property to avoid MSBuild errors regarding not setting TargetFrameworkProfile (see above line) -->
    <PortableNuGetMode>true</PortableNuGetMode>
  </PropertyGroup>

  <PropertyGroup>
    <!-- Never use the NuGet fallback folder that comes with the SDK we use to build.
         The NuGet fallback folder can/will contain packages we are building in this repo, and we
         want to ensure we use the correct packages.
    -->
    <DisableImplicitNuGetFallbackFolder>true</DisableImplicitNuGetFallbackFolder>
  </PropertyGroup>

  <PropertyGroup>
    <LibPrefix Condition="'$(TargetOS)' != 'Windows_NT'">lib</LibPrefix>
    <LibSuffix>.so</LibSuffix>
    <LibSuffix Condition="'$(TargetOS)' == 'Windows_NT'">.dll</LibSuffix>
    <LibSuffix Condition="'$(TargetOS)' == 'OSX' or '$(TargetOS)' == 'iOS' or '$(TargetOS)' == 'tvOS'">.dylib</LibSuffix>
    <StaticLibPrefix>lib</StaticLibPrefix>
    <StaticLibSuffix>.a</StaticLibSuffix>
    <StaticLibSuffix Condition="'$(TargetOS)' == 'Windows_NT'">.lib</StaticLibSuffix>
  </PropertyGroup>

  <PropertyGroup>
    <CrossGenSymbolExtension>.map</CrossGenSymbolExtension>
    <CrossGenSymbolExtension Condition="'$(TargetOS)' == 'Windows_NT'">.ni.pdb</CrossGenSymbolExtension>
    <!-- OSX doesn't have crossgen symbols, yet -->
    <CrossGenSymbolExtension Condition="'$(TargetOS)' == 'OSX' or '$(TargetOS)' == 'iOS' or '$(TargetOS)' == 'tvOS' or '$(TargetOS)' == 'Android'"></CrossGenSymbolExtension>
  </PropertyGroup>

</Project><|MERGE_RESOLUTION|>--- conflicted
+++ resolved
@@ -197,20 +197,14 @@
       <PropertyGroup>
         <TargetsiOS>true</TargetsiOS>
         <TargetsUnix>true</TargetsUnix>
-<<<<<<< HEAD
-=======
         <TargetsMobile>true</TargetsMobile>
->>>>>>> cfb1335d
       </PropertyGroup>
     </When>
     <When Condition="$(OutputRid.StartsWith('tvos'))">
       <PropertyGroup>
         <TargetstvOS>true</TargetstvOS>
         <TargetsUnix>true</TargetsUnix>
-<<<<<<< HEAD
-=======
         <TargetsMobile>true</TargetsMobile>
->>>>>>> cfb1335d
       </PropertyGroup>
     </When>
     <When Condition="$(OutputRid.StartsWith('android'))">
@@ -218,10 +212,7 @@
         <TargetsAndroid>true</TargetsAndroid>
         <TargetsLinux>true</TargetsLinux>
         <TargetsUnix>true</TargetsUnix>
-<<<<<<< HEAD
-=======
         <TargetsMobile>true</TargetsMobile>
->>>>>>> cfb1335d
       </PropertyGroup>
     </When>
     <When Condition="$(OutputRid.StartsWith('debian'))">
