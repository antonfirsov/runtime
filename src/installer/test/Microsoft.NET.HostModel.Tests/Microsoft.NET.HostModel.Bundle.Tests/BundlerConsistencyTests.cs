--- conflicted
+++ resolved
@@ -113,36 +113,6 @@
             // Make up a app.runtimeconfig.dev.json file in the publish directory.
             File.Copy(Path.Combine(publishPath, $"{appBaseName}.runtimeconfig.json"), 
                       Path.Combine(publishPath, $"{appBaseName}.runtimeconfig.dev.json"));
-<<<<<<< HEAD
-
-            var bundler = BundleHelper.Bundle(fixture, options);
-
-            bundler.BundleManifest.Contains($"{appBaseName}.runtimeconfig.dev.json").Should().BeFalse();
-        }
-
-        [InlineData(BundleOptions.None)]
-        [InlineData(BundleOptions.BundleSymbolFiles)]
-        [Theory]
-        public void TestBundlingSymbols(BundleOptions options)
-        {
-            var fixture = sharedTestState.TestFixture.Copy();
-            var appBaseName = BundleHelper.GetAppBaseName(fixture);
-            var bundler = BundleHelper.Bundle(fixture, options);
-
-            bundler.BundleManifest.Contains($"{appBaseName}.pdb").Should().Be(options.HasFlag(BundleOptions.BundleSymbolFiles));
-        }
-
-        [InlineData(BundleOptions.None)]
-        [InlineData(BundleOptions.BundleNativeBinaries)]
-        [Theory]
-        public void TestBundlingNativeBinaries(BundleOptions options)
-        {
-            var fixture = sharedTestState.TestFixture.Copy();
-            var coreclr = Path.GetFileName(fixture.TestProject.CoreClrDll);
-            var bundler = BundleHelper.Bundle(fixture, options);
-
-            bundler.BundleManifest.Contains($"{coreclr}").Should().Be(options.HasFlag(BundleOptions.BundleNativeBinaries));
-=======
 
             var bundler = BundleHelper.Bundle(fixture, options);
 
@@ -182,7 +152,6 @@
 
             bundler.BundleManifest.Files.ForEach(file =>
                 Assert.True(file.Size == new FileInfo(Path.Combine(publishPath, file.RelativePath)).Length));
->>>>>>> cfb1335d
         }
 
         [Fact]
