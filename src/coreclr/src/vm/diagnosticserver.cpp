--- conflicted
+++ resolved
@@ -135,11 +135,7 @@
         };
 
         NewArrayHolder<char> address = nullptr;
-<<<<<<< HEAD
-        CLRConfigStringHolder wAddress = CLRConfig::GetConfigValue(CLRConfig::EXTERNAL_DOTNET_DiagnosticsServerAddress);
-=======
         CLRConfigStringHolder wAddress = CLRConfig::GetConfigValue(CLRConfig::EXTERNAL_DOTNET_DiagnosticsMonitorAddress);
->>>>>>> cfb1335d
         int nCharactersWritten = 0;
         if (wAddress != nullptr)
         {
@@ -155,12 +151,7 @@
             fSuccess &= IpcStreamFactory::CreateClient(address, ErrorCallback);
         }
 
-<<<<<<< HEAD
-        // TODO: Should we handle/assert that (s_pIpc == nullptr)?
-        s_pIpc = IpcStream::DiagnosticsIpc::Create(address, ErrorCallback);
-=======
         fSuccess &= IpcStreamFactory::CreateServer(nullptr, ErrorCallback);
->>>>>>> cfb1335d
 
         if (IpcStreamFactory::HasActiveConnections())
         {
