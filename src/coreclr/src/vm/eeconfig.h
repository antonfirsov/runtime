--- conflicted
+++ resolved
@@ -399,11 +399,7 @@
     GCStressFlags GetGCStressLevel()        const { WRAPPER_NO_CONTRACT; SUPPORTS_DAC; return GCStressFlags(iGCStress); }
 #endif
 
-<<<<<<< HEAD
-    bool    IsGCBreakOnOOMEnabled()         const {LIMITED_METHOD_CONTRACT;  return fGCBreakOnOOM; }
-=======
     bool    IsGCBreakOnOOMEnabled()         const {LIMITED_METHOD_CONTRACT; return fGCBreakOnOOM; }
->>>>>>> cfb1335d
 
     size_t  GetGCgen0size  ()               const {LIMITED_METHOD_CONTRACT; return iGCgen0size;   }
     void    SetGCgen0size  (size_t iSize)         {LIMITED_METHOD_CONTRACT; iGCgen0size = iSize;   }
