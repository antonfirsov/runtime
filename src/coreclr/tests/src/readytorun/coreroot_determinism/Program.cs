--- conflicted
+++ resolved
@@ -84,11 +84,7 @@
 
     public static bool CompileWithSeed(int seed, string coreRootPath, string compilationInputFolder, string outDir)
     {
-<<<<<<< HEAD
-        string superIlcPath = Path.Combine(coreRootPath, "ReadyToRun.SuperIlc", "ReadyToRun.SuperIlc.dll");
-=======
         string superIlcPath = Path.Combine(coreRootPath, "R2RTest", "R2RTest.dll");
->>>>>>> cfb1335d
         string coreRunPath = Path.Combine(coreRootPath, OSExeSuffix("corerun"));
 
         Console.WriteLine($"================================== Compiling with seed {seed} ==================================");
