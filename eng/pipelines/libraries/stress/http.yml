--- conflicted
+++ resolved
@@ -23,13 +23,12 @@
 
 
 jobs:
-<<<<<<< HEAD
 # - job: linux
 #   displayName: Docker Linux
 #   timeoutInMinutes: 150
 #   pool:
 #     name: NetCorePublic-Pool
-#     queue: BuildPool.Ubuntu.1604.Amd64.Open
+#    queue: BuildPool.Ubuntu.1804.Amd64.Open
 
 #   steps:
 #   - checkout: self
@@ -63,47 +62,6 @@
 #       docker-compose up --abort-on-container-exit --no-color
 #     displayName: Run HttpStress - HTTP 1.1
 #     condition: and(eq(variables['buildRuntime.succeeded'], 'true'), eq(variables['buildStress.succeeded'], 'true'))
-=======
-- job: linux
-  displayName: Docker Linux
-  timeoutInMinutes: 150
-  pool:
-    name: NetCorePublic-Pool
-    queue: BuildPool.Ubuntu.1804.Amd64.Open
-
-  steps:
-  - checkout: self
-    clean: true
-    fetchDepth: 5
-
-  - bash: |
-      $(dockerfilesFolder)/build-docker-sdk.sh -t $(sdkBaseImage) -c $(BUILD_CONFIGURATION)
-      echo "##vso[task.setvariable variable=succeeded;isOutput=true]true"
-    name: buildRuntime
-    displayName: Build CLR and Libraries
-
-  - bash: |
-      $(httpStressProject)/run-docker-compose.sh -o -c $(BUILD_CONFIGURATION) -t $(sdkBaseImage)
-      echo "##vso[task.setvariable variable=succeeded;isOutput=true]true"
-    name: buildStress
-    displayName: Build HttpStress
-
-  - bash: |
-      cd '$(httpStressProject)'
-      export HTTPSTRESS_CLIENT_ARGS="$HTTPSTRESS_CLIENT_ARGS -http 2.0"
-      export HTTPSTRESS_SERVER_ARGS="$HTTPSTRESS_SERVER_ARGS -http 2.0"
-      docker-compose up --abort-on-container-exit --no-color
-    displayName: Run HttpStress - HTTP 2.0
-    condition: and(eq(variables['buildRuntime.succeeded'], 'true'), eq(variables['buildStress.succeeded'], 'true'))
-
-  - bash: |
-      cd '$(httpStressProject)'
-      export HTTPSTRESS_CLIENT_ARGS="$HTTPSTRESS_CLIENT_ARGS -http 1.1"
-      export HTTPSTRESS_SERVER_ARGS="$HTTPSTRESS_SERVER_ARGS -http 1.1"
-      docker-compose up --abort-on-container-exit --no-color
-    displayName: Run HttpStress - HTTP 1.1
-    condition: and(eq(variables['buildRuntime.succeeded'], 'true'), eq(variables['buildStress.succeeded'], 'true'))
->>>>>>> e89e8e37
 
 - job: windows
   displayName: Docker NanoServer
