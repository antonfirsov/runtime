--- conflicted
+++ resolved
@@ -66,13 +66,6 @@
     - ${{ if and(ne(parameters.osGroup, 'Windows_NT'), eq(parameters.compilerName, 'clang')) }}:
       - name: compilerArg
         value: '-clang9'
-<<<<<<< HEAD
-      # Our FreeBSD doesn't yet detect available clang versions, so pass it explicitly.
-      - ${{ if eq(parameters.osGroup, 'FreeBSD') }}:
-        - name: compilerArg
-          value: '-clang6.0'
-=======
->>>>>>> cfb1335d
       # Building for x64 MUSL happens on Alpine Linux and we need to use the stable version available there
       - ${{ if and(eq(parameters.osGroup, 'Linux'), eq(parameters.osSubgroup, '_musl'), eq(parameters.archType, 'x64')) }}:
         - name: compilerArg
@@ -131,11 +124,7 @@
 
     # Build CoreCLR Runtime
     - ${{ if ne(parameters.osGroup, 'Windows_NT') }}:
-<<<<<<< HEAD
-      - script: $(coreClrRepoRootDir)build-runtime$(scriptExt) $(buildConfig) $(archType) $(crossArg) -ci $(compilerArg) $(officialBuildIdArg)
-=======
       - script: $(coreClrRepoRootDir)build-runtime$(scriptExt) $(buildConfig) $(archType) $(crossArg) $(osArg) -ci $(compilerArg) $(officialBuildIdArg)
->>>>>>> cfb1335d
         displayName: Build CoreCLR Runtime
     - ${{ if eq(parameters.osGroup, 'Windows_NT') }}:
       - script: set __TestIntermediateDir=int&&$(coreClrRepoRootDir)build-runtime$(scriptExt) $(buildConfig) $(archType) -ci $(enforcePgoArg) $(officialBuildIdArg)
@@ -146,19 +135,11 @@
         displayName: Build Cross OS Linux DAC for Windows
 
     # Build CoreCLR Managed Components
-<<<<<<< HEAD
-    - script: $(Build.SourcesDirectory)$(dir)build$(scriptExt) -subset clr.corelib+clr.nativecorelib+clr.tools+clr.packages $(crossArg) -arch $(archType) -c $(buildConfig) $(officialBuildIdArg) -ci
-      displayName: Build managed product components and packages
-
-    # Build native test components
-    - script: $(coreClrRepoRootDir)build-test$(scriptExt) skipmanaged $(buildConfig) $(archType) $(crossArg) $(priorityArg) $(compilerArg) skipgeneratelayout
-=======
     - script: $(Build.SourcesDirectory)$(dir)build$(scriptExt) -subset clr.corelib+clr.nativecorelib+clr.tools+clr.packages $(crossArg) -arch $(archType) $(osArg) -c $(buildConfig) $(officialBuildIdArg) -ci
       displayName: Build managed product components and packages
 
     # Build native test components
     - script: $(coreClrRepoRootDir)build-test$(scriptExt) skipmanaged $(buildConfig) $(archType) $(crossArg) $(osArg) $(priorityArg) $(compilerArg) skipgeneratelayout
->>>>>>> cfb1335d
       displayName: Build native test components
 
     # Sign on Windows
