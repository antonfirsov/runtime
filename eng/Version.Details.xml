--- conflicted
+++ resolved
@@ -354,15 +354,9 @@
       <Uri>https://dev.azure.com/dnceng/internal/_git/dotnet-optimization</Uri>
       <Sha>c68e08c656a1e9b058fe22cc0546dbbd245c85fb</Sha>
     </Dependency>
-<<<<<<< HEAD
     <Dependency Name="Microsoft.DotNet.HotReload.Utils.Generator.BuildTool" Version="8.0.0-alpha.0.23563.1">
       <Uri>https://github.com/dotnet/hotreload-utils</Uri>
       <Sha>12d02e5c2310be6460f896bc3aeb0ddf1e8926bc</Sha>
-=======
-    <Dependency Name="Microsoft.DotNet.HotReload.Utils.Generator.BuildTool" Version="8.0.0-alpha.0.23523.2">
-      <Uri>https://github.com/dotnet/hotreload-utils</Uri>
-      <Sha>8e108a21d0c7d8fa2050a1bdd4d4ba50d2b8df13</Sha>
->>>>>>> fef37023
     </Dependency>
     <Dependency Name="System.Runtime.Numerics.TestData" Version="8.0.0-beta.23558.5">
       <Uri>https://github.com/dotnet/runtime-assets</Uri>
