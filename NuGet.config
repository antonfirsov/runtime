--- conflicted
+++ resolved
@@ -10,12 +10,9 @@
     <!--Begin: Package sources managed by Dependency Flow automation. Do not edit the sources below.-->
     <!--  Begin: Package sources from dotnet-emsdk -->
     <add key="darc-pub-dotnet-emsdk-0af50f7" value="https://pkgs.dev.azure.com/dnceng/public/_packaging/darc-pub-dotnet-emsdk-0af50f73/nuget/v3/index.json" />
-<<<<<<< HEAD
-=======
     <add key="darc-pub-dotnet-emsdk-2406616" value="https://pkgs.dev.azure.com/dnceng/public/_packaging/darc-pub-dotnet-emsdk-2406616d/nuget/v3/index.json" />
     <add key="darc-pub-dotnet-emsdk-2406616-2" value="https://pkgs.dev.azure.com/dnceng/public/_packaging/darc-pub-dotnet-emsdk-2406616d-2/nuget/v3/index.json" />
     <add key="darc-pub-dotnet-emsdk-2406616-1" value="https://pkgs.dev.azure.com/dnceng/public/_packaging/darc-pub-dotnet-emsdk-2406616d-1/nuget/v3/index.json" />
->>>>>>> fef37023
     <!--  End: Package sources from dotnet-emsdk -->
     <!--End: Package sources managed by Dependency Flow automation. Do not edit the sources above.-->
     <!--
